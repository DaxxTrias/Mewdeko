--- conflicted
+++ resolved
@@ -1,224 +1,182 @@
-<Project Sdk="Microsoft.NET.Sdk">
-
-    <PropertyGroup>
-        <TargetFramework>net7.0</TargetFramework>
-        <LangVersion>12</LangVersion>
-        <RunWorkingDirectory>$(MSBuildProjectDirectory)</RunWorkingDirectory>
-        <OutputType>exe</OutputType>
-        <RuntimeIdentifiers>win-x86;win-x64;arch-x64;linux-x64;linux-arm</RuntimeIdentifiers>
-        <Nullable>annotations</Nullable>
-        <EnablePreviewFeatures>True</EnablePreviewFeatures>
-        <ApplicationIcon>Mewdeko.ico</ApplicationIcon>
-    </PropertyGroup>
-
-
-    <!--    DO NOT DELETE   -->
-    <!--    <ItemGroup>-->
-    <!--        <ProjectReference
-    Include="../../../Discord.Net/src/Discord.Net.WebSocket/Discord.Net.WebSocket.csproj" />-->
-    <!--        <ProjectReference
-    Include="../../../Discord.Net/src/Discord.Net.Rest/Discord.Net.Rest.csproj" />-->
-    <!--        <ProjectReference
-    Include="../../../Discord.Net/src/Discord.Net.Core/Discord.Net.Core.csproj" />-->
-    <!--        <ProjectReference
-    Include="../../../Discord.Net/src/Discord.Net.Webhook/Discord.Net.Webhook.csproj" />-->
-    <!--        <ProjectReference
-    Include="../../../Discord.Net/src/Discord.Net.Interactions/Discord.Net.Interactions.csproj"
-    />-->
-    <!--        <ProjectReference
-    Include="../../../Discord.Net/src/Discord.Net.Commands/Discord.Net.Commands.csproj" />-->
-    <!--    </ItemGroup>-->
-    <!--    happy pride 🏳️‍⚧️ 🏳️‍🌈-->
-
-  <ItemGroup>
-    <PackageReference Include="Discord.Net.WebSocket" Version="3.14.1" />
-    <PackageReference Include="Discord.Net.Rest" Version="3.14.1" />
-    <PackageReference Include="Discord.Net.Webhook" Version="3.14.1" />
-    <PackageReference Include="Discord.Net.Interactions" Version="3.14.1" />
-    <PackageReference Include="Discord.Net.Commands" Version="3.14.1" />
-  </ItemGroup>
-
-    <ItemGroup>
-        <PackageReference Include="AngleSharp" Version="1.0.2-alpha-278" />
-        <PackageReference Include="Anilist4Net" Version="1.3.0" />
-        <PackageReference Include="AWSSDK.S3" Version="3.7.103.49" />
-        <PackageReference Include="CodeHollow.FeedReader" Version="1.2.6" />
-      <PackageReference Include="CommandLineParser" Version="2.9.1"/>
-      <PackageReference Include="CoreCLR-NCalc" Version="2.2.113"/>
-      <PackageReference Include="DiscordBotsList.Api.Adapter.Discord.Net" Version="1.4.5"/>
-      <PackageReference Include="Fergun.Interactive" Version="1.7.5"/>
-      <PackageReference Include="Figgle" Version="0.5.1"/>
-      <PackageReference Include="Genius.NET" Version="4.0.1"/>
-      <PackageReference Include="GScraper" Version="1.1.3"/>
-      <PackageReference Include="GTranslate" Version="2.1.6"/>
-      <PackageReference Include="Html2Markdown" Version="5.1.0.703"/>
-      <PackageReference Include="Humanizer" Version="2.14.1"/>
-      <PackageReference Include="JikanDotNet" Version="2.6.0"/>
-      <PackageReference Include="Google.Apis.Urlshortener.v1" Version="1.41.1.138"/>
-      <PackageReference Include="Google.Apis.YouTube.v3" Version="1.60.0.2945"/>
-      <PackageReference Include="Google.Apis.Customsearch.v1" Version="1.49.0.2084"/>
-      <PackageReference Include="Google.Protobuf" Version="3.22.3"/>
-      <PackageReference Include="Grpc.Net.ClientFactory" Version="2.53.0-pre1"/>
-        <PackageReference Include="Grpc.Tools" Version="2.54.0">
-            <PrivateAssets>all</PrivateAssets>
-            <IncludeAssets>runtime; build; native; contentfiles; analyzers; buildtransitive</IncludeAssets>
-        </PackageReference>
-      <PackageReference Include="Lavalink4NET.Discord.NET" Version="3.0.0"/>
-      <PackageReference Include="linq2db.EntityFrameworkCore" Version="7.5.0"/>
-      <PackageReference Include="MartineApiNet" Version="1.0.14"/>
-      <PackageReference Include="Microsoft.CodeAnalysis.CSharp" Version="4.6.0-1.final"/>
-      <PackageReference Include="Microsoft.CodeAnalysis.CSharp.Scripting" Version="4.6.0-1.final"/>
-      <PackageReference Include="Microsoft.EntityFrameworkCore" Version="7.0.9"/>
-      <PackageReference Include="Microsoft.EntityFrameworkCore.Design" Version="7.0.9">
-        <PrivateAssets>all</PrivateAssets>
-        <IncludeAssets>runtime; build; native; contentfiles; analyzers; buildtransitive</IncludeAssets>
-      </PackageReference>
-      <PackageReference Include="Microsoft.EntityFrameworkCore.Sqlite" Version="7.0.9"/>
-      <PackageReference Include="Microsoft.EntityFrameworkCore.Tools" Version="7.0.9">
-        <PrivateAssets>all</PrivateAssets>
-        <IncludeAssets>runtime; build; native; contentfiles; analyzers; buildtransitive</IncludeAssets>
-      </PackageReference>
-<<<<<<< HEAD
-      <PackageReference Include="Microsoft.Extensions.Configuration" Version="8.0.0-preview.3.23174.8" />
-      <PackageReference Include="Microsoft.Extensions.Configuration.EnvironmentVariables" Version="8.0.0-preview.3.23174.8" />
-      <PackageReference Include="Microsoft.Extensions.Configuration.Json" Version="8.0.0-preview.3.23174.8" />
-      <PackageReference Include="Microsoft.Extensions.DependencyInjection" Version="8.0.0-preview.3.23174.8" />
-      <PackageReference Include="Microsoft.Extensions.DependencyInjection.Abstractions" Version="8.0.0-preview.3.23174.8" />
-      <PackageReference Include="Microsoft.Extensions.Http" Version="8.0.0-preview.3.23174.8" />
-      <PackageReference Include="Microsoft.Extensions.Logging" Version="8.0.0-preview.3.23174.8" />
-      <PackageReference Include="Microsoft.Extensions.Logging.Console" Version="8.0.0-preview.3.23174.8" />
-      <PackageReference Include="morelinq" Version="3.4.2" />
-      <PackageReference Include="NekosBestApiNet" Version="1.0.6" />
-      <PackageReference Include="Newtonsoft.Json" Version="13.0.3" />
-      <PackageReference Include="NHentaiAPI" Version="1.7.0" />
-      <PackageReference Include="NonBlocking" Version="2.1.1" />
-      <PackageReference Include="OpenAI" Version="1.11.0" />
-      <PackageReference Include="Otp.NET" Version="1.3.0" />
-      <PackageReference Include="PokeApiNet" Version="3.0.10" />
-      <PackageReference Include="QRCoder" Version="1.4.3" />
-      <PackageReference Include="Scrutor" Version="4.2.2" />
-      <PackageReference Include="Serilog" Version="3.0.0-dev-01958" />
-      <PackageReference Include="Serilog.Sinks.Console" Version="4.1.1-dev-00910" />
-      <PackageReference Include="Serilog.Sinks.Seq" Version="5.2.3-dev-00262" />
-      <PackageReference Include="ServiceCollectionExtensions" Version="1.0.2" />
-      <PackageReference Include="SixLabors.Fonts" Version="2.0.1" />
-      <PackageReference Include="SixLabors.ImageSharp" Version="3.1.4" />
-      <PackageReference Include="SixLabors.ImageSharp.Drawing" Version="2.1.0" />
-      <PackageReference Include="SkiaSharp" Version="2.88.6" />
-      <PackageReference Include="SkiaSharp.NativeAssets.Linux" Version="2.88.6" />
-      <PackageReference Include="SpotifyAPI.Web" Version="7.0.0" />
-      <PackageReference Include="SpotifyAPI.Web.Auth" Version="7.0.0" />
-      <PackageReference Include="StackExchange.Redis" Version="2.6.104" />
-      <PackageReference Include="System.Drawing.Common" Version="8.0.0-preview.2.23128.3" />
-      <PackageReference Include="System.IO.FileSystem.Watcher" Version="4.3.0" />
-      <PackageReference Include="System.Text.RegularExpressions" Version="4.3.1" />
-      <PackageReference Include="System.Threading.Channels" Version="8.0.0-preview.3.23174.8" />
-      <PackageReference Include="System.ValueTuple" Version="4.5.0" />
-      <PackageReference Include="TwitchLib.Api" Version="3.9.0" />
-      <PackageReference Include="TwitchLib.Client" Version="3.3.1" />
-      <PackageReference Include="VirusTotalNet" Version="2.1.0" />
-      <PackageReference Include="YamlDotNet" Version="13.0.2" />
-=======
-      <PackageReference Include="Microsoft.Extensions.Configuration" Version="7.0.0"/>
-      <PackageReference Include="Microsoft.Extensions.Configuration.EnvironmentVariables" Version="7.0.0"/>
-      <PackageReference Include="Microsoft.Extensions.Configuration.Json" Version="7.0.0"/>
-      <PackageReference Include="Microsoft.Extensions.DependencyInjection" Version="7.0.0"/>
-      <PackageReference Include="Microsoft.Extensions.DependencyInjection.Abstractions" Version="7.0.0"/>
-      <PackageReference Include="Microsoft.Extensions.Http" Version="7.0.0"/>
-      <PackageReference Include="Microsoft.Extensions.Logging" Version="7.0.0"/>
-      <PackageReference Include="Microsoft.Extensions.Logging.Console" Version="7.0.0"/>
-      <PackageReference Include="morelinq" Version="3.4.2"/>
-      <PackageReference Include="NekosBestApiNet" Version="1.0.6"/>
-      <PackageReference Include="Newtonsoft.Json" Version="13.0.3"/>
-      <PackageReference Include="NHentaiAPI" Version="1.7.0"/>
-      <PackageReference Include="NonBlocking" Version="2.1.1"/>
-      <PackageReference Include="Npgsql.EntityFrameworkCore.PostgreSQL" Version="7.0.4"/>
-      <PackageReference Include="NsfwSpy" Version="3.5.0"/>
-      <PackageReference Include="OpenAI" Version="1.11.0"/>
-      <PackageReference Include="Otp.NET" Version="1.3.0"/>
-      <PackageReference Include="PokeApiNet" Version="3.0.10"/>
-      <PackageReference Include="QRCoder" Version="1.4.3"/>
-      <PackageReference Include="Scrutor" Version="4.2.2"/>
-      <PackageReference Include="Serilog" Version="3.0.2-dev-02056"/>
-      <PackageReference Include="Serilog.Sinks.Console" Version="4.2.0-dev-00918"/>
-      <PackageReference Include="Serilog.Sinks.Seq" Version="5.2.2"/>
-      <PackageReference Include="ServiceCollectionExtensions" Version="1.0.2"/>
-      <PackageReference Include="SkiaSharp" Version="2.88.6"/>
-      <PackageReference Include="SkiaSharp.NativeAssets.Linux" Version="2.88.6"/>
-      <PackageReference Include="SpotifyAPI.Web" Version="7.0.0"/>
-      <PackageReference Include="SpotifyAPI.Web.Auth" Version="7.0.0"/>
-      <PackageReference Include="StackExchange.Redis" Version="2.6.122"/>
-      <PackageReference Include="System.Drawing.Common" Version="7.0.0"/>
-      <PackageReference Include="System.IO.FileSystem.Watcher" Version="4.3.0"/>
-      <PackageReference Include="System.Threading.Channels" Version="7.0.0"/>
-      <PackageReference Include="System.ValueTuple" Version="4.5.0"/>
-      <PackageReference Include="TwitchLib.Api" Version="3.9.0"/>
-      <PackageReference Include="VirusTotalNet" Version="2.1.0"/>
-      <PackageReference Include="YamlDotNet" Version="13.0.2"/>
->>>>>>> c955b0ab
-    </ItemGroup>
-    <ItemGroup>
-        <Protobuf Include="..\Mewdeko.Coordinator\Protos\coordinator.proto" GrpcServices="Client">
-            <Link>Protos\coordinator.proto</Link>
-        </Protobuf>
-        <Compile Remove="credentials.json" />
-        <None Include="..\..\.editorconfig" Link=".editorconfig" />
-        <None Update="data\**\*">
-            <CopyToOutputDirectory>PreserveNewest</CopyToOutputDirectory>
-        </None>
-        <None Update="_strings\**">
-            <CopyToOutputDirectory>PreserveNewest</CopyToOutputDirectory>
-        </None>
-        <None Update="data\tags.json">
-            <CopyToOutputDirectory>Always</CopyToOutputDirectory>
-        </None>
-        <None Update="external\**\*">
-            <CopyToOutputDirectory>PreserveNewest</CopyToOutputDirectory>
-        </None>
-        <None Update="credentials.json">
-            <CopyToOutputDirectory>PreserveNewest</CopyToOutputDirectory>
-        </None>
-        <None Remove="DiscordChatExporter\Superpower.dll" />
-        <None Remove="DiscordChatExporter\Spectre.Console.dll" />
-        <None Remove="DiscordChatExporter\Polly.dll" />
-        <None Remove="DiscordChatExporter\MiniRazor.Runtime.dll" />
-        <None Remove="DiscordChatExporter\JsonExtensions.dll" />
-        <None Remove="DiscordChatExporter\Gress.dll" />
-        <None Remove="DiscordChatExporter\DiscordChatExporter.Core.dll" />
-        <None Remove="DiscordChatExporter\DiscordChatExporter.Cli.runtimeconfig.json" />
-        <None Remove="DiscordChatExporter\DiscordChatExporter.Cli.exe" />
-        <None Remove="DiscordChatExporter\DiscordChatExporter.Cli.dll" />
-        <None Remove="DiscordChatExporter\DiscordChatExporter.Cli.deps.json" />
-        <None Remove="DiscordChatExporter\CliFx.dll" />
-      <None Remove="data\http.txt"/>
-    </ItemGroup>
-
-    <PropertyGroup Condition="'$(Configuration)|$(Platform)'=='Debug|AnyCPU'">
-        <DefineConstants>DEBUG;TRACE</DefineConstants>
-        <Optimize>true</Optimize>
-        <DebugType>full</DebugType>
-    </PropertyGroup>
-    <ItemGroup>
-        <Content Remove="credentials_example.json" />
-    </ItemGroup>
-    <ItemGroup>
-        <ProjectReference Include="..\Mewdeko.Database\Mewdeko.Database.csproj" />
-        <ProjectReference Include="..\Mewdeko.Votes\Mewdeko.Votes.csproj" />
-    </ItemGroup>
-
-    <PropertyGroup Condition="'$(Configuration)|$(Platform)'=='Debug|AnyCPU'">
-        <DefineConstants>DEBUG;TRACE</DefineConstants>
-        <NoWarn>
-            $(NoWarn);CS8625;CS8609;CS8767;CS8603;CS8618;CS8600;CS8602;CS8605;CS8601;CS8619;CS8604;CS8619;CS8607;CS9627;CS8629;CS8620;CS8620;CS8622;CS9714;CS8621;CS8714;CS8634</NoWarn>
-        <Optimize>false</Optimize>
-    </PropertyGroup>
-
-    <PropertyGroup Condition="'$(Configuration)|$(Platform)'=='Release|AnyCPU'">
-        <DefineConstants>TRACE</DefineConstants>
-        <Optimize>true</Optimize>
-        <NoWarn>
-            $(NoWarn);CS8625;CS8609;CS8767;CS8603;CS8618;CS8600;CS8602;CS8605;CS8601;CS8619;CS8604;CS8619;CS8607;CS9627;CS8629;CS8620;CS8620;CS8622;CS9714;CS8621;CS8714;CS8634</NoWarn>
-        <WarningLevel>0</WarningLevel>
-    </PropertyGroup>
-
-</Project>
+<Project Sdk="Microsoft.NET.Sdk">
+
+    <PropertyGroup>
+        <TargetFramework>net7.0</TargetFramework>
+        <LangVersion>12</LangVersion>
+        <RunWorkingDirectory>$(MSBuildProjectDirectory)</RunWorkingDirectory>
+        <OutputType>exe</OutputType>
+        <RuntimeIdentifiers>win-x86;win-x64;arch-x64;linux-x64;linux-arm</RuntimeIdentifiers>
+        <Nullable>annotations</Nullable>
+        <EnablePreviewFeatures>True</EnablePreviewFeatures>
+        <ApplicationIcon>Mewdeko.ico</ApplicationIcon>
+    </PropertyGroup>
+
+
+    <!--    DO NOT DELETE   -->
+    <!--    <ItemGroup>-->
+    <!--        <ProjectReference
+    Include="../../../Discord.Net/src/Discord.Net.WebSocket/Discord.Net.WebSocket.csproj" />-->
+    <!--        <ProjectReference
+    Include="../../../Discord.Net/src/Discord.Net.Rest/Discord.Net.Rest.csproj" />-->
+    <!--        <ProjectReference
+    Include="../../../Discord.Net/src/Discord.Net.Core/Discord.Net.Core.csproj" />-->
+    <!--        <ProjectReference
+    Include="../../../Discord.Net/src/Discord.Net.Webhook/Discord.Net.Webhook.csproj" />-->
+    <!--        <ProjectReference
+    Include="../../../Discord.Net/src/Discord.Net.Interactions/Discord.Net.Interactions.csproj"
+    />-->
+    <!--        <ProjectReference
+    Include="../../../Discord.Net/src/Discord.Net.Commands/Discord.Net.Commands.csproj" />-->
+    <!--    </ItemGroup>-->
+    <!--    happy pride 🏳️‍⚧️ 🏳️‍🌈-->
+
+  <ItemGroup>
+    <PackageReference Include="Discord.Net.WebSocket" Version="3.14.1" />
+    <PackageReference Include="Discord.Net.Rest" Version="3.14.1" />
+    <PackageReference Include="Discord.Net.Webhook" Version="3.14.1" />
+    <PackageReference Include="Discord.Net.Interactions" Version="3.14.1" />
+    <PackageReference Include="Discord.Net.Commands" Version="3.14.1" />
+  </ItemGroup>
+
+    <ItemGroup>
+        <PackageReference Include="AngleSharp" Version="1.0.2-alpha-278" />
+        <PackageReference Include="Anilist4Net" Version="1.3.0" />
+        <PackageReference Include="AWSSDK.S3" Version="3.7.103.49" />
+        <PackageReference Include="CodeHollow.FeedReader" Version="1.2.6" />
+      <PackageReference Include="CommandLineParser" Version="2.9.1"/>
+      <PackageReference Include="CoreCLR-NCalc" Version="2.2.113"/>
+      <PackageReference Include="DiscordBotsList.Api.Adapter.Discord.Net" Version="1.4.5"/>
+      <PackageReference Include="Fergun.Interactive" Version="1.7.5"/>
+      <PackageReference Include="Figgle" Version="0.5.1"/>
+      <PackageReference Include="Genius.NET" Version="4.0.1"/>
+      <PackageReference Include="GScraper" Version="1.1.3"/>
+      <PackageReference Include="GTranslate" Version="2.1.6"/>
+      <PackageReference Include="Html2Markdown" Version="5.1.0.703"/>
+      <PackageReference Include="Humanizer" Version="2.14.1"/>
+      <PackageReference Include="JikanDotNet" Version="2.6.0"/>
+      <PackageReference Include="Google.Apis.Urlshortener.v1" Version="1.41.1.138"/>
+      <PackageReference Include="Google.Apis.YouTube.v3" Version="1.60.0.2945"/>
+      <PackageReference Include="Google.Apis.Customsearch.v1" Version="1.49.0.2084"/>
+      <PackageReference Include="Google.Protobuf" Version="3.22.3"/>
+      <PackageReference Include="Grpc.Net.ClientFactory" Version="2.53.0-pre1"/>
+        <PackageReference Include="Grpc.Tools" Version="2.54.0">
+            <PrivateAssets>all</PrivateAssets>
+            <IncludeAssets>runtime; build; native; contentfiles; analyzers; buildtransitive</IncludeAssets>
+        </PackageReference>
+      <PackageReference Include="Lavalink4NET.Discord.NET" Version="3.0.0"/>
+      <PackageReference Include="linq2db.EntityFrameworkCore" Version="7.5.0"/>
+      <PackageReference Include="MartineApiNet" Version="1.0.14"/>
+      <PackageReference Include="Microsoft.CodeAnalysis.CSharp" Version="4.6.0-1.final"/>
+      <PackageReference Include="Microsoft.CodeAnalysis.CSharp.Scripting" Version="4.6.0-1.final"/>
+      <PackageReference Include="Microsoft.EntityFrameworkCore" Version="7.0.9"/>
+      <PackageReference Include="Microsoft.EntityFrameworkCore.Design" Version="7.0.9">
+        <PrivateAssets>all</PrivateAssets>
+        <IncludeAssets>runtime; build; native; contentfiles; analyzers; buildtransitive</IncludeAssets>
+      </PackageReference>
+      <PackageReference Include="Microsoft.EntityFrameworkCore.Sqlite" Version="7.0.9"/>
+      <PackageReference Include="Microsoft.EntityFrameworkCore.Tools" Version="7.0.9">
+        <PrivateAssets>all</PrivateAssets>
+        <IncludeAssets>runtime; build; native; contentfiles; analyzers; buildtransitive</IncludeAssets>
+      </PackageReference>
+      <PackageReference Include="Microsoft.Extensions.Configuration" Version="7.0.0"/>
+      <PackageReference Include="Microsoft.Extensions.Configuration.EnvironmentVariables" Version="7.0.0"/>
+      <PackageReference Include="Microsoft.Extensions.Configuration.Json" Version="7.0.0"/>
+      <PackageReference Include="Microsoft.Extensions.DependencyInjection" Version="7.0.0"/>
+      <PackageReference Include="Microsoft.Extensions.DependencyInjection.Abstractions" Version="7.0.0"/>
+      <PackageReference Include="Microsoft.Extensions.Http" Version="7.0.0"/>
+      <PackageReference Include="Microsoft.Extensions.Logging" Version="7.0.0"/>
+      <PackageReference Include="Microsoft.Extensions.Logging.Console" Version="7.0.0"/>
+      <PackageReference Include="morelinq" Version="3.4.2"/>
+      <PackageReference Include="NekosBestApiNet" Version="1.0.6"/>
+      <PackageReference Include="Newtonsoft.Json" Version="13.0.3"/>
+      <PackageReference Include="NHentaiAPI" Version="1.7.0"/>
+      <PackageReference Include="NonBlocking" Version="2.1.1"/>
+      <PackageReference Include="Npgsql.EntityFrameworkCore.PostgreSQL" Version="7.0.4"/>
+      <PackageReference Include="NsfwSpy" Version="3.5.0"/>
+      <PackageReference Include="OpenAI" Version="1.11.0"/>
+      <PackageReference Include="Otp.NET" Version="1.3.0"/>
+      <PackageReference Include="PokeApiNet" Version="3.0.10"/>
+      <PackageReference Include="QRCoder" Version="1.4.3"/>
+      <PackageReference Include="Scrutor" Version="4.2.2"/>
+      <PackageReference Include="Serilog" Version="3.0.2-dev-02056"/>
+      <PackageReference Include="Serilog.Sinks.Console" Version="4.2.0-dev-00918"/>
+      <PackageReference Include="Serilog.Sinks.Seq" Version="5.2.2"/>
+      <PackageReference Include="ServiceCollectionExtensions" Version="1.0.2"/>
+      <PackageReference Include="SkiaSharp" Version="2.88.6"/>
+      <PackageReference Include="SkiaSharp.NativeAssets.Linux" Version="2.88.6"/>
+      <PackageReference Include="SpotifyAPI.Web" Version="7.0.0"/>
+      <PackageReference Include="SpotifyAPI.Web.Auth" Version="7.0.0"/>
+      <PackageReference Include="StackExchange.Redis" Version="2.6.122"/>
+      <PackageReference Include="System.Drawing.Common" Version="7.0.0"/>
+      <PackageReference Include="System.IO.FileSystem.Watcher" Version="4.3.0"/>
+      <PackageReference Include="System.Threading.Channels" Version="7.0.0"/>
+      <PackageReference Include="System.ValueTuple" Version="4.5.0"/>
+      <PackageReference Include="TwitchLib.Api" Version="3.9.0"/>
+      <PackageReference Include="VirusTotalNet" Version="2.1.0"/>
+      <PackageReference Include="YamlDotNet" Version="13.0.2"/>
+    </ItemGroup>
+    <ItemGroup>
+        <Protobuf Include="..\Mewdeko.Coordinator\Protos\coordinator.proto" GrpcServices="Client">
+            <Link>Protos\coordinator.proto</Link>
+        </Protobuf>
+        <Compile Remove="credentials.json" />
+        <None Include="..\..\.editorconfig" Link=".editorconfig" />
+        <None Update="data\**\*">
+            <CopyToOutputDirectory>PreserveNewest</CopyToOutputDirectory>
+        </None>
+        <None Update="_strings\**">
+            <CopyToOutputDirectory>PreserveNewest</CopyToOutputDirectory>
+        </None>
+        <None Update="data\tags.json">
+            <CopyToOutputDirectory>Always</CopyToOutputDirectory>
+        </None>
+        <None Update="external\**\*">
+            <CopyToOutputDirectory>PreserveNewest</CopyToOutputDirectory>
+        </None>
+        <None Update="credentials.json">
+            <CopyToOutputDirectory>PreserveNewest</CopyToOutputDirectory>
+        </None>
+        <None Remove="DiscordChatExporter\Superpower.dll" />
+        <None Remove="DiscordChatExporter\Spectre.Console.dll" />
+        <None Remove="DiscordChatExporter\Polly.dll" />
+        <None Remove="DiscordChatExporter\MiniRazor.Runtime.dll" />
+        <None Remove="DiscordChatExporter\JsonExtensions.dll" />
+        <None Remove="DiscordChatExporter\Gress.dll" />
+        <None Remove="DiscordChatExporter\DiscordChatExporter.Core.dll" />
+        <None Remove="DiscordChatExporter\DiscordChatExporter.Cli.runtimeconfig.json" />
+        <None Remove="DiscordChatExporter\DiscordChatExporter.Cli.exe" />
+        <None Remove="DiscordChatExporter\DiscordChatExporter.Cli.dll" />
+        <None Remove="DiscordChatExporter\DiscordChatExporter.Cli.deps.json" />
+        <None Remove="DiscordChatExporter\CliFx.dll" />
+      <None Remove="data\http.txt"/>
+    </ItemGroup>
+
+    <PropertyGroup Condition="'$(Configuration)|$(Platform)'=='Debug|AnyCPU'">
+        <DefineConstants>DEBUG;TRACE</DefineConstants>
+        <Optimize>true</Optimize>
+        <DebugType>full</DebugType>
+    </PropertyGroup>
+    <ItemGroup>
+        <Content Remove="credentials_example.json" />
+    </ItemGroup>
+    <ItemGroup>
+        <ProjectReference Include="..\Mewdeko.Database\Mewdeko.Database.csproj" />
+        <ProjectReference Include="..\Mewdeko.Votes\Mewdeko.Votes.csproj" />
+    </ItemGroup>
+
+    <PropertyGroup Condition="'$(Configuration)|$(Platform)'=='Debug|AnyCPU'">
+        <DefineConstants>DEBUG;TRACE</DefineConstants>
+        <NoWarn>
+            $(NoWarn);CS8625;CS8609;CS8767;CS8603;CS8618;CS8600;CS8602;CS8605;CS8601;CS8619;CS8604;CS8619;CS8607;CS9627;CS8629;CS8620;CS8620;CS8622;CS9714;CS8621;CS8714;CS8634</NoWarn>
+        <Optimize>false</Optimize>
+    </PropertyGroup>
+
+    <PropertyGroup Condition="'$(Configuration)|$(Platform)'=='Release|AnyCPU'">
+        <DefineConstants>TRACE</DefineConstants>
+        <Optimize>true</Optimize>
+        <NoWarn>
+            $(NoWarn);CS8625;CS8609;CS8767;CS8603;CS8618;CS8600;CS8602;CS8605;CS8601;CS8619;CS8604;CS8619;CS8607;CS9627;CS8629;CS8620;CS8620;CS8622;CS9714;CS8621;CS8714;CS8634</NoWarn>
+        <WarningLevel>0</WarningLevel>
+    </PropertyGroup>
+
+</Project>