--- conflicted
+++ resolved
@@ -1,174 +1,3 @@
-<<<<<<< HEAD
-﻿<Project Sdk="Microsoft.NET.Sdk.Web">
-
-	<PropertyGroup>
-		<TargetFramework>net6.0</TargetFramework>
-		<LangVersion>10.0</LangVersion>
-		<RunWorkingDirectory>$(MSBuildProjectDirectory)</RunWorkingDirectory>
-		<OutputType>exe</OutputType>
-	</PropertyGroup>
-	<PropertyGroup>
-		<RestoreAdditionalProjectSources>https://www.myget.org/F/discord-net-labs/api/v3/index.json</RestoreAdditionalProjectSources>
-		<UserSecretsId>d3ef62a0-c76a-4271-95db-7d414756fb15</UserSecretsId>
-	</PropertyGroup>
-
-	<ItemGroup>
-        <Compile Remove="Modules\Administration\ModuleCommands.cs" />
-    </ItemGroup>
-
-    <ItemGroup>
-        <PackageReference Include="AngleSharp" Version="1.0.0-alpha-844" />
-        <PackageReference Include="Anilist4Net" Version="1.3.0" />
-        <PackageReference Include="AWSSDK.S3" Version="3.7.5" />
-        <PackageReference Include="CodeHollow.FeedReader" Version="1.2.2" />
-        <PackageReference Include="CommandLineParser" Version="2.9.0-preview1" />
-        <PackageReference Include="CoreCLR-NCalc" Version="2.2.92" />
-        <PackageReference Include="Discord.Net.Labs" Version="3.4.6" />
-        <PackageReference Include="Google.Apis.Urlshortener.v1" Version="1.41.1.138" />
-        <PackageReference Include="Google.Apis.YouTube.v3" Version="1.55.0.2449" />
-        <PackageReference Include="Google.Apis.Customsearch.v1" Version="1.49.0.2084" />
-        <PackageReference Include="Html2Markdown" Version="5.0.0.468" />
-        <PackageReference Include="Humanizer" Version="2.13.14" />
-        <PackageReference Include="JikanDotNet" Version="1.6.0" />
-        <PackageReference Include="KSoftNet" Version="4.0.0" />
-        <PackageReference Include="linq2db" Version="4.0.0-preview.6" />
-        <PackageReference Include="Google.Apis.Urlshortener.v1" Version="1.41.1.138" />
-        <PackageReference Include="Google.Apis.YouTube.v3" Version="1.55.0.2449" />
-        <PackageReference Include="Google.Apis.Customsearch.v1" Version="1.49.0.2084" />
-        <PackageReference Include="Google.Protobuf" Version="3.19.1" />
-        <PackageReference Include="Grpc.Net.ClientFactory" Version="2.40.0" />
-        <PackageReference Include="Grpc.Tools" Version="2.42.0">
-	        <PrivateAssets>all</PrivateAssets>
-	        <IncludeAssets>runtime; build; native; contentfiles; analyzers; buildtransitive</IncludeAssets>
-        </PackageReference>
-        <PackageReference Include="Microsoft.CodeAnalysis.CSharp" Version="4.0.1" />
-        <PackageReference Include="Microsoft.CodeAnalysis.CSharp.Scripting" Version="4.0.1" />
-        <PackageReference Include="Microsoft.EntityFrameworkCore" Version="6.0.0" />
-        <PackageReference Include="Microsoft.EntityFrameworkCore.Design" Version="6.0.0">
-            <PrivateAssets>all</PrivateAssets>
-            <IncludeAssets>runtime; build; native; contentfiles; analyzers; buildtransitive</IncludeAssets>
-        </PackageReference>
-        <PackageReference Include="Microsoft.EntityFrameworkCore.Sqlite" Version="6.0.0" />
-        <PackageReference Include="Microsoft.EntityFrameworkCore.Tools" Version="6.0.0">
-          <PrivateAssets>all</PrivateAssets>
-          <IncludeAssets>runtime; build; native; contentfiles; analyzers; buildtransitive</IncludeAssets>
-        </PackageReference>
-        <PackageReference Include="Microsoft.Extensions.Configuration" Version="6.0.0" />
-        <PackageReference Include="Microsoft.Extensions.Configuration.EnvironmentVariables" Version="6.0.0" />
-        <PackageReference Include="Microsoft.Extensions.Configuration.Json" Version="6.0.0" />
-        <PackageReference Include="Microsoft.Extensions.DependencyInjection" Version="6.0.0" />
-        <PackageReference Include="Microsoft.Extensions.DependencyInjection.Abstractions" Version="6.0.0" />
-        <PackageReference Include="Microsoft.Extensions.Http" Version="6.0.0" />
-        <PackageReference Include="Microsoft.Extensions.Logging.Console" Version="6.0.0" />
-        <PackageReference Include="Nekos-Sharp" Version="3.5.0" />
-        <PackageReference Include="Newtonsoft.Json" Version="13.0.1" />
-        <PackageReference Include="NHentai.NET" Version="3.2.0" />
-        <PackageReference Include="PokeApiNet" Version="3.0.3" />
-        <PackageReference Include="Serilog.Sinks.Console" Version="4.0.1" />
-        <PackageReference Include="Serilog.Sinks.Seq" Version="5.1.0" />
-		<PackageReference Include="SixLabors.ImageSharp" Version="1.0.4" />
-		<PackageReference Include="SixLabors.ImageSharp.Drawing" Version="1.0.0-beta11" />
-        <PackageReference Include="SpotifyAPI.Web" Version="6.2.2" />
-        <PackageReference Include="SpotifyAPI.Web.Auth" Version="6.2.2" />
-        <PackageReference Include="StackExchange.Redis" Version="2.2.88" />
-        <PackageReference Include="System.Drawing.Common" Version="6.0.0" />
-        <PackageReference Include="System.Threading.Channels" Version="6.0.0" />
-        <PackageReference Include="System.ValueTuple" Version="4.5.0" />
-        <PackageReference Include="VideoLibrary" Version="3.1.4" />
-        <PackageReference Include="VirusTotalNet" Version="2.0.0" />
-        <PackageReference Include="YamlDotNet" Version="11.2.1" />
-        <PackageReference Include="YoutubeExplode" Version="6.0.5" />
-    </ItemGroup>
-    <ItemGroup>
-        <Folder Include="Modules\Gambling\Common\CurrencyEvents\" />
-    </ItemGroup>
-	<ItemGroup>
-		<Protobuf Include="..\Mewdeko.Coordinator\Protos\coordinator.proto" GrpcServices="Client">
-			<Link>Protos\coordinator.proto</Link>
-		</Protobuf>
-		<Compile Remove="credentials.json" />
-		<None Remove="C:\Users\crims\.nuget\packages\nsfwspy\2.5.0\contentFiles\any\netcoreapp2.0\NsfwSpyModel.zip" />
-		<None Include="..\..\.editorconfig" Link=".editorconfig" />
-		<None Update="data\**\*">
-			<CopyToOutputDirectory>PreserveNewest</CopyToOutputDirectory>
-		</None>
-		<None Update="_strings\**">
-			<CopyToOutputDirectory>PreserveNewest</CopyToOutputDirectory>
-		</None>
-		<None Update="data\images_backup.json">
-			<CopyToOutputDirectory>Always</CopyToOutputDirectory>
-		</None>
-		<None Update="data\xp_template.json">
-			<CopyToOutputDirectory>PreserveNewest</CopyToOutputDirectory>
-		</None>
-		<None Update="data\xp_template_backup.json">
-			<CopyToOutputDirectory>Always</CopyToOutputDirectory>
-		</None>
-		<None Update="external\**\*">
-			<CopyToOutputDirectory>PreserveNewest</CopyToOutputDirectory>
-		</None>
-		<None Update="credentials_example.json">
-			<CopyToOutputDirectory>Always</CopyToOutputDirectory>
-		</None>
-		<None Update="libopus.so">
-			<CopyToOutputDirectory>PreserveNewest</CopyToOutputDirectory>
-		</None>
-		<None Update="libsodium.dll">
-			<CopyToOutputDirectory>PreserveNewest</CopyToOutputDirectory>
-		</None>
-		<None Update="libsodium.so">
-			<CopyToOutputDirectory>PreserveNewest</CopyToOutputDirectory>
-		</None>
-		<None Update="opus.dll">
-			<CopyToOutputDirectory>PreserveNewest</CopyToOutputDirectory>
-		</None>
-	</ItemGroup>
-
-	<PropertyGroup Condition=" '$(Configuration)' == 'GlobalNadeko' ">
-		<DefineConstants>$(DefineConstants);GLOBAL_NADEKO</DefineConstants>
-		<NoWarn>$(NoWarn);CS1573;CS1591;CS8032</NoWarn>
-	</PropertyGroup>
-
-	<PropertyGroup Condition=" '$(Configuration)' == 'Debug' ">
-		<PlatformTarget>x64</PlatformTarget>
-	</PropertyGroup>
-
-	<PropertyGroup Condition=" '$(Configuration)' == 'Release' ">
-		<PlatformTarget>x64</PlatformTarget>
-	</PropertyGroup>
-
-	<PropertyGroup Condition="'$(Configuration)|$(Platform)'=='Debug|AnyCPU'">
-		<DefineConstants>DEBUG;TRACE</DefineConstants>
-	</PropertyGroup>
-    <ItemGroup>
-        <ProjectReference Include="..\Mewdeko.Voice\Mewdeko.Voice.csproj" />
-    </ItemGroup>
-
-    <PropertyGroup Condition=" '$(Configuration)' == 'GlobalMewdeko' ">
-        <DefineConstants>$(DefineConstants);GLOBAL_Mewdeko</DefineConstants>
-        <NoWarn>$(NoWarn);CS1573;CS1591</NoWarn>
-    </PropertyGroup>
-
-    <PropertyGroup Condition=" '$(Configuration)' == 'Debug' ">
-        <PlatformTarget>x64</PlatformTarget>
-    </PropertyGroup>
-
-    <PropertyGroup Condition=" '$(Configuration)' == 'Release' ">
-        <PlatformTarget>x64</PlatformTarget>
-    </PropertyGroup>
-
-    <PropertyGroup Condition="'$(Configuration)|$(Platform)'=='Debug|AnyCPU'">
-        <DefineConstants>DEBUG;TRACE;DNETLABS</DefineConstants>
-        <Optimize>false</Optimize>
-    </PropertyGroup>
-
-    <PropertyGroup Condition="'$(Configuration)|$(Platform)'=='Release|AnyCPU'">
-        <DefineConstants>TRACE;DNETLABS</DefineConstants>
-        <Optimize>true</Optimize>
-    </PropertyGroup>
-
-</Project>
-=======
 ﻿<Project Sdk="Microsoft.NET.Sdk.Web">
 
 	<PropertyGroup>
@@ -341,5 +170,4 @@
         <Optimize>true</Optimize>
     </PropertyGroup>
 
-</Project>
->>>>>>> 7b5cfb3c
+</Project>