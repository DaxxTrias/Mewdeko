--- conflicted
+++ resolved
@@ -1,294 +1,179 @@
-<Project Sdk="Microsoft.NET.Sdk.Web">
-
-  <PropertyGroup>
-    <TargetFramework>net8.0</TargetFramework>
-    <LangVersion>12</LangVersion>
-    <RunWorkingDirectory>$(MSBuildProjectDirectory)</RunWorkingDirectory>
-    <OutputType>exe</OutputType>
-    <RuntimeIdentifiers>win-x86;win-x64;linux-x64;linux-arm</RuntimeIdentifiers>
-    <Nullable>annotations</Nullable>
-    <EnablePreviewFeatures>True</EnablePreviewFeatures>
-    <ApplicationIcon>Mewdeko.ico</ApplicationIcon>
-    <GenerateDocumentationFile>True</GenerateDocumentationFile>
-    <!--    <WarningsAsErrors>CS1591</WarningsAsErrors> -->
-  </PropertyGroup>
-
-
-  <!--    DO NOT DELETE   -->
-  <!--    happy pride 🏳️‍⚧️ 🏳️‍🌈-->
-
-  <ItemGroup>
-    <PackageReference Include="Discord.Net.WebSocket" Version="3.16.0" />
-    <PackageReference Include="Discord.Net.Rest" Version="3.16.0" />
-    <PackageReference Include="Discord.Net.Webhook" Version="3.16.0" />
-    <PackageReference Include="Discord.Net.Interactions" Version="3.16.0" />
-    <PackageReference Include="Discord.Net.Commands" Version="3.16.0" />
-    <PackageReference Include="Discord.Addons.Hosting" Version="6.1.0" />
-    <PackageReference Include="EFCore.BulkExtensions" Version="8.1.1" />
-    <PackageReference Include="Google.Cloud.Vision.V1" Version="3.7.0" />
-    <PackageReference Include="HarfBuzzSharp" Version="8.3.0-preview.4.1" />
-    <PackageReference Include="HarfBuzzSharp.NativeAssets.Linux" Version="8.3.0-preview.4.1" />
-    <PackageReference Include="LibGit2Sharp" Version="0.30.0" />
-    <PackageReference Include="MathNet.Symbolics" Version="0.25.0" />
-    <PackageReference Include="OxyPlot.Core" Version="2.2.0" />
-    <PackageReference Include="OxyPlot.SkiaSharp" Version="2.2.0" />
-    <PackageReference Include="Refit" Version="7.2.22" />
-    <PackageReference Include="Serilog.AspNetCore" Version="8.0.3" />
-    <PackageReference Include="System.Text.RegularExpressions" Version="4.3.1" />
-    <PackageReference Include="ZiggyCreatures.FusionCache" Version="1.4.0" />
-  </ItemGroup>
-
-<<<<<<< HEAD
-    <ItemGroup>
-        <PackageReference Include="AngleSharp" Version="1.0.2-alpha-278" />
-        <PackageReference Include="Anilist4Net" Version="1.3.0" />
-        <PackageReference Include="AWSSDK.S3" Version="3.7.103.49" />
-        <PackageReference Include="CodeHollow.FeedReader" Version="1.2.6" />
-      <PackageReference Include="CommandLineParser" Version="2.9.1"/>
-      <PackageReference Include="CoreCLR-NCalc" Version="2.2.113"/>
-      <PackageReference Include="DiscordBotsList.Api.Adapter.Discord.Net" Version="1.4.5"/>
-      <PackageReference Include="Fergun.Interactive" Version="1.7.5"/>
-      <PackageReference Include="Figgle" Version="0.5.1"/>
-      <PackageReference Include="Genius.NET" Version="4.0.1"/>
-      <PackageReference Include="GScraper" Version="1.1.3"/>
-      <PackageReference Include="GTranslate" Version="2.1.6"/>
-      <PackageReference Include="Html2Markdown" Version="5.1.0.703"/>
-      <PackageReference Include="Humanizer" Version="2.14.1"/>
-      <PackageReference Include="JikanDotNet" Version="2.6.0"/>
-      <PackageReference Include="Google.Apis.Urlshortener.v1" Version="1.41.1.138"/>
-      <PackageReference Include="Google.Apis.YouTube.v3" Version="1.60.0.2945"/>
-      <PackageReference Include="Google.Apis.Customsearch.v1" Version="1.49.0.2084"/>
-      <PackageReference Include="Google.Protobuf" Version="3.22.3"/>
-      <PackageReference Include="Grpc.Net.ClientFactory" Version="2.53.0-pre1"/>
-        <PackageReference Include="Grpc.Tools" Version="2.54.0">
-            <PrivateAssets>all</PrivateAssets>
-            <IncludeAssets>runtime; build; native; contentfiles; analyzers; buildtransitive</IncludeAssets>
-        </PackageReference>
-      <PackageReference Include="Lavalink4NET.Discord.NET" Version="3.0.0"/>
-      <PackageReference Include="linq2db.EntityFrameworkCore" Version="7.5.0"/>
-      <PackageReference Include="MartineApiNet" Version="1.0.14"/>
-      <PackageReference Include="Microsoft.CodeAnalysis.CSharp" Version="4.6.0-1.final"/>
-      <PackageReference Include="Microsoft.CodeAnalysis.CSharp.Scripting" Version="4.6.0-1.final"/>
-      <PackageReference Include="Microsoft.EntityFrameworkCore" Version="7.0.9"/>
-      <PackageReference Include="Microsoft.EntityFrameworkCore.Design" Version="7.0.9">
-        <PrivateAssets>all</PrivateAssets>
-        <IncludeAssets>runtime; build; native; contentfiles; analyzers; buildtransitive</IncludeAssets>
-      </PackageReference>
-      <PackageReference Include="Microsoft.EntityFrameworkCore.Sqlite" Version="7.0.9"/>
-      <PackageReference Include="Microsoft.EntityFrameworkCore.Tools" Version="7.0.9">
-        <PrivateAssets>all</PrivateAssets>
-        <IncludeAssets>runtime; build; native; contentfiles; analyzers; buildtransitive</IncludeAssets>
-      </PackageReference>
-      <PackageReference Include="Microsoft.Extensions.Configuration" Version="7.0.0"/>
-      <PackageReference Include="Microsoft.Extensions.Configuration.EnvironmentVariables" Version="7.0.0"/>
-      <PackageReference Include="Microsoft.Extensions.Configuration.Json" Version="7.0.0"/>
-      <PackageReference Include="Microsoft.Extensions.DependencyInjection" Version="7.0.0"/>
-      <PackageReference Include="Microsoft.Extensions.DependencyInjection.Abstractions" Version="7.0.0"/>
-      <PackageReference Include="Microsoft.Extensions.Http" Version="7.0.0"/>
-      <PackageReference Include="Microsoft.Extensions.Logging" Version="7.0.0"/>
-      <PackageReference Include="Microsoft.Extensions.Logging.Console" Version="7.0.0"/>
-      <PackageReference Include="morelinq" Version="3.4.2"/>
-      <PackageReference Include="NekosBestApiNet" Version="1.0.7"/>
-      <PackageReference Include="Newtonsoft.Json" Version="13.0.3"/>
-      <PackageReference Include="NHentaiAPI" Version="1.7.0"/>
-      <PackageReference Include="NonBlocking" Version="2.1.1"/>
-      <PackageReference Include="Npgsql.EntityFrameworkCore.PostgreSQL" Version="7.0.4"/>
-      <PackageReference Include="NsfwSpy" Version="3.5.0"/>
-      <PackageReference Include="OpenAI" Version="1.11.0"/>
-      <PackageReference Include="Otp.NET" Version="1.3.0"/>
-      <PackageReference Include="PokeApiNet" Version="3.0.10"/>
-      <PackageReference Include="QRCoder" Version="1.4.3"/>
-      <PackageReference Include="Scrutor" Version="4.2.2"/>
-      <PackageReference Include="Serilog" Version="3.0.2-dev-02056"/>
-      <PackageReference Include="Serilog.Sinks.Console" Version="4.2.0-dev-00918"/>
-      <PackageReference Include="Serilog.Sinks.Seq" Version="5.2.2"/>
-      <PackageReference Include="ServiceCollectionExtensions" Version="1.0.2"/>
-      <PackageReference Include="SkiaSharp" Version="2.88.6"/>
-      <PackageReference Include="SkiaSharp.NativeAssets.Linux" Version="2.88.6"/>
-      <PackageReference Include="SpotifyAPI.Web" Version="7.0.0"/>
-      <PackageReference Include="SpotifyAPI.Web.Auth" Version="7.0.0"/>
-      <PackageReference Include="StackExchange.Redis" Version="2.6.122"/>
-      <PackageReference Include="System.Drawing.Common" Version="7.0.0"/>
-      <PackageReference Include="System.IO.FileSystem.Watcher" Version="4.3.0"/>
-      <PackageReference Include="System.Threading.Channels" Version="7.0.0"/>
-      <PackageReference Include="System.ValueTuple" Version="4.5.0"/>
-      <PackageReference Include="TwitchLib.Api" Version="3.9.0"/>
-      <PackageReference Include="VirusTotalNet" Version="2.1.0"/>
-      <PackageReference Include="YamlDotNet" Version="13.0.2"/>
-    </ItemGroup>
-    <ItemGroup>
-        <Protobuf Include="..\Mewdeko.Coordinator\Protos\coordinator.proto" GrpcServices="Client">
-            <Link>Protos\coordinator.proto</Link>
-        </Protobuf>
-        <Compile Remove="credentials.json" />
-        <None Include="..\..\.editorconfig" Link=".editorconfig" />
-        <None Update="data\**\*">
-            <CopyToOutputDirectory>PreserveNewest</CopyToOutputDirectory>
-        </None>
-        <None Update="_strings\**">
-            <CopyToOutputDirectory>PreserveNewest</CopyToOutputDirectory>
-        </None>
-        <None Update="data\tags.json">
-            <CopyToOutputDirectory>Always</CopyToOutputDirectory>
-        </None>
-        <None Update="external\**\*">
-            <CopyToOutputDirectory>PreserveNewest</CopyToOutputDirectory>
-        </None>
-        <None Update="credentials.json">
-            <CopyToOutputDirectory>PreserveNewest</CopyToOutputDirectory>
-        </None>
-        <None Remove="DiscordChatExporter\Superpower.dll" />
-        <None Remove="DiscordChatExporter\Spectre.Console.dll" />
-        <None Remove="DiscordChatExporter\Polly.dll" />
-        <None Remove="DiscordChatExporter\MiniRazor.Runtime.dll" />
-        <None Remove="DiscordChatExporter\JsonExtensions.dll" />
-        <None Remove="DiscordChatExporter\Gress.dll" />
-        <None Remove="DiscordChatExporter\DiscordChatExporter.Core.dll" />
-        <None Remove="DiscordChatExporter\DiscordChatExporter.Cli.runtimeconfig.json" />
-        <None Remove="DiscordChatExporter\DiscordChatExporter.Cli.exe" />
-        <None Remove="DiscordChatExporter\DiscordChatExporter.Cli.dll" />
-        <None Remove="DiscordChatExporter\DiscordChatExporter.Cli.deps.json" />
-        <None Remove="DiscordChatExporter\CliFx.dll" />
-      <None Remove="data\http.txt"/>
-    </ItemGroup>
-=======
->>>>>>> eda7c5d9
-
-  <ItemGroup>
-    <PackageReference Include="AngleSharp" Version="1.2.0-beta.423" />
-    <PackageReference Include="Anilist4Net" Version="1.5.0" />
-    <PackageReference Include="CodeHollow.FeedReader" Version="1.2.6" />
-    <PackageReference Include="CommandLineParser" Version="2.9.1" />
-    <PackageReference Include="CoreCLR-NCalc" Version="3.1.253" />
-    <PackageReference Include="Fergun.Interactive" Version="1.8.0" />
-    <PackageReference Include="Figgle" Version="0.5.1" />
-    <PackageReference Include="Genius.NET" Version="4.0.1" />
-    <PackageReference Include="GScraper" Version="1.1.3" />
-    <PackageReference Include="GTranslate" Version="2.2.8" />
-    <PackageReference Include="Html2Markdown" Version="7.0.1.9" />
-    <PackageReference Include="Humanizer" Version="3.0.0-beta.54" />
-    <PackageReference Include="JikanDotNet" Version="2.8.0" />
-    <PackageReference Include="Google.Apis.Urlshortener.v1" Version="1.41.1.138" />
-    <PackageReference Include="Google.Apis.YouTube.v3" Version="1.68.0.3556" />
-    <PackageReference Include="Google.Apis.Customsearch.v1" Version="1.49.0.2084" />
-    <PackageReference Include="Grpc.Net.ClientFactory" Version="2.66.0" />
-    <PackageReference Include="Lavalink4NET.Discord.NET" Version="4.0.25" />
-    <PackageReference Include="Lavalink4NET.Integrations.Lavasearch" Version="4.0.25" />
-    <PackageReference Include="Lavalink4NET.Integrations.Lavasrc" Version="4.0.25" />
-    <PackageReference Include="LazyCache" Version="2.4.0" />
-    <PackageReference Include="linq2db.EntityFrameworkCore" Version="8.1.0" />
-    <PackageReference Include="MartineApiNet" Version="1.0.14" />
-    <PackageReference Include="MathNet.Numerics" Version="6.0.0-beta1" />
-    <PackageReference Include="Microsoft.CodeAnalysis.CSharp" Version="4.11.0" />
-    <PackageReference Include="Microsoft.CodeAnalysis.Common" Version="4.11.0" />
-    <PackageReference Include="Microsoft.CodeAnalysis.CSharp.Workspaces" Version="4.11.0" />
-    <PackageReference Include="Microsoft.CodeAnalysis.Workspaces.Common" Version="4.11.0" />
-    <PackageReference Include="Microsoft.CodeAnalysis.CSharp.Scripting" Version="4.11.0" />
-    <PackageReference Include="Microsoft.EntityFrameworkCore" Version="8.0.10" />
-    <PackageReference Include="Microsoft.EntityFrameworkCore.Design" Version="8.0.10">
-      <PrivateAssets>all</PrivateAssets>
-      <IncludeAssets>runtime; build; native; contentfiles; analyzers; buildtransitive</IncludeAssets>
-    </PackageReference>
-    <PackageReference Include="Microsoft.EntityFrameworkCore.Sqlite" Version="8.0.10" />
-    <PackageReference Include="Microsoft.EntityFrameworkCore.Tools" Version="8.0.10">
-      <PrivateAssets>all</PrivateAssets>
-      <IncludeAssets>runtime; build; native; contentfiles; analyzers; buildtransitive</IncludeAssets>
-    </PackageReference>
-    <PackageReference Include="Microsoft.Extensions.Configuration" Version="9.0.0-preview.5.24306.7" />
-    <PackageReference Include="Microsoft.Extensions.Configuration.EnvironmentVariables" Version="9.0.0-preview.5.24306.7" />
-    <PackageReference Include="Microsoft.Extensions.Configuration.Json" Version="9.0.0-preview.5.24306.7" />
-    <PackageReference Include="Microsoft.Extensions.DependencyInjection" Version="9.0.0-preview.5.24306.7" />
-    <PackageReference Include="Microsoft.Extensions.DependencyInjection.Abstractions" Version="9.0.0-preview.5.24306.7" />
-    <PackageReference Include="Microsoft.Extensions.Http" Version="9.0.0-preview.5.24306.7" />
-    <PackageReference Include="Microsoft.Extensions.Logging" Version="9.0.0-preview.5.24306.7" />
-    <PackageReference Include="Microsoft.Extensions.Logging.Console" Version="9.0.0-preview.5.24306.7" />
-    <PackageReference Include="morelinq" Version="4.3.0" />
-    <PackageReference Include="NekosBestApiNet" Version="1.0.7" />
-    <PackageReference Include="Newtonsoft.Json" Version="13.0.3" />
-    <PackageReference Include="NHentaiAPI" Version="1.7.0" />
-    <PackageReference Include="NonBlocking" Version="2.1.2" />
-    <PackageReference Include="Npgsql.EntityFrameworkCore.PostgreSQL" Version="8.0.8" />
-    <PackageReference Include="Octokit" Version="13.0.1" />
-    <PackageReference Include="Otp.NET" Version="1.4.0" />
-    <PackageReference Include="PokeApiNet" Version="4.0.0" />
-    <PackageReference Include="QRCoder" Version="1.6.0" />
-    <PackageReference Include="Scrutor" Version="5.0.1" />
-    <PackageReference Include="Serilog" Version="4.0.2" />
-    <PackageReference Include="Serilog.Sinks.Console" Version="6.0.0" />
-    <PackageReference Include="Serilog.Sinks.Seq" Version="8.0.0" />
-    <PackageReference Include="ServiceCollectionExtensions" Version="1.0.2" />
-    <PackageReference Include="SkiaSharp" Version="3.0.0-preview.3.1" />
-    <PackageReference Include="SkiaSharp.NativeAssets.Linux" Version="3.0.0-preview.3.1" />
-    <PackageReference Include="SpotifyAPI.Web" Version="7.2.1" />
-    <PackageReference Include="SpotifyAPI.Web.Auth" Version="7.2.1" />
-    <PackageReference Include="StackExchange.Redis" Version="2.8.16" />
-    <PackageReference Include="Swashbuckle.AspNetCore" Version="6.8.1" />
-    <PackageReference Include="System.Drawing.Common" Version="9.0.0-preview.5.24306.5" />
-    <PackageReference Include="System.IO.FileSystem.Watcher" Version="4.3.0" />
-    <PackageReference Include="System.Threading.Channels" Version="9.0.0-preview.5.24306.7" />
-    <PackageReference Include="System.ValueTuple" Version="4.5.0" />
-    <PackageReference Include="TwitchLib.Api" Version="3.10.0-preview-e47ba7f" />
-    <PackageReference Include="VirusTotalNet" Version="2.2.0" />
-    <PackageReference Include="YamlDotNet" Version="16.1.3" />
-  </ItemGroup>
-  <ItemGroup>
-    <Compile Remove="credentials.json" />
-    <None Include="..\..\.editorconfig" Link=".editorconfig" />
-    <None Update="data\**\*">
-      <CopyToOutputDirectory>PreserveNewest</CopyToOutputDirectory>
-    </None>
-    <None Update="_strings\**">
-      <CopyToOutputDirectory>PreserveNewest</CopyToOutputDirectory>
-    </None>
-    <None Update="data\tags.json">
-      <CopyToOutputDirectory>Always</CopyToOutputDirectory>
-    </None>
-    <None Update="external\**\*">
-      <CopyToOutputDirectory>PreserveNewest</CopyToOutputDirectory>
-    </None>
-    <None Update="credentials.json">
-      <CopyToOutputDirectory>PreserveNewest</CopyToOutputDirectory>
-    </None>
-    <None Remove="DiscordChatExporter\Superpower.dll" />
-    <None Remove="DiscordChatExporter\Spectre.Console.dll" />
-    <None Remove="DiscordChatExporter\Polly.dll" />
-    <None Remove="DiscordChatExporter\MiniRazor.Runtime.dll" />
-    <None Remove="DiscordChatExporter\JsonExtensions.dll" />
-    <None Remove="DiscordChatExporter\Gress.dll" />
-    <None Remove="DiscordChatExporter\DiscordChatExporter.Core.dll" />
-    <None Remove="DiscordChatExporter\DiscordChatExporter.Cli.runtimeconfig.json" />
-    <None Remove="DiscordChatExporter\DiscordChatExporter.Cli.exe" />
-    <None Remove="DiscordChatExporter\DiscordChatExporter.Cli.dll" />
-    <None Remove="DiscordChatExporter\DiscordChatExporter.Cli.deps.json" />
-    <None Remove="DiscordChatExporter\CliFx.dll" />
-    <None Remove="data\http.txt" />
-  </ItemGroup>
-
-  <PropertyGroup Condition="'$(Configuration)|$(Platform)'=='Debug|AnyCPU'">
-    <DefineConstants>DEBUG;TRACE</DefineConstants>
-    <DebugType>full</DebugType>
-  </PropertyGroup>
-  <ItemGroup>
-    <Content Remove="credentials_example.json" />
-    <Content Update="gcreds1.json">
-      <CopyToOutputDirectory>Always</CopyToOutputDirectory>
-    </Content>
-  </ItemGroup>
-
-  <PropertyGroup Condition="'$(Configuration)|$(Platform)'=='Debug|AnyCPU'">
-    <DefineConstants>DEBUG;TRACE;DNETLABS</DefineConstants>
-    <NoWarn>
-      $(NoWarn);CS8625;CS8609;CS8767;CS8603;CS8618;CS8600;CS8602;CS8605;CS8601;CS8619;CS8604;CS8619;CS8607;CS9627;CS8629;CS8620;CS8620;CS8622;CS9714;CS8621;CS8714;CS8634
-    </NoWarn>
-    <Optimize>false</Optimize>
-  </PropertyGroup>
-
-  <PropertyGroup Condition="'$(Configuration)|$(Platform)'=='Release|AnyCPU'">
-    <DefineConstants>TRACE;DNETLABS</DefineConstants>
-    <NoWarn>
-      $(NoWarn);CS8625;CS8609;CS8767;CS8603;CS8618;CS8600;CS8602;CS8605;CS8601;CS8619;CS8604;CS8619;CS8607;CS9627;CS8629;CS8620;CS8620;CS8622;CS9714;CS8621;CS8714;CS8634
-    </NoWarn>
-    <WarningLevel>0</WarningLevel>
-  </PropertyGroup>
-
+<Project Sdk="Microsoft.NET.Sdk.Web">
+
+  <PropertyGroup>
+    <TargetFramework>net8.0</TargetFramework>
+    <LangVersion>12</LangVersion>
+    <RunWorkingDirectory>$(MSBuildProjectDirectory)</RunWorkingDirectory>
+    <OutputType>exe</OutputType>
+    <RuntimeIdentifiers>win-x86;win-x64;linux-x64;linux-arm</RuntimeIdentifiers>
+    <Nullable>annotations</Nullable>
+    <EnablePreviewFeatures>True</EnablePreviewFeatures>
+    <ApplicationIcon>Mewdeko.ico</ApplicationIcon>
+    <GenerateDocumentationFile>True</GenerateDocumentationFile>
+    <!--    <WarningsAsErrors>CS1591</WarningsAsErrors> -->
+  </PropertyGroup>
+
+
+  <!--    DO NOT DELETE   -->
+  <!--    happy pride 🏳️‍⚧️ 🏳️‍🌈-->
+
+  <ItemGroup>
+    <PackageReference Include="Discord.Net.WebSocket" Version="3.16.0" />
+    <PackageReference Include="Discord.Net.Rest" Version="3.16.0" />
+    <PackageReference Include="Discord.Net.Webhook" Version="3.16.0" />
+    <PackageReference Include="Discord.Net.Interactions" Version="3.16.0" />
+    <PackageReference Include="Discord.Net.Commands" Version="3.16.0" />
+    <PackageReference Include="Discord.Addons.Hosting" Version="6.1.0" />
+    <PackageReference Include="EFCore.BulkExtensions" Version="8.1.1" />
+    <PackageReference Include="Google.Cloud.Vision.V1" Version="3.7.0" />
+    <PackageReference Include="HarfBuzzSharp" Version="8.3.0-preview.4.1" />
+    <PackageReference Include="HarfBuzzSharp.NativeAssets.Linux" Version="8.3.0-preview.4.1" />
+    <PackageReference Include="LibGit2Sharp" Version="0.30.0" />
+    <PackageReference Include="MathNet.Symbolics" Version="0.25.0" />
+    <PackageReference Include="OxyPlot.Core" Version="2.2.0" />
+    <PackageReference Include="OxyPlot.SkiaSharp" Version="2.2.0" />
+    <PackageReference Include="Refit" Version="7.2.22" />
+    <PackageReference Include="Serilog.AspNetCore" Version="8.0.3" />
+    <PackageReference Include="System.Text.RegularExpressions" Version="4.3.1" />
+    <PackageReference Include="ZiggyCreatures.FusionCache" Version="1.4.0" />
+  </ItemGroup>
+
+
+  <ItemGroup>
+    <PackageReference Include="AngleSharp" Version="1.2.0-beta.423" />
+    <PackageReference Include="Anilist4Net" Version="1.5.0" />
+    <PackageReference Include="CodeHollow.FeedReader" Version="1.2.6" />
+    <PackageReference Include="CommandLineParser" Version="2.9.1" />
+    <PackageReference Include="CoreCLR-NCalc" Version="3.1.253" />
+    <PackageReference Include="Fergun.Interactive" Version="1.8.0" />
+    <PackageReference Include="Figgle" Version="0.5.1" />
+    <PackageReference Include="Genius.NET" Version="4.0.1" />
+    <PackageReference Include="GScraper" Version="1.1.3" />
+    <PackageReference Include="GTranslate" Version="2.2.8" />
+    <PackageReference Include="Html2Markdown" Version="7.0.1.9" />
+    <PackageReference Include="Humanizer" Version="3.0.0-beta.54" />
+    <PackageReference Include="JikanDotNet" Version="2.8.0" />
+    <PackageReference Include="Google.Apis.Urlshortener.v1" Version="1.41.1.138" />
+    <PackageReference Include="Google.Apis.YouTube.v3" Version="1.68.0.3556" />
+    <PackageReference Include="Google.Apis.Customsearch.v1" Version="1.49.0.2084" />
+    <PackageReference Include="Grpc.Net.ClientFactory" Version="2.66.0" />
+    <PackageReference Include="Lavalink4NET.Discord.NET" Version="4.0.25" />
+    <PackageReference Include="Lavalink4NET.Integrations.Lavasearch" Version="4.0.25" />
+    <PackageReference Include="Lavalink4NET.Integrations.Lavasrc" Version="4.0.25" />
+    <PackageReference Include="LazyCache" Version="2.4.0" />
+    <PackageReference Include="linq2db.EntityFrameworkCore" Version="8.1.0" />
+    <PackageReference Include="MartineApiNet" Version="1.0.14" />
+    <PackageReference Include="MathNet.Numerics" Version="6.0.0-beta1" />
+    <PackageReference Include="Microsoft.CodeAnalysis.CSharp" Version="4.11.0" />
+    <PackageReference Include="Microsoft.CodeAnalysis.Common" Version="4.11.0" />
+    <PackageReference Include="Microsoft.CodeAnalysis.CSharp.Workspaces" Version="4.11.0" />
+    <PackageReference Include="Microsoft.CodeAnalysis.Workspaces.Common" Version="4.11.0" />
+    <PackageReference Include="Microsoft.CodeAnalysis.CSharp.Scripting" Version="4.11.0" />
+    <PackageReference Include="Microsoft.EntityFrameworkCore" Version="8.0.10" />
+    <PackageReference Include="Microsoft.EntityFrameworkCore.Design" Version="8.0.10">
+      <PrivateAssets>all</PrivateAssets>
+      <IncludeAssets>runtime; build; native; contentfiles; analyzers; buildtransitive</IncludeAssets>
+    </PackageReference>
+    <PackageReference Include="Microsoft.EntityFrameworkCore.Sqlite" Version="8.0.10" />
+    <PackageReference Include="Microsoft.EntityFrameworkCore.Tools" Version="8.0.10">
+      <PrivateAssets>all</PrivateAssets>
+      <IncludeAssets>runtime; build; native; contentfiles; analyzers; buildtransitive</IncludeAssets>
+    </PackageReference>
+    <PackageReference Include="Microsoft.Extensions.Configuration" Version="9.0.0-preview.5.24306.7" />
+    <PackageReference Include="Microsoft.Extensions.Configuration.EnvironmentVariables" Version="9.0.0-preview.5.24306.7" />
+    <PackageReference Include="Microsoft.Extensions.Configuration.Json" Version="9.0.0-preview.5.24306.7" />
+    <PackageReference Include="Microsoft.Extensions.DependencyInjection" Version="9.0.0-preview.5.24306.7" />
+    <PackageReference Include="Microsoft.Extensions.DependencyInjection.Abstractions" Version="9.0.0-preview.5.24306.7" />
+    <PackageReference Include="Microsoft.Extensions.Http" Version="9.0.0-preview.5.24306.7" />
+    <PackageReference Include="Microsoft.Extensions.Logging" Version="9.0.0-preview.5.24306.7" />
+    <PackageReference Include="Microsoft.Extensions.Logging.Console" Version="9.0.0-preview.5.24306.7" />
+    <PackageReference Include="morelinq" Version="4.3.0" />
+    <PackageReference Include="NekosBestApiNet" Version="1.0.7" />
+    <PackageReference Include="Newtonsoft.Json" Version="13.0.3" />
+    <PackageReference Include="NHentaiAPI" Version="1.7.0" />
+    <PackageReference Include="NonBlocking" Version="2.1.2" />
+    <PackageReference Include="Npgsql.EntityFrameworkCore.PostgreSQL" Version="8.0.8" />
+    <PackageReference Include="Octokit" Version="13.0.1" />
+    <PackageReference Include="Otp.NET" Version="1.4.0" />
+    <PackageReference Include="PokeApiNet" Version="4.0.0" />
+    <PackageReference Include="QRCoder" Version="1.6.0" />
+    <PackageReference Include="Scrutor" Version="5.0.1" />
+    <PackageReference Include="Serilog" Version="4.0.2" />
+    <PackageReference Include="Serilog.Sinks.Console" Version="6.0.0" />
+    <PackageReference Include="Serilog.Sinks.Seq" Version="8.0.0" />
+    <PackageReference Include="ServiceCollectionExtensions" Version="1.0.2" />
+    <PackageReference Include="SkiaSharp" Version="3.0.0-preview.3.1" />
+    <PackageReference Include="SkiaSharp.NativeAssets.Linux" Version="3.0.0-preview.3.1" />
+    <PackageReference Include="SpotifyAPI.Web" Version="7.2.1" />
+    <PackageReference Include="SpotifyAPI.Web.Auth" Version="7.2.1" />
+    <PackageReference Include="StackExchange.Redis" Version="2.8.16" />
+    <PackageReference Include="Swashbuckle.AspNetCore" Version="6.8.1" />
+    <PackageReference Include="System.Drawing.Common" Version="9.0.0-preview.5.24306.5" />
+    <PackageReference Include="System.IO.FileSystem.Watcher" Version="4.3.0" />
+    <PackageReference Include="System.Threading.Channels" Version="9.0.0-preview.5.24306.7" />
+    <PackageReference Include="System.ValueTuple" Version="4.5.0" />
+    <PackageReference Include="TwitchLib.Api" Version="3.10.0-preview-e47ba7f" />
+    <PackageReference Include="VirusTotalNet" Version="2.2.0" />
+    <PackageReference Include="YamlDotNet" Version="16.1.3" />
+  </ItemGroup>
+  <ItemGroup>
+    <Compile Remove="credentials.json" />
+    <None Include="..\..\.editorconfig" Link=".editorconfig" />
+    <None Update="data\**\*">
+      <CopyToOutputDirectory>PreserveNewest</CopyToOutputDirectory>
+    </None>
+    <None Update="_strings\**">
+      <CopyToOutputDirectory>PreserveNewest</CopyToOutputDirectory>
+    </None>
+    <None Update="data\tags.json">
+      <CopyToOutputDirectory>Always</CopyToOutputDirectory>
+    </None>
+    <None Update="external\**\*">
+      <CopyToOutputDirectory>PreserveNewest</CopyToOutputDirectory>
+    </None>
+    <None Update="credentials.json">
+      <CopyToOutputDirectory>PreserveNewest</CopyToOutputDirectory>
+    </None>
+    <None Remove="DiscordChatExporter\Superpower.dll" />
+    <None Remove="DiscordChatExporter\Spectre.Console.dll" />
+    <None Remove="DiscordChatExporter\Polly.dll" />
+    <None Remove="DiscordChatExporter\MiniRazor.Runtime.dll" />
+    <None Remove="DiscordChatExporter\JsonExtensions.dll" />
+    <None Remove="DiscordChatExporter\Gress.dll" />
+    <None Remove="DiscordChatExporter\DiscordChatExporter.Core.dll" />
+    <None Remove="DiscordChatExporter\DiscordChatExporter.Cli.runtimeconfig.json" />
+    <None Remove="DiscordChatExporter\DiscordChatExporter.Cli.exe" />
+    <None Remove="DiscordChatExporter\DiscordChatExporter.Cli.dll" />
+    <None Remove="DiscordChatExporter\DiscordChatExporter.Cli.deps.json" />
+    <None Remove="DiscordChatExporter\CliFx.dll" />
+    <None Remove="data\http.txt" />
+  </ItemGroup>
+
+  <PropertyGroup Condition="'$(Configuration)|$(Platform)'=='Debug|AnyCPU'">
+    <DefineConstants>DEBUG;TRACE</DefineConstants>
+    <DebugType>full</DebugType>
+  </PropertyGroup>
+  <ItemGroup>
+    <Content Remove="credentials_example.json" />
+    <Content Update="gcreds1.json">
+      <CopyToOutputDirectory>Always</CopyToOutputDirectory>
+    </Content>
+  </ItemGroup>
+
+  <PropertyGroup Condition="'$(Configuration)|$(Platform)'=='Debug|AnyCPU'">
+    <DefineConstants>DEBUG;TRACE;DNETLABS</DefineConstants>
+    <NoWarn>
+      $(NoWarn);CS8625;CS8609;CS8767;CS8603;CS8618;CS8600;CS8602;CS8605;CS8601;CS8619;CS8604;CS8619;CS8607;CS9627;CS8629;CS8620;CS8620;CS8622;CS9714;CS8621;CS8714;CS8634
+    </NoWarn>
+    <Optimize>false</Optimize>
+  </PropertyGroup>
+
+  <PropertyGroup Condition="'$(Configuration)|$(Platform)'=='Release|AnyCPU'">
+    <DefineConstants>TRACE;DNETLABS</DefineConstants>
+    <NoWarn>
+      $(NoWarn);CS8625;CS8609;CS8767;CS8603;CS8618;CS8600;CS8602;CS8605;CS8601;CS8619;CS8604;CS8619;CS8607;CS9627;CS8629;CS8620;CS8620;CS8622;CS9714;CS8621;CS8714;CS8634
+    </NoWarn>
+    <WarningLevel>0</WarningLevel>
+  </PropertyGroup>
+
 </Project>