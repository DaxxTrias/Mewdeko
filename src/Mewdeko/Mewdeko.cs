--- conflicted
+++ resolved
@@ -328,7 +328,6 @@
         await interactionService.AddModulesAsync(GetType().GetTypeInfo().Assembly, Services)
             .ConfigureAwait(false);
         var lava = Services.GetRequiredService<LavalinkNode>();
-<<<<<<< HEAD
         try
         {
             await lava.InitializeAsync();
@@ -338,9 +337,6 @@
             Log.Information("Unable to connect to lavalink. If you want music please launch tha lavalink binary separately.");
         }
 #if  !DEBUG
-=======
-        await lava.InitializeAsync();
->>>>>>> 63565d3e
         if (Client.ShardId == 0)
             await interactionService.RegisterCommandsGloballyAsync();
 
