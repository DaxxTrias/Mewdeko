--- conflicted
+++ resolved
@@ -28,7 +28,6 @@
             {
                 await Service.AfkSet(ctx.Guild, (IGuildUser) ctx.User, "_ _", 0);
                 await ctx.Channel.SendConfirmAsync("Afk message enabled!");
-<<<<<<< HEAD
                 try
                 {
                     var user = await ctx.Guild.GetUserAsync(ctx.User.Id);
@@ -41,8 +40,6 @@
                 {
                   // ignored
                 }
-=======
->>>>>>> 3a38f866
                 await ctx.Guild.DownloadUsersAsync();
                 return;
             }
@@ -62,7 +59,6 @@
 
         await Service.AfkSet(ctx.Guild, (IGuildUser) ctx.User, message, 0);
         await ctx.Channel.SendConfirmAsync($"AFK Message set to:\n{message}");
-<<<<<<< HEAD
         try
         {
             var user1 = await ctx.Guild.GetUserAsync(ctx.User.Id);
@@ -75,8 +71,7 @@
         {
             // ignored
         }
-=======
->>>>>>> 3a38f866
+
         await ctx.Guild.DownloadUsersAsync();
     }
 
@@ -413,7 +408,6 @@
                 Service.GetAfkMessage(ctx.Guild.Id, i.Id).Select(x => x.Message).Last();
                 await Service.AfkSet(ctx.Guild, i, "", 0);
                 users++;
-<<<<<<< HEAD
                 try
                 {
                     await i.ModifyAsync(x => x.Nickname = i.Nickname.Replace("[AFK]", ""));
@@ -422,8 +416,6 @@
                 {
                     //ignored
                 }
-=======
->>>>>>> 3a38f866
             }
             catch (Exception)
             {
@@ -441,7 +433,6 @@
         {
             await ctx.Channel.SendErrorAsync("The mentioned user does not have an afk status set!");
             return;
-<<<<<<< HEAD
         }
 
         await Service.AfkSet(ctx.Guild, user, "", 0);
@@ -453,11 +444,8 @@
         {
             //ignored
         }
-=======
-        }
 
         await Service.AfkSet(ctx.Guild, user, "", 0);
->>>>>>> 3a38f866
         await ctx.Channel.SendConfirmAsync($"AFK Message for {user.Mention} has been disabled!");
     }
 }