--- conflicted
+++ resolved
@@ -1,461 +1,238 @@
-<<<<<<< HEAD
-﻿using System.Net.Http;
-using System.Threading.Tasks;
-using Mewdeko.Modules.Gambling.Services;
-using Mewdeko.Modules.UserProfile.Common;
-using Mewdeko.Modules.Utility.Common;
-using Microsoft.EntityFrameworkCore;
-using Newtonsoft.Json;
-using Embed = Discord.Embed;
-
-namespace Mewdeko.Modules.UserProfile.Services;
-
-public class UserProfileService : INService
-{
-    private readonly DbService db;
-    private readonly HttpClient http;
-    private readonly List<string> zodiacList;
-    private readonly GamblingConfigService gss;
-
-    public UserProfileService(DbService db, HttpClient http,
-        GamblingConfigService gss)
-    {
-        this.db = db;
-        this.http = http;
-        this.gss = gss;
-        zodiacList = new List<string>
-        {
-            "Aries",
-            "Taurus",
-            "Gemini",
-            "Cancer",
-            "Leo",
-            "Virgo",
-            "Libra",
-            "Scorpio",
-            "Sagittarius",
-            "Capricorn",
-            "Aquarius",
-            "Pisces"
-        };
-    }
-
-    public async Task<PronounSearchResult> GetPronounsOrUnspecifiedAsync(ulong discordId)
-    {
-        await using var uow = db.GetDbContext();
-        var user = await uow.DiscordUser.FirstOrDefaultAsync(x => x.UserId == discordId).ConfigureAwait(false);
-        if (!string.IsNullOrWhiteSpace(user?.Pronouns)) return new PronounSearchResult(user.Pronouns, false);
-        var result = await http.GetStringAsync(@$"https://pronoundb.org/api/v1/lookup?platform=discord&id={user.UserId}").ConfigureAwait(false);
-        var pronouns = JsonConvert.DeserializeObject<PronounDbResult>(result);
-        return new PronounSearchResult((pronouns?.Pronouns ?? "unspecified") switch
-        {
-            "unspecified" => "Unspecified",
-            "hh" => "he/him",
-            "hi" => "he/it",
-            "hs" => "he/she",
-            "ht" => "he/they",
-            "ih" => "it/him",
-            "ii" => "it/its",
-            "is" => "it/she",
-            "it" => "it/they",
-            "shh" => "she/he",
-            "sh" => "she/her",
-            "si" => "she/it",
-            "st" => "she/they",
-            "th" => "they/he",
-            "ti" => "they/it",
-            "ts" => "they/she",
-            "tt" => "they/them",
-            "any" => "Any pronouns",
-            "other" => "Pronouns not on PronounDB",
-            "ask" => "Pronouns you should ask them about",
-            "avoid" => "A name instead of pronouns",
-            _ => "Failed to resolve pronouns."
-        }, true);
-    }
-
-    public async Task<(bool, ZodiacResult)> GetZodiacInfo(ulong discordId)
-    {
-        await using var uow = db.GetDbContext();
-        var user = await uow.DiscordUser.FirstOrDefaultAsync(x => x.UserId == discordId).ConfigureAwait(false);
-        if (string.IsNullOrWhiteSpace(user.ZodiacSign))
-            return (false, null);
-        var client = new HttpClient();
-        var response = await client.PostAsync($"https://aztro.sameerkumar.website/?sign={user.ZodiacSign.ToLower()}&day=today", null);
-        return (true, JsonConvert.DeserializeObject<ZodiacResult>(await response.Content.ReadAsStringAsync()));
-    }
-
-    public async Task<string?> GetBio(IUser user)
-    {
-        await using var uow = db.GetDbContext();
-        var dbUser = await uow.GetOrCreateUser(user);
-        return dbUser.Bio ?? string.Empty;
-    }
-
-    public async Task SetBio(IUser user, string bio)
-    {
-        await using var uow = db.GetDbContext();
-        var dbUser = await uow.GetOrCreateUser(user);
-        dbUser.Bio = bio;
-        uow.DiscordUser.Update(dbUser);
-        await uow.SaveChangesAsync();
-    }
-
-    public async Task<DiscordUser.ProfilePrivacyEnum> GetProfilePrivacy(IUser user)
-    {
-        await using var uow = db.GetDbContext();
-        var dbUser = await uow.GetOrCreateUser(user);
-        return dbUser.ProfilePrivacy;
-    }
-
-    public async Task SetPrivacy(IUser user, DiscordUser.ProfilePrivacyEnum privacyEnum)
-    {
-        await using var uow = db.GetDbContext();
-        var dbUser = await uow.GetOrCreateUser(user);
-        dbUser.ProfilePrivacy = privacyEnum;
-        uow.DiscordUser.Update(dbUser);
-        await uow.SaveChangesAsync();
-    }
-
-    public async Task SetBirthdayDisplayMode(IUser user, DiscordUser.BirthdayDisplayModeEnum birthdayDisplayModeEnum)
-    {
-        await using var uow = db.GetDbContext();
-        var dbUser = await uow.GetOrCreateUser(user);
-        dbUser.BirthdayDisplayMode = birthdayDisplayModeEnum;
-        uow.DiscordUser.Update(dbUser);
-        await uow.SaveChangesAsync();
-    }
-
-    public async Task SetBirthday(IUser user, DateTime time)
-    {
-        await using var uow = db.GetDbContext();
-        var dbUser = await uow.GetOrCreateUser(user);
-        dbUser.Birthday = time;
-        uow.DiscordUser.Update(dbUser);
-        await uow.SaveChangesAsync();
-    }
-
-    public async Task<string> GetZodiac(IUser user)
-    {
-        await using var uow = db.GetDbContext();
-        var dbUser = await uow.GetOrCreateUser(user);
-        return dbUser.ZodiacSign;
-    }
-
-    public async Task<bool> SetZodiac(IUser user, string zodiacSign)
-    {
-        if (!zodiacList.Contains(zodiacSign.ToTitleCase()))
-            return false;
-        await using var uow = db.GetDbContext();
-        var dbUser = await uow.GetOrCreateUser(user);
-        dbUser.ZodiacSign = zodiacSign.ToTitleCase();
-        uow.DiscordUser.Update(dbUser);
-        await uow.SaveChangesAsync();
-        return true;
-    }
-
-    public async Task SetProfileColor(IUser user, Color color)
-    {
-        await using var uow = db.GetDbContext();
-        var dbUser = await uow.GetOrCreateUser(user);
-        dbUser.ProfileColor = color.RawValue;
-        uow.DiscordUser.Update(dbUser);
-        await uow.SaveChangesAsync();
-    }
-
-    public async Task SetProfileImage(IUser user, string url)
-    {
-        await using var uow = db.GetDbContext();
-        var dbUser = await uow.GetOrCreateUser(user);
-        dbUser.ProfileImageUrl = url;
-        uow.DiscordUser.Update(dbUser);
-        await uow.SaveChangesAsync();
-    }
-
-    public async Task<Embed?> GetProfileEmbed(IUser user, IUser profileCaller)
-    {
-        var eb = new EmbedBuilder().WithTitle($"Profile for {user}");
-        await using var uow = db.GetDbContext();
-        var dbUser = await uow.GetOrCreateUser(user);
-        if (dbUser.ProfilePrivacy == DiscordUser.ProfilePrivacyEnum.Private && user.Id != profileCaller.Id)
-            return null;
-        if (dbUser.ProfileColor.HasValue && dbUser.ProfileColor.Value is not 0)
-            eb.WithColor(dbUser.ProfileColor.Value);
-        else
-            eb.WithOkColor();
-        eb.WithThumbnailUrl(user.RealAvatarUrl().ToString());
-        if (!string.IsNullOrEmpty(dbUser.Bio))
-            eb.WithDescription(dbUser.Bio);
-        eb.AddField("Currency", $"{dbUser.CurrencyAmount} {gss.Data.Currency.Sign}");
-        eb.AddField("Pronouns", (await GetPronounsOrUnspecifiedAsync(user.Id)).Pronouns);
-        eb.AddField("Zodiac Sign", string.IsNullOrEmpty(dbUser.ZodiacSign) ? "Unspecified" : dbUser.ZodiacSign);
-        if (!string.IsNullOrEmpty(dbUser.ZodiacSign))
-            eb.AddField("Horoscope", (await GetZodiacInfo(user.Id)).Item2.Description);
-        if (dbUser.Birthday.HasValue)
-            switch (dbUser.BirthdayDisplayMode)
-            {
-                case DiscordUser.BirthdayDisplayModeEnum.Default:
-                    eb.AddField("Birthday", dbUser.Birthday.Value.ToString("d"));
-                    break;
-                case DiscordUser.BirthdayDisplayModeEnum.Disabled:
-                    eb.AddField("Birthday", "Private");
-                    break;
-                case DiscordUser.BirthdayDisplayModeEnum.MonthOnly:
-                    eb.AddField("Birthday", dbUser.Birthday.Value.ToString("MMMM"));
-                    break;
-                case DiscordUser.BirthdayDisplayModeEnum.YearOnly:
-                    eb.AddField("Birthday", dbUser.Birthday.Value.ToString("YYYY"));
-                    break;
-                case DiscordUser.BirthdayDisplayModeEnum.MonthAndDate:
-                    eb.AddField("Birthday", dbUser.Birthday.Value.ToString("M"));
-                    break;
-            }
-        else
-            eb.AddField("Birthday", "Unspecified");
-
-        eb.AddField("Mutual Bot Servers", (user as SocketUser).MutualGuilds.Count);
-
-        if (!string.IsNullOrEmpty(dbUser.ProfileImageUrl))
-            eb.WithImageUrl(dbUser.ProfileImageUrl);
-        return eb.Build();
-    }
-=======
-﻿using Mewdeko.Modules.Gambling.Services;
-using Mewdeko.Modules.UserProfile.Common;
-using Mewdeko.Modules.Utility.Common;
-using Microsoft.EntityFrameworkCore;
-using Newtonsoft.Json;
-using System.Net.Http;
-using System.Text.RegularExpressions;
-using System.Threading.Tasks;
-using Embed = Discord.Embed;
-
-namespace Mewdeko.Modules.UserProfile.Services;
-
-public class UserProfileService : INService
-{
-    private readonly DbService db;
-    private readonly HttpClient http;
-    private readonly List<string> zodiacList;
-    private readonly GamblingConfigService gss;
-    public readonly Regex FcRegex = new(@"sw(-\d{4}){3}", RegexOptions.Compiled | RegexOptions.IgnoreCase);
-
-    public UserProfileService(DbService db, HttpClient http,
-        GamblingConfigService gss)
-    {
-        this.db = db;
-        this.http = http;
-        this.gss = gss;
-        zodiacList = new List<string>
-        {
-            "Aries",
-            "Taurus",
-            "Gemini",
-            "Cancer",
-            "Leo",
-            "Virgo",
-            "Libra",
-            "Scorpio",
-            "Sagittarius",
-            "Capricorn",
-            "Aquarius",
-            "Pisces"
-        };
-    }
-
-    public async Task<PronounSearchResult> GetPronounsOrUnspecifiedAsync(ulong discordId)
-    {
-        await using var uow = db.GetDbContext();
-        var user = await uow.DiscordUser.FirstOrDefaultAsync(x => x.UserId == discordId).ConfigureAwait(false);
-        if (!string.IsNullOrWhiteSpace(user?.Pronouns)) return new PronounSearchResult(user.Pronouns, false);
-        var result = await http.GetStringAsync(@$"https://pronoundb.org/api/v1/lookup?platform=discord&id={user.UserId}").ConfigureAwait(false);
-        var pronouns = JsonConvert.DeserializeObject<PronounDbResult>(result);
-        return new PronounSearchResult((pronouns?.Pronouns ?? "unspecified") switch
-        {
-            "unspecified" => "Unspecified",
-            "hh" => "he/him",
-            "hi" => "he/it",
-            "hs" => "he/she",
-            "ht" => "he/they",
-            "ih" => "it/him",
-            "ii" => "it/its",
-            "is" => "it/she",
-            "it" => "it/they",
-            "shh" => "she/he",
-            "sh" => "she/her",
-            "si" => "she/it",
-            "st" => "she/they",
-            "th" => "they/he",
-            "ti" => "they/it",
-            "ts" => "they/she",
-            "tt" => "they/them",
-            "any" => "Any pronouns",
-            "other" => "Pronouns not on PronounDB",
-            "ask" => "Pronouns you should ask them about",
-            "avoid" => "A name instead of pronouns",
-            _ => "Failed to resolve pronouns."
-        }, true);
-    }
-
-    public async Task<(bool, ZodiacResult)> GetZodiacInfo(ulong discordId)
-    {
-        await using var uow = db.GetDbContext();
-        var user = await uow.DiscordUser.FirstOrDefaultAsync(x => x.UserId == discordId).ConfigureAwait(false);
-        if (string.IsNullOrWhiteSpace(user.ZodiacSign))
-            return (false, null);
-        var client = new HttpClient();
-        var response = await client.PostAsync($"https://aztro.sameerkumar.website/?sign={user.ZodiacSign.ToLower()}&day=today", null);
-        return (true, JsonConvert.DeserializeObject<ZodiacResult>(await response.Content.ReadAsStringAsync()));
-    }
-
-    public async Task<string?> GetBio(IUser user)
-    {
-        await using var uow = db.GetDbContext();
-        var dbUser = await uow.GetOrCreateUser(user);
-        return dbUser.Bio ?? string.Empty;
-    }
-
-    public async Task SetBio(IUser user, string bio)
-    {
-        await using var uow = db.GetDbContext();
-        var dbUser = await uow.GetOrCreateUser(user);
-        dbUser.Bio = bio;
-        uow.DiscordUser.Update(dbUser);
-        await uow.SaveChangesAsync();
-    }
-
-    public async Task<DiscordUser.ProfilePrivacyEnum> GetProfilePrivacy(IUser user)
-    {
-        await using var uow = db.GetDbContext();
-        var dbUser = await uow.GetOrCreateUser(user);
-        return dbUser.ProfilePrivacy;
-    }
-
-    public async Task SetPrivacy(IUser user, DiscordUser.ProfilePrivacyEnum privacyEnum)
-    {
-        await using var uow = db.GetDbContext();
-        var dbUser = await uow.GetOrCreateUser(user);
-        dbUser.ProfilePrivacy = privacyEnum;
-        uow.DiscordUser.Update(dbUser);
-        await uow.SaveChangesAsync();
-    }
-
-    public async Task SetBirthdayDisplayMode(IUser user, DiscordUser.BirthdayDisplayModeEnum birthdayDisplayModeEnum)
-    {
-        await using var uow = db.GetDbContext();
-        var dbUser = await uow.GetOrCreateUser(user);
-        dbUser.BirthdayDisplayMode = birthdayDisplayModeEnum;
-        uow.DiscordUser.Update(dbUser);
-        await uow.SaveChangesAsync();
-    }
-
-    public async Task SetBirthday(IUser user, DateTime time)
-    {
-        await using var uow = db.GetDbContext();
-        var dbUser = await uow.GetOrCreateUser(user);
-        dbUser.Birthday = time;
-        uow.DiscordUser.Update(dbUser);
-        await uow.SaveChangesAsync();
-    }
-
-    public async Task<string> GetZodiac(IUser user)
-    {
-        await using var uow = db.GetDbContext();
-        var dbUser = await uow.GetOrCreateUser(user);
-        return dbUser.ZodiacSign;
-    }
-
-    public async Task<bool> SetZodiac(IUser user, string zodiacSign)
-    {
-        if (!zodiacList.Contains(zodiacSign.ToTitleCase()))
-            return false;
-        await using var uow = db.GetDbContext();
-        var dbUser = await uow.GetOrCreateUser(user);
-        dbUser.ZodiacSign = zodiacSign.ToTitleCase();
-        uow.DiscordUser.Update(dbUser);
-        await uow.SaveChangesAsync();
-        return true;
-    }
-
-    public async Task SetProfileColor(IUser user, Color color)
-    {
-        await using var uow = db.GetDbContext();
-        var dbUser = await uow.GetOrCreateUser(user);
-        dbUser.ProfileColor = color.RawValue;
-        uow.DiscordUser.Update(dbUser);
-        await uow.SaveChangesAsync();
-    }
-
-    public async Task SetProfileImage(IUser user, string url)
-    {
-        await using var uow = db.GetDbContext();
-        var dbUser = await uow.GetOrCreateUser(user);
-        dbUser.ProfileImageUrl = url;
-        uow.DiscordUser.Update(dbUser);
-        await uow.SaveChangesAsync();
-    }
-
-    public async Task<bool> SetSwitchFc(IUser user, string fc)
-    {
-        if (fc.Length != 0 && !FcRegex.IsMatch(fc))
-            return false;
-        await using var uow = db.GetDbContext();
-        var dbUser = await uow.GetOrCreateUser(user);
-        dbUser.SwitchFriendCode = fc;
-        uow.DiscordUser.Update(dbUser);
-        await uow.SaveChangesAsync();
-        return true;
-    }
-
-    public async Task<Embed?> GetProfileEmbed(IUser user, IUser profileCaller)
-    {
-        var eb = new EmbedBuilder().WithTitle($"Profile for {user}");
-        await using var uow = db.GetDbContext();
-        var dbUser = await uow.GetOrCreateUser(user);
-        if (dbUser.ProfilePrivacy == DiscordUser.ProfilePrivacyEnum.Private && user.Id != profileCaller.Id)
-            return null;
-        if (dbUser.ProfileColor.HasValue && dbUser.ProfileColor.Value is not 0)
-            eb.WithColor(dbUser.ProfileColor.Value);
-        else
-            eb.WithOkColor();
-        eb.WithThumbnailUrl(user.RealAvatarUrl().ToString());
-        if (!string.IsNullOrEmpty(dbUser.Bio))
-            eb.WithDescription(dbUser.Bio);
-        eb.AddField("Currency", $"{dbUser.CurrencyAmount} {gss.Data.Currency.Sign}");
-        eb.AddField("Pronouns", (await GetPronounsOrUnspecifiedAsync(user.Id)).Pronouns);
-        eb.AddField("Zodiac Sign", string.IsNullOrEmpty(dbUser.ZodiacSign) ? "Unspecified" : dbUser.ZodiacSign);
-        if (!string.IsNullOrEmpty(dbUser.ZodiacSign))
-            eb.AddField("Horoscope", (await GetZodiacInfo(user.Id)).Item2.Description);
-        if (dbUser.Birthday.HasValue)
-            switch (dbUser.BirthdayDisplayMode)
-            {
-                case DiscordUser.BirthdayDisplayModeEnum.Default:
-                    eb.AddField("Birthday", dbUser.Birthday.Value.ToString("d"));
-                    break;
-                case DiscordUser.BirthdayDisplayModeEnum.Disabled:
-                    eb.AddField("Birthday", "Private");
-                    break;
-                case DiscordUser.BirthdayDisplayModeEnum.MonthOnly:
-                    eb.AddField("Birthday", dbUser.Birthday.Value.ToString("MMMM"));
-                    break;
-                case DiscordUser.BirthdayDisplayModeEnum.YearOnly:
-                    eb.AddField("Birthday", dbUser.Birthday.Value.ToString("YYYY"));
-                    break;
-                case DiscordUser.BirthdayDisplayModeEnum.MonthAndDate:
-                    eb.AddField("Birthday", dbUser.Birthday.Value.ToString("M"));
-                    break;
-            }
-        else
-            eb.AddField("Birthday", "Unspecified");
-
-        eb.AddField("Mutual Bot Servers", (user as SocketUser).MutualGuilds.Count);
-
-        if (!dbUser.SwitchFriendCode.IsNullOrWhiteSpace())
-            eb.AddField("Switch Friend Code", dbUser.SwitchFriendCode);
-
-        if (!string.IsNullOrEmpty(dbUser.ProfileImageUrl))
-            eb.WithImageUrl(dbUser.ProfileImageUrl);
-        return eb.Build();
-    }
->>>>>>> bbd54f28
+﻿using Mewdeko.Modules.Gambling.Services;
+using Mewdeko.Modules.UserProfile.Common;
+using Mewdeko.Modules.Utility.Common;
+using Microsoft.EntityFrameworkCore;
+using Newtonsoft.Json;
+using System.Net.Http;
+using System.Text.RegularExpressions;
+using System.Threading.Tasks;
+using Embed = Discord.Embed;
+
+namespace Mewdeko.Modules.UserProfile.Services;
+
+public class UserProfileService : INService
+{
+    private readonly DbService db;
+    private readonly HttpClient http;
+    private readonly List<string> zodiacList;
+    private readonly GamblingConfigService gss;
+    public readonly Regex FcRegex = new(@"sw(-\d{4}){3}", RegexOptions.Compiled | RegexOptions.IgnoreCase);
+
+    public UserProfileService(DbService db, HttpClient http,
+        GamblingConfigService gss)
+    {
+        this.db = db;
+        this.http = http;
+        this.gss = gss;
+        zodiacList = new List<string>
+        {
+            "Aries",
+            "Taurus",
+            "Gemini",
+            "Cancer",
+            "Leo",
+            "Virgo",
+            "Libra",
+            "Scorpio",
+            "Sagittarius",
+            "Capricorn",
+            "Aquarius",
+            "Pisces"
+        };
+    }
+
+    public async Task<PronounSearchResult> GetPronounsOrUnspecifiedAsync(ulong discordId)
+    {
+        await using var uow = db.GetDbContext();
+        var user = await uow.DiscordUser.FirstOrDefaultAsync(x => x.UserId == discordId).ConfigureAwait(false);
+        if (!string.IsNullOrWhiteSpace(user?.Pronouns)) return new PronounSearchResult(user.Pronouns, false);
+        var result = await http.GetStringAsync(@$"https://pronoundb.org/api/v1/lookup?platform=discord&id={user.UserId}").ConfigureAwait(false);
+        var pronouns = JsonConvert.DeserializeObject<PronounDbResult>(result);
+        return new PronounSearchResult((pronouns?.Pronouns ?? "unspecified") switch
+        {
+            "unspecified" => "Unspecified",
+            "hh" => "he/him",
+            "hi" => "he/it",
+            "hs" => "he/she",
+            "ht" => "he/they",
+            "ih" => "it/him",
+            "ii" => "it/its",
+            "is" => "it/she",
+            "it" => "it/they",
+            "shh" => "she/he",
+            "sh" => "she/her",
+            "si" => "she/it",
+            "st" => "she/they",
+            "th" => "they/he",
+            "ti" => "they/it",
+            "ts" => "they/she",
+            "tt" => "they/them",
+            "any" => "Any pronouns",
+            "other" => "Pronouns not on PronounDB",
+            "ask" => "Pronouns you should ask them about",
+            "avoid" => "A name instead of pronouns",
+            _ => "Failed to resolve pronouns."
+        }, true);
+    }
+
+    public async Task<(bool, ZodiacResult)> GetZodiacInfo(ulong discordId)
+    {
+        await using var uow = db.GetDbContext();
+        var user = await uow.DiscordUser.FirstOrDefaultAsync(x => x.UserId == discordId).ConfigureAwait(false);
+        if (string.IsNullOrWhiteSpace(user.ZodiacSign))
+            return (false, null);
+        var client = new HttpClient();
+        var response = await client.PostAsync($"https://aztro.sameerkumar.website/?sign={user.ZodiacSign.ToLower()}&day=today", null);
+        return (true, JsonConvert.DeserializeObject<ZodiacResult>(await response.Content.ReadAsStringAsync()));
+    }
+
+    public async Task<string?> GetBio(IUser user)
+    {
+        await using var uow = db.GetDbContext();
+        var dbUser = await uow.GetOrCreateUser(user);
+        return dbUser.Bio ?? string.Empty;
+    }
+
+    public async Task SetBio(IUser user, string bio)
+    {
+        await using var uow = db.GetDbContext();
+        var dbUser = await uow.GetOrCreateUser(user);
+        dbUser.Bio = bio;
+        uow.DiscordUser.Update(dbUser);
+        await uow.SaveChangesAsync();
+    }
+
+    public async Task<DiscordUser.ProfilePrivacyEnum> GetProfilePrivacy(IUser user)
+    {
+        await using var uow = db.GetDbContext();
+        var dbUser = await uow.GetOrCreateUser(user);
+        return dbUser.ProfilePrivacy;
+    }
+
+    public async Task SetPrivacy(IUser user, DiscordUser.ProfilePrivacyEnum privacyEnum)
+    {
+        await using var uow = db.GetDbContext();
+        var dbUser = await uow.GetOrCreateUser(user);
+        dbUser.ProfilePrivacy = privacyEnum;
+        uow.DiscordUser.Update(dbUser);
+        await uow.SaveChangesAsync();
+    }
+
+    public async Task SetBirthdayDisplayMode(IUser user, DiscordUser.BirthdayDisplayModeEnum birthdayDisplayModeEnum)
+    {
+        await using var uow = db.GetDbContext();
+        var dbUser = await uow.GetOrCreateUser(user);
+        dbUser.BirthdayDisplayMode = birthdayDisplayModeEnum;
+        uow.DiscordUser.Update(dbUser);
+        await uow.SaveChangesAsync();
+    }
+
+    public async Task SetBirthday(IUser user, DateTime time)
+    {
+        await using var uow = db.GetDbContext();
+        var dbUser = await uow.GetOrCreateUser(user);
+        dbUser.Birthday = time;
+        uow.DiscordUser.Update(dbUser);
+        await uow.SaveChangesAsync();
+    }
+
+    public async Task<string> GetZodiac(IUser user)
+    {
+        await using var uow = db.GetDbContext();
+        var dbUser = await uow.GetOrCreateUser(user);
+        return dbUser.ZodiacSign;
+    }
+
+    public async Task<bool> SetZodiac(IUser user, string zodiacSign)
+    {
+        if (!zodiacList.Contains(zodiacSign.ToTitleCase()))
+            return false;
+        await using var uow = db.GetDbContext();
+        var dbUser = await uow.GetOrCreateUser(user);
+        dbUser.ZodiacSign = zodiacSign.ToTitleCase();
+        uow.DiscordUser.Update(dbUser);
+        await uow.SaveChangesAsync();
+        return true;
+    }
+
+    public async Task SetProfileColor(IUser user, Color color)
+    {
+        await using var uow = db.GetDbContext();
+        var dbUser = await uow.GetOrCreateUser(user);
+        dbUser.ProfileColor = color.RawValue;
+        uow.DiscordUser.Update(dbUser);
+        await uow.SaveChangesAsync();
+    }
+
+    public async Task SetProfileImage(IUser user, string url)
+    {
+        await using var uow = db.GetDbContext();
+        var dbUser = await uow.GetOrCreateUser(user);
+        dbUser.ProfileImageUrl = url;
+        uow.DiscordUser.Update(dbUser);
+        await uow.SaveChangesAsync();
+    }
+
+    public async Task<bool> SetSwitchFc(IUser user, string fc)
+    {
+        if (fc.Length != 0 && !FcRegex.IsMatch(fc))
+            return false;
+        await using var uow = db.GetDbContext();
+        var dbUser = await uow.GetOrCreateUser(user);
+        dbUser.SwitchFriendCode = fc;
+        uow.DiscordUser.Update(dbUser);
+        await uow.SaveChangesAsync();
+        return true;
+    }
+
+    public async Task<Embed?> GetProfileEmbed(IUser user, IUser profileCaller)
+    {
+        var eb = new EmbedBuilder().WithTitle($"Profile for {user}");
+        await using var uow = db.GetDbContext();
+        var dbUser = await uow.GetOrCreateUser(user);
+        if (dbUser.ProfilePrivacy == DiscordUser.ProfilePrivacyEnum.Private && user.Id != profileCaller.Id)
+            return null;
+        if (dbUser.ProfileColor.HasValue && dbUser.ProfileColor.Value is not 0)
+            eb.WithColor(dbUser.ProfileColor.Value);
+        else
+            eb.WithOkColor();
+        eb.WithThumbnailUrl(user.RealAvatarUrl().ToString());
+        if (!string.IsNullOrEmpty(dbUser.Bio))
+            eb.WithDescription(dbUser.Bio);
+        eb.AddField("Currency", $"{dbUser.CurrencyAmount} {gss.Data.Currency.Sign}");
+        eb.AddField("Pronouns", (await GetPronounsOrUnspecifiedAsync(user.Id)).Pronouns);
+        eb.AddField("Zodiac Sign", string.IsNullOrEmpty(dbUser.ZodiacSign) ? "Unspecified" : dbUser.ZodiacSign);
+        if (!string.IsNullOrEmpty(dbUser.ZodiacSign))
+            eb.AddField("Horoscope", (await GetZodiacInfo(user.Id)).Item2.Description);
+        if (dbUser.Birthday.HasValue)
+            switch (dbUser.BirthdayDisplayMode)
+            {
+                case DiscordUser.BirthdayDisplayModeEnum.Default:
+                    eb.AddField("Birthday", dbUser.Birthday.Value.ToString("d"));
+                    break;
+                case DiscordUser.BirthdayDisplayModeEnum.Disabled:
+                    eb.AddField("Birthday", "Private");
+                    break;
+                case DiscordUser.BirthdayDisplayModeEnum.MonthOnly:
+                    eb.AddField("Birthday", dbUser.Birthday.Value.ToString("MMMM"));
+                    break;
+                case DiscordUser.BirthdayDisplayModeEnum.YearOnly:
+                    eb.AddField("Birthday", dbUser.Birthday.Value.ToString("YYYY"));
+                    break;
+                case DiscordUser.BirthdayDisplayModeEnum.MonthAndDate:
+                    eb.AddField("Birthday", dbUser.Birthday.Value.ToString("M"));
+                    break;
+            }
+        else
+            eb.AddField("Birthday", "Unspecified");
+
+        eb.AddField("Mutual Bot Servers", (user as SocketUser).MutualGuilds.Count);
+
+        if (!dbUser.SwitchFriendCode.IsNullOrWhiteSpace())
+            eb.AddField("Switch Friend Code", dbUser.SwitchFriendCode);
+
+        if (!string.IsNullOrEmpty(dbUser.ProfileImageUrl))
+            eb.WithImageUrl(dbUser.ProfileImageUrl);
+        return eb.Build();
+    }
 }