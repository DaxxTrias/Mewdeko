--- conflicted
+++ resolved
@@ -1,4 +1,4 @@
-﻿using System;
+using System;
 using System.Collections.Concurrent;
 using System.Linq;
 using System.Threading;
@@ -69,18 +69,7 @@
 
             var max = TimeSpan.FromDays(49);
 
-<<<<<<< HEAD
             foreach (var conf in configs)
-=======
-        public MuteService(DiscordSocketClient client, DbService db, Mewdeko.Services.Mewdeko bot)
-        {
-            _client = client;
-            _db = db;
-            Removerolesonmute = bot.AllGuildConfigs
-                .ToDictionary(x => x.GuildId, x => x.removeroles)
-                .ToConcurrent();
-            using (var uow = db.GetDbContext())
->>>>>>> f553c9a6
             {
                 foreach (var x in conf.UnmuteTimers)
                 {
@@ -144,29 +133,11 @@
     public ConcurrentDictionary<ulong, ConcurrentDictionary<(ulong, TimerType), Timer>> UnTimers { get; }
         = new();
 
-<<<<<<< HEAD
     private ConcurrentDictionary<ulong, int> Removerolesonmute { get; }
 
     public event Action<IGuildUser, IUser, MuteType, string> UserMuted = delegate { };
     public event Action<IGuildUser, IUser, MuteType, string> UserUnmuted = delegate { };
     
-=======
-        public event Action<IGuildUser, IUser, MuteType, string> UserMuted = delegate { };
-        public event Action<IGuildUser, IUser, MuteType, string> UserUnmuted = delegate { };
-        
-        private void OnUserMuted(IGuildUser user, IUser mod, MuteType type, string reason)
-        {
-            if (string.IsNullOrWhiteSpace(reason))
-                return;
-
-            var _ = Task.Run(() => user.SendMessageAsync(embed: new EmbedBuilder()
-                .WithDescription($"You've been muted in {user.Guild} server")
-                .AddField("Mute Type", type.ToString())
-                .AddField("Moderator", mod.ToString())
-                .AddField("Reason", reason)
-                .Build()));
-        }
->>>>>>> f553c9a6
 
     private void OnUserMuted(IGuildUser user, IUser mod, MuteType type, string reason)
     {
