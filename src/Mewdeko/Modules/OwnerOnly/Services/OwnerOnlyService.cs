using System.Collections.Immutable;
using System.Diagnostics;
using System.Net.Http;
using System.Text;
using System.Threading;
using Mewdeko.Common.ModuleBehaviors;
using Mewdeko.Services.Settings;
using Mewdeko.Services.strings;
using Microsoft.EntityFrameworkCore;
using Newtonsoft.Json;
using OpenAI_API;
using OpenAI_API.Chat;
using OpenAI_API.Images;
using OpenAI_API.Models;
using Serilog;
using StackExchange.Redis;
using TwitchLib.Api.Helix;
using Embed = Discord.Embed;
using Image = Discord.Image;

namespace Mewdeko.Modules.OwnerOnly.Services;

public class OwnerOnlyService : ILateExecutor, IReadyExecutor, INService
{
    private readonly Mewdeko bot;
    private readonly BotConfigService bss;

    private readonly IDataCache cache;
    private int currentStatusNum;
    private readonly DiscordSocketClient client;
    private readonly CommandHandler cmdHandler;
    private readonly IBotCredentials creds;
    private readonly DbService db;
    private readonly IHttpClientFactory httpFactory;
    private readonly Replacer rep;
    private readonly IBotStrings strings;
    private readonly GuildSettingsService guildSettings;
    private readonly ConcurrentDictionary<ulong, Conversation> conversations = new();

#pragma warning disable CS8714
    private ConcurrentDictionary<ulong?, ConcurrentDictionary<int, Timer>> autoCommands =
#pragma warning restore CS8714
        new();

    private ImmutableDictionary<ulong, IDMChannel> ownerChannels =
        new Dictionary<ulong, IDMChannel>().ToImmutableDictionary();

    public OwnerOnlyService(DiscordSocketClient client, CommandHandler cmdHandler, DbService db,
        IBotStrings strings, IBotCredentials creds, IDataCache cache, IHttpClientFactory factory,
        BotConfigService bss, IEnumerable<IPlaceholderProvider> phProviders, Mewdeko bot,
        GuildSettingsService guildSettings, EventHandler handler)
    {
        var redis = cache.Redis;
        this.cmdHandler = cmdHandler;
        this.db = db;
        this.strings = strings;
        this.client = client;
        this.creds = creds;
        this.cache = cache;
        this.bot = bot;
        this.guildSettings = guildSettings;
        var imgs = cache.LocalImages;
        httpFactory = factory;
        this.bss = bss;
        handler.MessageReceived += OnMessageReceived;
        if (client.ShardId == 0)
        {
            rep = new ReplacementBuilder()
                .WithClient(client)
                .WithProviders(phProviders)
                .Build();

            _ = Task.Run(async () => await RotatingStatuses());
        }

        var sub = redis.GetSubscriber();
        if (this.client.ShardId == 0)
        {
            sub.Subscribe($"{this.creds.RedisKey()}_reload_images",
                delegate { imgs.Reload(); }, CommandFlags.FireAndForget);
        }

        sub.Subscribe($"{this.creds.RedisKey()}_leave_guild", async (_, v) =>
        {
            try
            {
                var guildStr = v.ToString()?.Trim().ToUpperInvariant();
                if (string.IsNullOrWhiteSpace(guildStr))
                    return;
                var server = this.client.Guilds.FirstOrDefault(g => g.Id.ToString() == guildStr) ??
                             this.client.Guilds.FirstOrDefault(g => g.Name.Trim().ToUpperInvariant() == guildStr);

                if (server == null)
                    return;

                if (server.OwnerId != this.client.CurrentUser.Id)
                {
                    await server.LeaveAsync().ConfigureAwait(false);
                    Log.Information($"Left server {server.Name} [{server.Id}]");
                }
                else
                {
                    await server.DeleteAsync().ConfigureAwait(false);
                    Log.Information($"Deleted server {server.Name} [{server.Id}]");
                }
            }
            catch
            {
                // ignored
            }
        }, CommandFlags.FireAndForget);
    }

    private async Task OnMessageReceived(SocketMessage args)
    {
        var isDebugMode = false;
        if (args.Channel is not IGuildChannel guildChannel)
            return;
        var prefix = await guildSettings.GetPrefix(guildChannel.GuildId);
        if (args.Content.StartsWith(prefix))
            return;
        if (bss.Data.ChatGptKey is null or "" || bss.Data.ChatGptChannel is 0)
            return;
        if (args.Author.IsBot)
            return;
        if (args.Channel.Id != bss.Data.ChatGptChannel && args.Channel.Id != bss.Data.ChatGptChannel2)
            return;
        if (args is not IUserMessage usrMsg)
            return;

        //bad hackfix to separate handling of nightly vs stable
#if DEBUG
        isDebugMode = true;
#endif

        try
        {
            var api = new OpenAIAPI(bss.Data.ChatGptKey);

            if (args.Content is ".deletesession" && !isDebugMode)
            {
                if (conversations.TryRemove(args.Author.Id, out _))
                {
                    await usrMsg.SendConfirmReplyAsync("Session deleted");
                    return;
                }
                else
                {
                    await usrMsg.SendConfirmReplyAsync("No session to delete");
                    return;
                }
            }
            else if (args.Content is ",deletesesssion" && isDebugMode)
            {
                if (conversations.TryRemove(args.Author.Id, out _))
                {
                    await usrMsg.SendConfirmReplyAsync("Session deleted");
                    return;
                }
                else
                {
                    await usrMsg.SendConfirmReplyAsync("No session to delete");
                    return;
                }
            }

            await using var uow = db.GetDbContext();
            (Database.Models.OwnerOnly actualItem, bool added) toUpdate = uow.OwnerOnly.Any()
                    ? (await uow.OwnerOnly.FirstOrDefaultAsync(), false)
                    : (new Database.Models.OwnerOnly
                    {
                        GptTokensUsed = 0
                    }, true);


            if (!args.Content.StartsWith("!frog") && !isDebugMode)
                return;

            if (!args.Content.StartsWith("#frog") && isDebugMode)
                return;


            Log.Information("ChatGPT request from {Author}: | ({AuthorId}): | {Content}", args.Author, args.Author.Id, args.Content);

            // lower any capitalization in message content
            var loweredContents = args.Content.ToLower();

            // Remove the prefix from the message content being sent to gpt
            var gptprompt = loweredContents.Substring("frog ".Length).Trim();

            // Split the message content into words and take only the first two for checking.
            var words = args.Content.Split(new[] { ' ' }, StringSplitOptions.RemoveEmptyEntries).Take(2).ToList();
            var scannedWords = words.Select(w => w.ToLower()).ToList();

            if (scannedWords.Contains("image"))
            {
                try
                {
                    await usrMsg.Channel.SendMessageAsync("Dall-E disabled.");
                    return;
                }
                catch
                {
                    throw;
                }
<<<<<<< HEAD

=======
>>>>>>> c955b0ab
                var authorName = args.Author.ToString();
                var prompt = args.Content.Substring("frog image ".Length).Trim();
                if (string.IsNullOrEmpty(prompt))
                {
                    await usrMsg.Channel.SendMessageAsync("Please provide a prompt for the image.");
                    return;
                }

                IUserMessage placeholderMessage = null;
                try
                {
                    // Send a placeholder message directly using the bot's client
                    placeholderMessage = await usrMsg.SendConfirmReplyAsync($"{bss.Data.LoadingEmote} Generating image...");

                    // Generate the image
                    var images = await api.ImageGenerations.CreateImageAsync(new ImageGenerationRequest
                    {
                        Prompt = prompt,  // prompt (text string)
                        NumOfImages = 1, // dall-e2 can provide multiple images, e3 does not support this currently
                        Size = ImageSize._1792x1024, // resolution of the generated images (256x256 | 512x512 | 1024x1024 | 1792x1024) dall-e3 cannot use images below 1024x1024
                        Model = Model.DALLE3, // model (model for this req. defaults to dall-e2
                        User = authorName, // user: author of post, this can be used to help openai detect abuse and rule breaking
                        ResponseFormat = ImageResponseFormat.Url // the format the images can be returned as. must be url or b64_json
                        // quality: by default images are generated at standard, but on e3 you can use HD
                    });

                    /*
                    // if dall-e3 ever supports more then 1 image can use this code block instead
                    // Update the placeholder message with the images
                    if (images.Data.Count > 0)
                    {
                        var embeds = images.Data.Select(image => new EmbedBuilder().WithImageUrl(image.Url).Build()).ToArray(); // Convert to array

                        await placeholderMessage.ModifyAsync(msg =>
                        {
                            msg.Content = ""; // Clearing the content
                            msg.Embeds = new Optional<Embed[]>(embeds); // Wrap the array in an Optional
                        });
                    }
                    else
                    {
                        await placeholderMessage.ModifyAsync(msg => msg.Content = "No images were generated.");
                    }
                    */

                    // Update the placeholder message with the image
                    if (images.Data.Count > 0)
                    {
                        var imageUrl = images.Data[0].Url; // Assuming images.Data[0] contains the URL
                        var embed = new EmbedBuilder()
                            .WithImageUrl(imageUrl)
                            .Build();
                        await placeholderMessage.ModifyAsync(msg =>
                        {
                            msg.Content = ""; // Clearing the content
                            msg.Embed = embed;
                        });
                    }
                    else
                    {
                        await placeholderMessage.ModifyAsync(msg => msg.Content = "No image generated.");
                    }
                }
                catch (HttpRequestException httpEx)
                {
                    var content = httpEx.Message; // This is not the response content, but the exception message.
                    Log.Information("Exception message: {Message}", content);

                    // Log the full exception details for debugging
                    Log.Error(httpEx, "HttpRequestException occurred while processing the request.");

                    // Clean up the placeholder message if it was assigned
                    if (placeholderMessage != null)
                    {
                        await placeholderMessage.DeleteAsync();
                    }

                    // Notify the user of a generic error message
                    await usrMsg.SendErrorReplyAsync("An error occurred while processing your request. Please try again later.");
                }
                catch (Exception ex)
                {
                    // Log the error
                    Log.Error(ex, "Error generating image");

                    // Clean up the placeholder message if it was assigned
                    if (placeholderMessage != null)
                    {
                        await placeholderMessage.DeleteAsync();
                    }
                    await usrMsg.SendErrorReplyAsync($"Failed to generate image due to an unexpected error. Please try again later. Error code: **{ex.HResult}**");
                }
                return;
            }

            if (scannedWords.Contains("scan"))
            {
                try
                {
                    //todo: dep support has been enabled, finish this when ef model port done
                    // https://github.com/OkGoDoIt/OpenAI-API-dotnet/commit/b824ac5b50027af48aa8ea02bf1bc40fac36f390#diff-ba720258629043138df0c8ebea494853e88e2517638a615c4a9c4fdc84a2a168
                    await usrMsg.Channel.SendMessageAsync("Not Yet Implemented.");
                    return;
                }
                catch
                {
                    throw;
                }
            }

            if (!conversations.TryGetValue(args.Author.Id, out var conversation))
            {
                conversation = StartNewConversation(args.Author, api);
                conversations.TryAdd(args.Author.Id, conversation);
            }

            conversation.AppendUserInput(gptprompt);

            var loadingMsg = await usrMsg.SendConfirmReplyAsync($"{bss.Data.LoadingEmote} Awaiting response...");
            await StreamResponseAndUpdateEmbedAsync(conversation, loadingMsg, uow, toUpdate, args.Author);
        }
        catch (Exception e)
        {
            Log.Warning(e, "Error in ChatGPT");
            await usrMsg.SendErrorReplyAsync("Something went wrong, please try again later.");
        }
    }

    public class OpenAiErrorResponse
    {
        [JsonProperty("error")]
        public OpenAiError Error { get; set; }
    }

    public class OpenAiError
    {
        [JsonProperty("code")]
        public string Code { get; set; }

        [JsonProperty("message")]
        public string Message { get; set; }
    }

    private Conversation StartNewConversation(SocketUser user, IOpenAIAPI api, SocketMessage args = null)
    {
        var modelToUse = bss.Data.ChatGptModel switch
        {
            "gpt4-turbo" => Model.GPT4_Turbo,
            "gpt-4-0613" => Model.GPT4_32k_Context,
            "gpt4" or "gpt-4" => Model.GPT4,
            "gpt3" => Model.ChatGPTTurbo,
            _ => Model.ChatGPTTurbo
        };

        var chat = api.Chat.CreateConversation(new ChatRequest
        {
            MaxTokens = bss.Data.ChatGptMaxTokens,
            Temperature = bss.Data.ChatGptTemperature,
            Model = modelToUse
        });
        chat.AppendSystemMessage(bss.Data.ChatGptInitPrompt);
        chat.AppendSystemMessage($"The user's name is {user}.");
        return chat;
    }

    private static async Task StreamResponseAndUpdateEmbedAsync(Conversation conversation, IUserMessage loadingMsg,
        MewdekoContext uow, (Database.Models.OwnerOnly actualItem, bool added) toUpdate, SocketUser author)
    {
        var responseBuilder = new StringBuilder();
        var lastUpdate = DateTimeOffset.UtcNow;

        await conversation.StreamResponseFromChatbotAsync(async partialResponse =>
        {
            responseBuilder.Append(partialResponse);
            if (!((DateTimeOffset.UtcNow - lastUpdate).TotalSeconds >= 1))
                return;
            lastUpdate = DateTimeOffset.UtcNow;
            var embeds = BuildEmbeds(responseBuilder.ToString(), author, toUpdate.actualItem.GptTokensUsed,
                conversation);
            await loadingMsg.ModifyAsync(m => m.Embeds = embeds.ToArray());
        });

        var finalResponse = responseBuilder.ToString();
        if (conversation.MostRecentApiResult.Usage != null)
        {
            toUpdate.actualItem.GptTokensUsed += conversation.MostRecentApiResult.Usage.TotalTokens;
        }

        if (toUpdate.added)
            uow.OwnerOnly.Add(toUpdate.actualItem);
        else
            uow.OwnerOnly.Update(toUpdate.actualItem);
        await uow.SaveChangesAsync();

        var finalEmbeds = BuildEmbeds(finalResponse, author, toUpdate.actualItem.GptTokensUsed, conversation);
        await loadingMsg.ModifyAsync(m => m.Embeds = finalEmbeds.ToArray());
    }

    private static List<Embed> BuildEmbeds(string response, IUser requester, int totalTokensUsed,
        Conversation conversation)
    {
        var embeds = new List<Embed>();
        var partIndex = 0;
        while (partIndex < response.Length)
        {
            var length = Math.Min(4096, response.Length - partIndex);
            var description = response.Substring(partIndex, length);
            var embedBuilder = new EmbedBuilder()
                .WithDescription(description)
                .WithOkColor();

            if (partIndex == 0)
                embedBuilder.WithAuthor("ChatGPT",
                    "https://seeklogo.com/images/C/chatgpt-logo-02AFA704B5-seeklogo.com.png");

            if (partIndex + length == response.Length)
                embedBuilder.WithFooter(
                    $"Requested by {requester.Username}");
                    //$"Requested by {requester.Username} | Response Tokens: {conversation.MostRecentApiResult.Usage?.TotalTokens} | Total Used: {totalTokensUsed}");

            embeds.Add(embedBuilder.Build());
            partIndex += length;
        }

        return embeds;
    }

    public async Task ClearUsedTokens()
    {
        await using var uow = db.GetDbContext();
        var val = await uow.OwnerOnly.FirstOrDefaultAsync();
        if (val is null)
            return;
        val.GptTokensUsed = 0;
        uow.OwnerOnly.Update(val);
        await uow.SaveChangesAsync();
    }

    // forwards dms
    public async Task LateExecute(DiscordSocketClient discordSocketClient, IGuild guild, IUserMessage msg)
    {
        var bs = bss.Data;
        if (msg.Channel is IDMChannel && bss.Data.ForwardMessages && ownerChannels.Count > 0)
        {
            var title = $"{strings.GetText("dm_from")} [{msg.Author}]({msg.Author.Id})";

            var attachamentsTxt = strings.GetText("attachments");

            var toSend = msg.Content;

            if (msg.Attachments.Count > 0)
            {
                toSend +=
                    $"\n\n{Format.Code(attachamentsTxt)}:\n{string.Join("\n", msg.Attachments.Select(a => a.ProxyUrl))}";
            }

            if (bs.ForwardToAllOwners)
            {
                var allOwnerChannels = ownerChannels.Values;

                foreach (var ownerCh in allOwnerChannels.Where(ch => ch.Recipient.Id != msg.Author.Id))
                {
                    try
                    {
                        await ownerCh.SendConfirmAsync(title, toSend).ConfigureAwait(false);
                    }
                    catch
                    {
                        Log.Warning("Can't contact owner with id {0}", ownerCh.Recipient.Id);
                    }
                }
            }
            else
            {
                var firstOwnerChannel = ownerChannels.Values.First();
                if (firstOwnerChannel.Recipient.Id != msg.Author.Id)
                {
                    try
                    {
                        await firstOwnerChannel.SendConfirmAsync(title, toSend).ConfigureAwait(false);
                    }
                    catch
                    {
                        // ignored
                    }
                }
            }
        }
    }

    public async Task OnReadyAsync()
    {
        await using var uow = db.GetDbContext();

        autoCommands =
            uow.AutoCommands
                .AsNoTracking()
                .Where(x => x.Interval >= 5)
                .AsEnumerable()
                .GroupBy(x => x.GuildId)
                .ToDictionary(x => x.Key,
                    y => y.ToDictionary(x => x.Id, TimerFromAutoCommand)
                        .ToConcurrent())
                .ToConcurrent();

        foreach (var cmd in uow.AutoCommands.AsNoTracking().Where(x => x.Interval == 0))
        {
            try
            {
                await ExecuteCommand(cmd).ConfigureAwait(false);
            }
            catch
            {
                // ignored
            }
        }

        if (client.ShardId == 0)
        {
            var channels = await Task.WhenAll(creds.OwnerIds.Select(id =>
            {
                var user = client.GetUser(id);
                return user == null ? Task.FromResult<IDMChannel?>(null) : user.CreateDMChannelAsync();
            })).ConfigureAwait(false);

            ownerChannels = channels.Where(x => x is not null)
                .ToDictionary(x => x.Recipient.Id, x => x)
                .ToImmutableDictionary();

            if (ownerChannels.Count == 0)
            {
                Log.Warning(
                    "No owner channels created! Make sure you've specified the correct OwnerId in the credentials.json file and invited the bot to a Discord server");
            }
            else
            {
                Log.Information(
                    $"Created {ownerChannels.Count} out of {creds.OwnerIds.Length} owner message channels.");
            }
        }
    }

    private async Task RotatingStatuses()
    {
        var timer = new PeriodicTimer(TimeSpan.FromSeconds(30));
        while (await timer.WaitForNextTickAsync())
        {
            try
            {
                if (!bss.Data.RotateStatuses)
                    continue;

                IReadOnlyList<RotatingPlayingStatus> rotatingStatuses;
                var uow = db.GetDbContext();
                await using (uow.ConfigureAwait(false))
                {
                    rotatingStatuses = uow.RotatingStatus.AsNoTracking().OrderBy(x => x.Id).ToList();
                }

                if (rotatingStatuses.Count == 0)
                    continue;

                var playingStatus = currentStatusNum >= rotatingStatuses.Count
                    ? rotatingStatuses[currentStatusNum = 0]
                    : rotatingStatuses[currentStatusNum++];

                var statusText = rep.Replace(playingStatus.Status);
                await bot.SetGameAsync(statusText, playingStatus.Type).ConfigureAwait(false);
            }
            catch (Exception ex)
            {
                Log.Warning(ex, "Rotating playing status errored: {ErrorMessage}", ex.Message);
            }
        }
    }

    public async Task<string?> RemovePlayingAsync(int index)
    {
        if (index < 0)
            throw new ArgumentOutOfRangeException(nameof(index));

        await using var uow = db.GetDbContext();
        var toRemove = await uow.RotatingStatus
            .AsQueryable()
            .AsNoTracking()
            .Skip(index)
            .FirstOrDefaultAsync().ConfigureAwait(false);

        if (toRemove is null)
            return null;

        uow.Remove(toRemove);
        await uow.SaveChangesAsync().ConfigureAwait(false);
        return toRemove.Status;
    }

    public async Task AddPlaying(ActivityType t, string status)
    {
        await using var uow = db.GetDbContext();
        var toAdd = new RotatingPlayingStatus
        {
            Status = status,
            Type = t
        };
        uow.Add(toAdd);
        await uow.SaveChangesAsync().ConfigureAwait(false);
    }

    public bool ToggleRotatePlaying()
    {
        var enabled = false;
        bss.ModifyConfig(bs => enabled = bs.RotateStatuses = !bs.RotateStatuses);
        return enabled;
    }

    public IReadOnlyList<RotatingPlayingStatus> GetRotatingStatuses()
    {
        using var uow = db.GetDbContext();
        return uow.RotatingStatus.AsNoTracking().ToList();
    }

    private Timer TimerFromAutoCommand(AutoCommand x) =>
        new(async obj => await ExecuteCommand((AutoCommand)obj).ConfigureAwait(false),
            x,
            x.Interval * 1000,
            x.Interval * 1000);

    private async Task ExecuteCommand(AutoCommand cmd)
    {
        try
        {
            if (cmd.GuildId is null)
                return;
            var guildShard = (int)((cmd.GuildId.Value >> 22) % (ulong)creds.TotalShards);
            if (guildShard != client.ShardId)
                return;
            var prefix = await guildSettings.GetPrefix(cmd.GuildId.Value);
            //if someone already has .die as their startup command, ignore it
            if (cmd.CommandText.StartsWith($"{prefix}die", StringComparison.InvariantCulture))
                return;
            await cmdHandler.ExecuteExternal(cmd.GuildId, cmd.ChannelId, cmd.CommandText).ConfigureAwait(false);
        }
        catch (Exception ex)
        {
            Log.Warning(ex, "Error in SelfService ExecuteCommand");
        }
    }

    public void AddNewAutoCommand(AutoCommand cmd)
    {
        using (var uow = db.GetDbContext())
        {
            uow.AutoCommands.Add(cmd);
            uow.SaveChanges();
        }

        if (cmd.Interval >= 5)
        {
            var autos = autoCommands.GetOrAdd(cmd.GuildId, new ConcurrentDictionary<int, Timer>());
            autos.AddOrUpdate(cmd.Id, _ => TimerFromAutoCommand(cmd), (_, old) =>
            {
                old.Change(Timeout.Infinite, Timeout.Infinite);
                return TimerFromAutoCommand(cmd);
            });
        }
    }

    public string SetDefaultPrefix(string prefix)
    {
        if (string.IsNullOrWhiteSpace(prefix))
            throw new ArgumentNullException(nameof(prefix));

        bss.ModifyConfig(bs => bs.Prefix = prefix);

        return prefix;
    }

    public IEnumerable<AutoCommand> GetStartupCommands()
    {
        using var uow = db.GetDbContext();
        return
            uow.AutoCommands
                .AsNoTracking()
                .Where(x => x.Interval == 0)
                .OrderBy(x => x.Id)
                .ToList();
    }

    public IEnumerable<AutoCommand> GetAutoCommands()
    {
        using var uow = db.GetDbContext();
        return
            uow.AutoCommands
                .AsNoTracking()
                .Where(x => x.Interval >= 5)
                .OrderBy(x => x.Id)
                .ToList();
    }

    public Task LeaveGuild(string guildStr)
    {
        var sub = cache.Redis.GetSubscriber();
        return sub.PublishAsync($"{creds.RedisKey()}_leave_guild", guildStr);
    }

    public bool RestartBot()
    {
        var cmd = creds.RestartCommand;
        if (string.IsNullOrWhiteSpace(cmd.Cmd))
            return false;

        Restart();
        return true;
    }

    public bool RemoveStartupCommand(int index, out AutoCommand cmd)
    {
        using var uow = db.GetDbContext();
        cmd = uow.AutoCommands
            .AsNoTracking()
            .Where(x => x.Interval == 0)
            .Skip(index)
            .FirstOrDefault();

        if (cmd != null)
        {
            uow.Remove(cmd);
            uow.SaveChanges();
            return true;
        }

        return false;
    }

    public bool RemoveAutoCommand(int index, out AutoCommand cmd)
    {
        using var uow = db.GetDbContext();
        cmd = uow.AutoCommands
            .AsNoTracking()
            .Where(x => x.Interval >= 5)
            .Skip(index)
            .FirstOrDefault();

        if (cmd == null)
            return false;
        uow.Remove(cmd);
        if (autoCommands.TryGetValue(cmd.GuildId, out var autos))
        {
            if (autos.TryRemove(cmd.Id, out var timer))
                timer.Change(Timeout.Infinite, Timeout.Infinite);
        }

        uow.SaveChanges();
        return true;
    }

    public async Task<bool> SetAvatar(string img)
    {
        if (string.IsNullOrWhiteSpace(img))
            return false;

        if (!Uri.IsWellFormedUriString(img, UriKind.Absolute))
            return false;

        var uri = new Uri(img);

        using var http = httpFactory.CreateClient();
        using var sr = await http.GetAsync(uri, HttpCompletionOption.ResponseHeadersRead).ConfigureAwait(false);
        if (!sr.IsImage())
            return false;

        // i can't just do ReadAsStreamAsync because dicord.net's image poops itself
        var imgData = await sr.Content.ReadAsByteArrayAsync().ConfigureAwait(false);
        var imgStream = imgData.ToStream();
        await using var _ = imgStream.ConfigureAwait(false);
        await client.CurrentUser.ModifyAsync(u => u.Avatar = new Image(imgStream)).ConfigureAwait(false);

        return true;
    }

    public void ClearStartupCommands()
    {
        using var uow = db.GetDbContext();
        var toRemove =
            uow.AutoCommands
                .AsNoTracking()
                .Where(x => x.Interval == 0);

        uow.AutoCommands.RemoveRange(toRemove);
        uow.SaveChanges();
    }

    public void ReloadImages()
    {
        var sub = cache.Redis.GetSubscriber();
        sub.Publish($"{creds.RedisKey()}_reload_images", "");
    }

    public void Die()
    {
        var sub = cache.Redis.GetSubscriber();
        sub.Publish($"{creds.RedisKey()}_die", "", CommandFlags.FireAndForget);
    }

    public void Restart()
    {
        Process.Start(creds.RestartCommand.Cmd, creds.RestartCommand.Args);
        var sub = cache.Redis.GetSubscriber();
        sub.Publish($"{creds.RedisKey()}_die", "", CommandFlags.FireAndForget);
    }

    public bool RestartShard(int shardId)
    {
        if (shardId < 0 || shardId >= creds.TotalShards)
            return false;

        var pub = cache.Redis.GetSubscriber();
        pub.Publish($"{creds.RedisKey()}_shardcoord_stop",
            JsonConvert.SerializeObject(shardId),
            CommandFlags.FireAndForget);

        return true;
    }

    public bool ForwardMessages()
    {
        var isForwarding = false;
        bss.ModifyConfig(config => isForwarding = config.ForwardMessages = !config.ForwardMessages);

        return isForwarding;
    }

    public bool ForwardToAll()
    {
        var isToAll = false;
        bss.ModifyConfig(config => isToAll = config.ForwardToAllOwners = !config.ForwardToAllOwners);
        return isToAll;
    }
}<|MERGE_RESOLUTION|>--- conflicted
+++ resolved
@@ -1,848 +1,844 @@
-using System.Collections.Immutable;
-using System.Diagnostics;
-using System.Net.Http;
-using System.Text;
-using System.Threading;
-using Mewdeko.Common.ModuleBehaviors;
-using Mewdeko.Services.Settings;
-using Mewdeko.Services.strings;
-using Microsoft.EntityFrameworkCore;
-using Newtonsoft.Json;
-using OpenAI_API;
-using OpenAI_API.Chat;
-using OpenAI_API.Images;
-using OpenAI_API.Models;
-using Serilog;
-using StackExchange.Redis;
-using TwitchLib.Api.Helix;
-using Embed = Discord.Embed;
-using Image = Discord.Image;
-
-namespace Mewdeko.Modules.OwnerOnly.Services;
-
-public class OwnerOnlyService : ILateExecutor, IReadyExecutor, INService
-{
-    private readonly Mewdeko bot;
-    private readonly BotConfigService bss;
-
-    private readonly IDataCache cache;
-    private int currentStatusNum;
-    private readonly DiscordSocketClient client;
-    private readonly CommandHandler cmdHandler;
-    private readonly IBotCredentials creds;
-    private readonly DbService db;
-    private readonly IHttpClientFactory httpFactory;
-    private readonly Replacer rep;
-    private readonly IBotStrings strings;
-    private readonly GuildSettingsService guildSettings;
-    private readonly ConcurrentDictionary<ulong, Conversation> conversations = new();
-
-#pragma warning disable CS8714
-    private ConcurrentDictionary<ulong?, ConcurrentDictionary<int, Timer>> autoCommands =
-#pragma warning restore CS8714
-        new();
-
-    private ImmutableDictionary<ulong, IDMChannel> ownerChannels =
-        new Dictionary<ulong, IDMChannel>().ToImmutableDictionary();
-
-    public OwnerOnlyService(DiscordSocketClient client, CommandHandler cmdHandler, DbService db,
-        IBotStrings strings, IBotCredentials creds, IDataCache cache, IHttpClientFactory factory,
-        BotConfigService bss, IEnumerable<IPlaceholderProvider> phProviders, Mewdeko bot,
-        GuildSettingsService guildSettings, EventHandler handler)
-    {
-        var redis = cache.Redis;
-        this.cmdHandler = cmdHandler;
-        this.db = db;
-        this.strings = strings;
-        this.client = client;
-        this.creds = creds;
-        this.cache = cache;
-        this.bot = bot;
-        this.guildSettings = guildSettings;
-        var imgs = cache.LocalImages;
-        httpFactory = factory;
-        this.bss = bss;
-        handler.MessageReceived += OnMessageReceived;
-        if (client.ShardId == 0)
-        {
-            rep = new ReplacementBuilder()
-                .WithClient(client)
-                .WithProviders(phProviders)
-                .Build();
-
-            _ = Task.Run(async () => await RotatingStatuses());
-        }
-
-        var sub = redis.GetSubscriber();
-        if (this.client.ShardId == 0)
-        {
-            sub.Subscribe($"{this.creds.RedisKey()}_reload_images",
-                delegate { imgs.Reload(); }, CommandFlags.FireAndForget);
-        }
-
-        sub.Subscribe($"{this.creds.RedisKey()}_leave_guild", async (_, v) =>
-        {
-            try
-            {
-                var guildStr = v.ToString()?.Trim().ToUpperInvariant();
-                if (string.IsNullOrWhiteSpace(guildStr))
-                    return;
-                var server = this.client.Guilds.FirstOrDefault(g => g.Id.ToString() == guildStr) ??
-                             this.client.Guilds.FirstOrDefault(g => g.Name.Trim().ToUpperInvariant() == guildStr);
-
-                if (server == null)
-                    return;
-
-                if (server.OwnerId != this.client.CurrentUser.Id)
-                {
-                    await server.LeaveAsync().ConfigureAwait(false);
-                    Log.Information($"Left server {server.Name} [{server.Id}]");
-                }
-                else
-                {
-                    await server.DeleteAsync().ConfigureAwait(false);
-                    Log.Information($"Deleted server {server.Name} [{server.Id}]");
-                }
-            }
-            catch
-            {
-                // ignored
-            }
-        }, CommandFlags.FireAndForget);
-    }
-
-    private async Task OnMessageReceived(SocketMessage args)
-    {
-        var isDebugMode = false;
-        if (args.Channel is not IGuildChannel guildChannel)
-            return;
-        var prefix = await guildSettings.GetPrefix(guildChannel.GuildId);
-        if (args.Content.StartsWith(prefix))
-            return;
-        if (bss.Data.ChatGptKey is null or "" || bss.Data.ChatGptChannel is 0)
-            return;
-        if (args.Author.IsBot)
-            return;
-        if (args.Channel.Id != bss.Data.ChatGptChannel && args.Channel.Id != bss.Data.ChatGptChannel2)
-            return;
-        if (args is not IUserMessage usrMsg)
-            return;
-
-        //bad hackfix to separate handling of nightly vs stable
-#if DEBUG
-        isDebugMode = true;
-#endif
-
-        try
-        {
-            var api = new OpenAIAPI(bss.Data.ChatGptKey);
-
-            if (args.Content is ".deletesession" && !isDebugMode)
-            {
-                if (conversations.TryRemove(args.Author.Id, out _))
-                {
-                    await usrMsg.SendConfirmReplyAsync("Session deleted");
-                    return;
-                }
-                else
-                {
-                    await usrMsg.SendConfirmReplyAsync("No session to delete");
-                    return;
-                }
-            }
-            else if (args.Content is ",deletesesssion" && isDebugMode)
-            {
-                if (conversations.TryRemove(args.Author.Id, out _))
-                {
-                    await usrMsg.SendConfirmReplyAsync("Session deleted");
-                    return;
-                }
-                else
-                {
-                    await usrMsg.SendConfirmReplyAsync("No session to delete");
-                    return;
-                }
-            }
-
-            await using var uow = db.GetDbContext();
-            (Database.Models.OwnerOnly actualItem, bool added) toUpdate = uow.OwnerOnly.Any()
-                    ? (await uow.OwnerOnly.FirstOrDefaultAsync(), false)
-                    : (new Database.Models.OwnerOnly
-                    {
-                        GptTokensUsed = 0
-                    }, true);
-
-
-            if (!args.Content.StartsWith("!frog") && !isDebugMode)
-                return;
-
-            if (!args.Content.StartsWith("#frog") && isDebugMode)
-                return;
-
-
-            Log.Information("ChatGPT request from {Author}: | ({AuthorId}): | {Content}", args.Author, args.Author.Id, args.Content);
-
-            // lower any capitalization in message content
-            var loweredContents = args.Content.ToLower();
-
-            // Remove the prefix from the message content being sent to gpt
-            var gptprompt = loweredContents.Substring("frog ".Length).Trim();
-
-            // Split the message content into words and take only the first two for checking.
-            var words = args.Content.Split(new[] { ' ' }, StringSplitOptions.RemoveEmptyEntries).Take(2).ToList();
-            var scannedWords = words.Select(w => w.ToLower()).ToList();
-
-            if (scannedWords.Contains("image"))
-            {
-                try
-                {
-                    await usrMsg.Channel.SendMessageAsync("Dall-E disabled.");
-                    return;
-                }
-                catch
-                {
-                    throw;
-                }
-<<<<<<< HEAD
-
-=======
->>>>>>> c955b0ab
-                var authorName = args.Author.ToString();
-                var prompt = args.Content.Substring("frog image ".Length).Trim();
-                if (string.IsNullOrEmpty(prompt))
-                {
-                    await usrMsg.Channel.SendMessageAsync("Please provide a prompt for the image.");
-                    return;
-                }
-
-                IUserMessage placeholderMessage = null;
-                try
-                {
-                    // Send a placeholder message directly using the bot's client
-                    placeholderMessage = await usrMsg.SendConfirmReplyAsync($"{bss.Data.LoadingEmote} Generating image...");
-
-                    // Generate the image
-                    var images = await api.ImageGenerations.CreateImageAsync(new ImageGenerationRequest
-                    {
-                        Prompt = prompt,  // prompt (text string)
-                        NumOfImages = 1, // dall-e2 can provide multiple images, e3 does not support this currently
-                        Size = ImageSize._1792x1024, // resolution of the generated images (256x256 | 512x512 | 1024x1024 | 1792x1024) dall-e3 cannot use images below 1024x1024
-                        Model = Model.DALLE3, // model (model for this req. defaults to dall-e2
-                        User = authorName, // user: author of post, this can be used to help openai detect abuse and rule breaking
-                        ResponseFormat = ImageResponseFormat.Url // the format the images can be returned as. must be url or b64_json
-                        // quality: by default images are generated at standard, but on e3 you can use HD
-                    });
-
-                    /*
-                    // if dall-e3 ever supports more then 1 image can use this code block instead
-                    // Update the placeholder message with the images
-                    if (images.Data.Count > 0)
-                    {
-                        var embeds = images.Data.Select(image => new EmbedBuilder().WithImageUrl(image.Url).Build()).ToArray(); // Convert to array
-
-                        await placeholderMessage.ModifyAsync(msg =>
-                        {
-                            msg.Content = ""; // Clearing the content
-                            msg.Embeds = new Optional<Embed[]>(embeds); // Wrap the array in an Optional
-                        });
-                    }
-                    else
-                    {
-                        await placeholderMessage.ModifyAsync(msg => msg.Content = "No images were generated.");
-                    }
-                    */
-
-                    // Update the placeholder message with the image
-                    if (images.Data.Count > 0)
-                    {
-                        var imageUrl = images.Data[0].Url; // Assuming images.Data[0] contains the URL
-                        var embed = new EmbedBuilder()
-                            .WithImageUrl(imageUrl)
-                            .Build();
-                        await placeholderMessage.ModifyAsync(msg =>
-                        {
-                            msg.Content = ""; // Clearing the content
-                            msg.Embed = embed;
-                        });
-                    }
-                    else
-                    {
-                        await placeholderMessage.ModifyAsync(msg => msg.Content = "No image generated.");
-                    }
-                }
-                catch (HttpRequestException httpEx)
-                {
-                    var content = httpEx.Message; // This is not the response content, but the exception message.
-                    Log.Information("Exception message: {Message}", content);
-
-                    // Log the full exception details for debugging
-                    Log.Error(httpEx, "HttpRequestException occurred while processing the request.");
-
-                    // Clean up the placeholder message if it was assigned
-                    if (placeholderMessage != null)
-                    {
-                        await placeholderMessage.DeleteAsync();
-                    }
-
-                    // Notify the user of a generic error message
-                    await usrMsg.SendErrorReplyAsync("An error occurred while processing your request. Please try again later.");
-                }
-                catch (Exception ex)
-                {
-                    // Log the error
-                    Log.Error(ex, "Error generating image");
-
-                    // Clean up the placeholder message if it was assigned
-                    if (placeholderMessage != null)
-                    {
-                        await placeholderMessage.DeleteAsync();
-                    }
-                    await usrMsg.SendErrorReplyAsync($"Failed to generate image due to an unexpected error. Please try again later. Error code: **{ex.HResult}**");
-                }
-                return;
-            }
-
-            if (scannedWords.Contains("scan"))
-            {
-                try
-                {
-                    //todo: dep support has been enabled, finish this when ef model port done
-                    // https://github.com/OkGoDoIt/OpenAI-API-dotnet/commit/b824ac5b50027af48aa8ea02bf1bc40fac36f390#diff-ba720258629043138df0c8ebea494853e88e2517638a615c4a9c4fdc84a2a168
-                    await usrMsg.Channel.SendMessageAsync("Not Yet Implemented.");
-                    return;
-                }
-                catch
-                {
-                    throw;
-                }
-            }
-
-            if (!conversations.TryGetValue(args.Author.Id, out var conversation))
-            {
-                conversation = StartNewConversation(args.Author, api);
-                conversations.TryAdd(args.Author.Id, conversation);
-            }
-
-            conversation.AppendUserInput(gptprompt);
-
-            var loadingMsg = await usrMsg.SendConfirmReplyAsync($"{bss.Data.LoadingEmote} Awaiting response...");
-            await StreamResponseAndUpdateEmbedAsync(conversation, loadingMsg, uow, toUpdate, args.Author);
-        }
-        catch (Exception e)
-        {
-            Log.Warning(e, "Error in ChatGPT");
-            await usrMsg.SendErrorReplyAsync("Something went wrong, please try again later.");
-        }
-    }
-
-    public class OpenAiErrorResponse
-    {
-        [JsonProperty("error")]
-        public OpenAiError Error { get; set; }
-    }
-
-    public class OpenAiError
-    {
-        [JsonProperty("code")]
-        public string Code { get; set; }
-
-        [JsonProperty("message")]
-        public string Message { get; set; }
-    }
-
-    private Conversation StartNewConversation(SocketUser user, IOpenAIAPI api, SocketMessage args = null)
-    {
-        var modelToUse = bss.Data.ChatGptModel switch
-        {
-            "gpt4-turbo" => Model.GPT4_Turbo,
-            "gpt-4-0613" => Model.GPT4_32k_Context,
-            "gpt4" or "gpt-4" => Model.GPT4,
-            "gpt3" => Model.ChatGPTTurbo,
-            _ => Model.ChatGPTTurbo
-        };
-
-        var chat = api.Chat.CreateConversation(new ChatRequest
-        {
-            MaxTokens = bss.Data.ChatGptMaxTokens,
-            Temperature = bss.Data.ChatGptTemperature,
-            Model = modelToUse
-        });
-        chat.AppendSystemMessage(bss.Data.ChatGptInitPrompt);
-        chat.AppendSystemMessage($"The user's name is {user}.");
-        return chat;
-    }
-
-    private static async Task StreamResponseAndUpdateEmbedAsync(Conversation conversation, IUserMessage loadingMsg,
-        MewdekoContext uow, (Database.Models.OwnerOnly actualItem, bool added) toUpdate, SocketUser author)
-    {
-        var responseBuilder = new StringBuilder();
-        var lastUpdate = DateTimeOffset.UtcNow;
-
-        await conversation.StreamResponseFromChatbotAsync(async partialResponse =>
-        {
-            responseBuilder.Append(partialResponse);
-            if (!((DateTimeOffset.UtcNow - lastUpdate).TotalSeconds >= 1))
-                return;
-            lastUpdate = DateTimeOffset.UtcNow;
-            var embeds = BuildEmbeds(responseBuilder.ToString(), author, toUpdate.actualItem.GptTokensUsed,
-                conversation);
-            await loadingMsg.ModifyAsync(m => m.Embeds = embeds.ToArray());
-        });
-
-        var finalResponse = responseBuilder.ToString();
-        if (conversation.MostRecentApiResult.Usage != null)
-        {
-            toUpdate.actualItem.GptTokensUsed += conversation.MostRecentApiResult.Usage.TotalTokens;
-        }
-
-        if (toUpdate.added)
-            uow.OwnerOnly.Add(toUpdate.actualItem);
-        else
-            uow.OwnerOnly.Update(toUpdate.actualItem);
-        await uow.SaveChangesAsync();
-
-        var finalEmbeds = BuildEmbeds(finalResponse, author, toUpdate.actualItem.GptTokensUsed, conversation);
-        await loadingMsg.ModifyAsync(m => m.Embeds = finalEmbeds.ToArray());
-    }
-
-    private static List<Embed> BuildEmbeds(string response, IUser requester, int totalTokensUsed,
-        Conversation conversation)
-    {
-        var embeds = new List<Embed>();
-        var partIndex = 0;
-        while (partIndex < response.Length)
-        {
-            var length = Math.Min(4096, response.Length - partIndex);
-            var description = response.Substring(partIndex, length);
-            var embedBuilder = new EmbedBuilder()
-                .WithDescription(description)
-                .WithOkColor();
-
-            if (partIndex == 0)
-                embedBuilder.WithAuthor("ChatGPT",
-                    "https://seeklogo.com/images/C/chatgpt-logo-02AFA704B5-seeklogo.com.png");
-
-            if (partIndex + length == response.Length)
-                embedBuilder.WithFooter(
-                    $"Requested by {requester.Username}");
-                    //$"Requested by {requester.Username} | Response Tokens: {conversation.MostRecentApiResult.Usage?.TotalTokens} | Total Used: {totalTokensUsed}");
-
-            embeds.Add(embedBuilder.Build());
-            partIndex += length;
-        }
-
-        return embeds;
-    }
-
-    public async Task ClearUsedTokens()
-    {
-        await using var uow = db.GetDbContext();
-        var val = await uow.OwnerOnly.FirstOrDefaultAsync();
-        if (val is null)
-            return;
-        val.GptTokensUsed = 0;
-        uow.OwnerOnly.Update(val);
-        await uow.SaveChangesAsync();
-    }
-
-    // forwards dms
-    public async Task LateExecute(DiscordSocketClient discordSocketClient, IGuild guild, IUserMessage msg)
-    {
-        var bs = bss.Data;
-        if (msg.Channel is IDMChannel && bss.Data.ForwardMessages && ownerChannels.Count > 0)
-        {
-            var title = $"{strings.GetText("dm_from")} [{msg.Author}]({msg.Author.Id})";
-
-            var attachamentsTxt = strings.GetText("attachments");
-
-            var toSend = msg.Content;
-
-            if (msg.Attachments.Count > 0)
-            {
-                toSend +=
-                    $"\n\n{Format.Code(attachamentsTxt)}:\n{string.Join("\n", msg.Attachments.Select(a => a.ProxyUrl))}";
-            }
-
-            if (bs.ForwardToAllOwners)
-            {
-                var allOwnerChannels = ownerChannels.Values;
-
-                foreach (var ownerCh in allOwnerChannels.Where(ch => ch.Recipient.Id != msg.Author.Id))
-                {
-                    try
-                    {
-                        await ownerCh.SendConfirmAsync(title, toSend).ConfigureAwait(false);
-                    }
-                    catch
-                    {
-                        Log.Warning("Can't contact owner with id {0}", ownerCh.Recipient.Id);
-                    }
-                }
-            }
-            else
-            {
-                var firstOwnerChannel = ownerChannels.Values.First();
-                if (firstOwnerChannel.Recipient.Id != msg.Author.Id)
-                {
-                    try
-                    {
-                        await firstOwnerChannel.SendConfirmAsync(title, toSend).ConfigureAwait(false);
-                    }
-                    catch
-                    {
-                        // ignored
-                    }
-                }
-            }
-        }
-    }
-
-    public async Task OnReadyAsync()
-    {
-        await using var uow = db.GetDbContext();
-
-        autoCommands =
-            uow.AutoCommands
-                .AsNoTracking()
-                .Where(x => x.Interval >= 5)
-                .AsEnumerable()
-                .GroupBy(x => x.GuildId)
-                .ToDictionary(x => x.Key,
-                    y => y.ToDictionary(x => x.Id, TimerFromAutoCommand)
-                        .ToConcurrent())
-                .ToConcurrent();
-
-        foreach (var cmd in uow.AutoCommands.AsNoTracking().Where(x => x.Interval == 0))
-        {
-            try
-            {
-                await ExecuteCommand(cmd).ConfigureAwait(false);
-            }
-            catch
-            {
-                // ignored
-            }
-        }
-
-        if (client.ShardId == 0)
-        {
-            var channels = await Task.WhenAll(creds.OwnerIds.Select(id =>
-            {
-                var user = client.GetUser(id);
-                return user == null ? Task.FromResult<IDMChannel?>(null) : user.CreateDMChannelAsync();
-            })).ConfigureAwait(false);
-
-            ownerChannels = channels.Where(x => x is not null)
-                .ToDictionary(x => x.Recipient.Id, x => x)
-                .ToImmutableDictionary();
-
-            if (ownerChannels.Count == 0)
-            {
-                Log.Warning(
-                    "No owner channels created! Make sure you've specified the correct OwnerId in the credentials.json file and invited the bot to a Discord server");
-            }
-            else
-            {
-                Log.Information(
-                    $"Created {ownerChannels.Count} out of {creds.OwnerIds.Length} owner message channels.");
-            }
-        }
-    }
-
-    private async Task RotatingStatuses()
-    {
-        var timer = new PeriodicTimer(TimeSpan.FromSeconds(30));
-        while (await timer.WaitForNextTickAsync())
-        {
-            try
-            {
-                if (!bss.Data.RotateStatuses)
-                    continue;
-
-                IReadOnlyList<RotatingPlayingStatus> rotatingStatuses;
-                var uow = db.GetDbContext();
-                await using (uow.ConfigureAwait(false))
-                {
-                    rotatingStatuses = uow.RotatingStatus.AsNoTracking().OrderBy(x => x.Id).ToList();
-                }
-
-                if (rotatingStatuses.Count == 0)
-                    continue;
-
-                var playingStatus = currentStatusNum >= rotatingStatuses.Count
-                    ? rotatingStatuses[currentStatusNum = 0]
-                    : rotatingStatuses[currentStatusNum++];
-
-                var statusText = rep.Replace(playingStatus.Status);
-                await bot.SetGameAsync(statusText, playingStatus.Type).ConfigureAwait(false);
-            }
-            catch (Exception ex)
-            {
-                Log.Warning(ex, "Rotating playing status errored: {ErrorMessage}", ex.Message);
-            }
-        }
-    }
-
-    public async Task<string?> RemovePlayingAsync(int index)
-    {
-        if (index < 0)
-            throw new ArgumentOutOfRangeException(nameof(index));
-
-        await using var uow = db.GetDbContext();
-        var toRemove = await uow.RotatingStatus
-            .AsQueryable()
-            .AsNoTracking()
-            .Skip(index)
-            .FirstOrDefaultAsync().ConfigureAwait(false);
-
-        if (toRemove is null)
-            return null;
-
-        uow.Remove(toRemove);
-        await uow.SaveChangesAsync().ConfigureAwait(false);
-        return toRemove.Status;
-    }
-
-    public async Task AddPlaying(ActivityType t, string status)
-    {
-        await using var uow = db.GetDbContext();
-        var toAdd = new RotatingPlayingStatus
-        {
-            Status = status,
-            Type = t
-        };
-        uow.Add(toAdd);
-        await uow.SaveChangesAsync().ConfigureAwait(false);
-    }
-
-    public bool ToggleRotatePlaying()
-    {
-        var enabled = false;
-        bss.ModifyConfig(bs => enabled = bs.RotateStatuses = !bs.RotateStatuses);
-        return enabled;
-    }
-
-    public IReadOnlyList<RotatingPlayingStatus> GetRotatingStatuses()
-    {
-        using var uow = db.GetDbContext();
-        return uow.RotatingStatus.AsNoTracking().ToList();
-    }
-
-    private Timer TimerFromAutoCommand(AutoCommand x) =>
-        new(async obj => await ExecuteCommand((AutoCommand)obj).ConfigureAwait(false),
-            x,
-            x.Interval * 1000,
-            x.Interval * 1000);
-
-    private async Task ExecuteCommand(AutoCommand cmd)
-    {
-        try
-        {
-            if (cmd.GuildId is null)
-                return;
-            var guildShard = (int)((cmd.GuildId.Value >> 22) % (ulong)creds.TotalShards);
-            if (guildShard != client.ShardId)
-                return;
-            var prefix = await guildSettings.GetPrefix(cmd.GuildId.Value);
-            //if someone already has .die as their startup command, ignore it
-            if (cmd.CommandText.StartsWith($"{prefix}die", StringComparison.InvariantCulture))
-                return;
-            await cmdHandler.ExecuteExternal(cmd.GuildId, cmd.ChannelId, cmd.CommandText).ConfigureAwait(false);
-        }
-        catch (Exception ex)
-        {
-            Log.Warning(ex, "Error in SelfService ExecuteCommand");
-        }
-    }
-
-    public void AddNewAutoCommand(AutoCommand cmd)
-    {
-        using (var uow = db.GetDbContext())
-        {
-            uow.AutoCommands.Add(cmd);
-            uow.SaveChanges();
-        }
-
-        if (cmd.Interval >= 5)
-        {
-            var autos = autoCommands.GetOrAdd(cmd.GuildId, new ConcurrentDictionary<int, Timer>());
-            autos.AddOrUpdate(cmd.Id, _ => TimerFromAutoCommand(cmd), (_, old) =>
-            {
-                old.Change(Timeout.Infinite, Timeout.Infinite);
-                return TimerFromAutoCommand(cmd);
-            });
-        }
-    }
-
-    public string SetDefaultPrefix(string prefix)
-    {
-        if (string.IsNullOrWhiteSpace(prefix))
-            throw new ArgumentNullException(nameof(prefix));
-
-        bss.ModifyConfig(bs => bs.Prefix = prefix);
-
-        return prefix;
-    }
-
-    public IEnumerable<AutoCommand> GetStartupCommands()
-    {
-        using var uow = db.GetDbContext();
-        return
-            uow.AutoCommands
-                .AsNoTracking()
-                .Where(x => x.Interval == 0)
-                .OrderBy(x => x.Id)
-                .ToList();
-    }
-
-    public IEnumerable<AutoCommand> GetAutoCommands()
-    {
-        using var uow = db.GetDbContext();
-        return
-            uow.AutoCommands
-                .AsNoTracking()
-                .Where(x => x.Interval >= 5)
-                .OrderBy(x => x.Id)
-                .ToList();
-    }
-
-    public Task LeaveGuild(string guildStr)
-    {
-        var sub = cache.Redis.GetSubscriber();
-        return sub.PublishAsync($"{creds.RedisKey()}_leave_guild", guildStr);
-    }
-
-    public bool RestartBot()
-    {
-        var cmd = creds.RestartCommand;
-        if (string.IsNullOrWhiteSpace(cmd.Cmd))
-            return false;
-
-        Restart();
-        return true;
-    }
-
-    public bool RemoveStartupCommand(int index, out AutoCommand cmd)
-    {
-        using var uow = db.GetDbContext();
-        cmd = uow.AutoCommands
-            .AsNoTracking()
-            .Where(x => x.Interval == 0)
-            .Skip(index)
-            .FirstOrDefault();
-
-        if (cmd != null)
-        {
-            uow.Remove(cmd);
-            uow.SaveChanges();
-            return true;
-        }
-
-        return false;
-    }
-
-    public bool RemoveAutoCommand(int index, out AutoCommand cmd)
-    {
-        using var uow = db.GetDbContext();
-        cmd = uow.AutoCommands
-            .AsNoTracking()
-            .Where(x => x.Interval >= 5)
-            .Skip(index)
-            .FirstOrDefault();
-
-        if (cmd == null)
-            return false;
-        uow.Remove(cmd);
-        if (autoCommands.TryGetValue(cmd.GuildId, out var autos))
-        {
-            if (autos.TryRemove(cmd.Id, out var timer))
-                timer.Change(Timeout.Infinite, Timeout.Infinite);
-        }
-
-        uow.SaveChanges();
-        return true;
-    }
-
-    public async Task<bool> SetAvatar(string img)
-    {
-        if (string.IsNullOrWhiteSpace(img))
-            return false;
-
-        if (!Uri.IsWellFormedUriString(img, UriKind.Absolute))
-            return false;
-
-        var uri = new Uri(img);
-
-        using var http = httpFactory.CreateClient();
-        using var sr = await http.GetAsync(uri, HttpCompletionOption.ResponseHeadersRead).ConfigureAwait(false);
-        if (!sr.IsImage())
-            return false;
-
-        // i can't just do ReadAsStreamAsync because dicord.net's image poops itself
-        var imgData = await sr.Content.ReadAsByteArrayAsync().ConfigureAwait(false);
-        var imgStream = imgData.ToStream();
-        await using var _ = imgStream.ConfigureAwait(false);
-        await client.CurrentUser.ModifyAsync(u => u.Avatar = new Image(imgStream)).ConfigureAwait(false);
-
-        return true;
-    }
-
-    public void ClearStartupCommands()
-    {
-        using var uow = db.GetDbContext();
-        var toRemove =
-            uow.AutoCommands
-                .AsNoTracking()
-                .Where(x => x.Interval == 0);
-
-        uow.AutoCommands.RemoveRange(toRemove);
-        uow.SaveChanges();
-    }
-
-    public void ReloadImages()
-    {
-        var sub = cache.Redis.GetSubscriber();
-        sub.Publish($"{creds.RedisKey()}_reload_images", "");
-    }
-
-    public void Die()
-    {
-        var sub = cache.Redis.GetSubscriber();
-        sub.Publish($"{creds.RedisKey()}_die", "", CommandFlags.FireAndForget);
-    }
-
-    public void Restart()
-    {
-        Process.Start(creds.RestartCommand.Cmd, creds.RestartCommand.Args);
-        var sub = cache.Redis.GetSubscriber();
-        sub.Publish($"{creds.RedisKey()}_die", "", CommandFlags.FireAndForget);
-    }
-
-    public bool RestartShard(int shardId)
-    {
-        if (shardId < 0 || shardId >= creds.TotalShards)
-            return false;
-
-        var pub = cache.Redis.GetSubscriber();
-        pub.Publish($"{creds.RedisKey()}_shardcoord_stop",
-            JsonConvert.SerializeObject(shardId),
-            CommandFlags.FireAndForget);
-
-        return true;
-    }
-
-    public bool ForwardMessages()
-    {
-        var isForwarding = false;
-        bss.ModifyConfig(config => isForwarding = config.ForwardMessages = !config.ForwardMessages);
-
-        return isForwarding;
-    }
-
-    public bool ForwardToAll()
-    {
-        var isToAll = false;
-        bss.ModifyConfig(config => isToAll = config.ForwardToAllOwners = !config.ForwardToAllOwners);
-        return isToAll;
-    }
+using System.Collections.Immutable;
+using System.Diagnostics;
+using System.Net.Http;
+using System.Text;
+using System.Threading;
+using Mewdeko.Common.ModuleBehaviors;
+using Mewdeko.Services.Settings;
+using Mewdeko.Services.strings;
+using Microsoft.EntityFrameworkCore;
+using Newtonsoft.Json;
+using OpenAI_API;
+using OpenAI_API.Chat;
+using OpenAI_API.Images;
+using OpenAI_API.Models;
+using Serilog;
+using StackExchange.Redis;
+using TwitchLib.Api.Helix;
+using Embed = Discord.Embed;
+using Image = Discord.Image;
+
+namespace Mewdeko.Modules.OwnerOnly.Services;
+
+public class OwnerOnlyService : ILateExecutor, IReadyExecutor, INService
+{
+    private readonly Mewdeko bot;
+    private readonly BotConfigService bss;
+
+    private readonly IDataCache cache;
+    private int currentStatusNum;
+    private readonly DiscordSocketClient client;
+    private readonly CommandHandler cmdHandler;
+    private readonly IBotCredentials creds;
+    private readonly DbService db;
+    private readonly IHttpClientFactory httpFactory;
+    private readonly Replacer rep;
+    private readonly IBotStrings strings;
+    private readonly GuildSettingsService guildSettings;
+    private readonly ConcurrentDictionary<ulong, Conversation> conversations = new();
+
+#pragma warning disable CS8714
+    private ConcurrentDictionary<ulong?, ConcurrentDictionary<int, Timer>> autoCommands =
+#pragma warning restore CS8714
+        new();
+
+    private ImmutableDictionary<ulong, IDMChannel> ownerChannels =
+        new Dictionary<ulong, IDMChannel>().ToImmutableDictionary();
+
+    public OwnerOnlyService(DiscordSocketClient client, CommandHandler cmdHandler, DbService db,
+        IBotStrings strings, IBotCredentials creds, IDataCache cache, IHttpClientFactory factory,
+        BotConfigService bss, IEnumerable<IPlaceholderProvider> phProviders, Mewdeko bot,
+        GuildSettingsService guildSettings, EventHandler handler)
+    {
+        var redis = cache.Redis;
+        this.cmdHandler = cmdHandler;
+        this.db = db;
+        this.strings = strings;
+        this.client = client;
+        this.creds = creds;
+        this.cache = cache;
+        this.bot = bot;
+        this.guildSettings = guildSettings;
+        var imgs = cache.LocalImages;
+        httpFactory = factory;
+        this.bss = bss;
+        handler.MessageReceived += OnMessageReceived;
+        if (client.ShardId == 0)
+        {
+            rep = new ReplacementBuilder()
+                .WithClient(client)
+                .WithProviders(phProviders)
+                .Build();
+
+            _ = Task.Run(async () => await RotatingStatuses());
+        }
+
+        var sub = redis.GetSubscriber();
+        if (this.client.ShardId == 0)
+        {
+            sub.Subscribe($"{this.creds.RedisKey()}_reload_images",
+                delegate { imgs.Reload(); }, CommandFlags.FireAndForget);
+        }
+
+        sub.Subscribe($"{this.creds.RedisKey()}_leave_guild", async (_, v) =>
+        {
+            try
+            {
+                var guildStr = v.ToString()?.Trim().ToUpperInvariant();
+                if (string.IsNullOrWhiteSpace(guildStr))
+                    return;
+                var server = this.client.Guilds.FirstOrDefault(g => g.Id.ToString() == guildStr) ??
+                             this.client.Guilds.FirstOrDefault(g => g.Name.Trim().ToUpperInvariant() == guildStr);
+
+                if (server == null)
+                    return;
+
+                if (server.OwnerId != this.client.CurrentUser.Id)
+                {
+                    await server.LeaveAsync().ConfigureAwait(false);
+                    Log.Information($"Left server {server.Name} [{server.Id}]");
+                }
+                else
+                {
+                    await server.DeleteAsync().ConfigureAwait(false);
+                    Log.Information($"Deleted server {server.Name} [{server.Id}]");
+                }
+            }
+            catch
+            {
+                // ignored
+            }
+        }, CommandFlags.FireAndForget);
+    }
+
+    private async Task OnMessageReceived(SocketMessage args)
+    {
+        var isDebugMode = false;
+        if (args.Channel is not IGuildChannel guildChannel)
+            return;
+        var prefix = await guildSettings.GetPrefix(guildChannel.GuildId);
+        if (args.Content.StartsWith(prefix))
+            return;
+        if (bss.Data.ChatGptKey is null or "" || bss.Data.ChatGptChannel is 0)
+            return;
+        if (args.Author.IsBot)
+            return;
+        if (args.Channel.Id != bss.Data.ChatGptChannel && args.Channel.Id != bss.Data.ChatGptChannel2)
+            return;
+        if (args is not IUserMessage usrMsg)
+            return;
+
+        //bad hackfix to separate handling of nightly vs stable
+#if DEBUG
+        isDebugMode = true;
+#endif
+
+        try
+        {
+            var api = new OpenAIAPI(bss.Data.ChatGptKey);
+
+            if (args.Content is ".deletesession" && !isDebugMode)
+            {
+                if (conversations.TryRemove(args.Author.Id, out _))
+                {
+                    await usrMsg.SendConfirmReplyAsync("Session deleted");
+                    return;
+                }
+                else
+                {
+                    await usrMsg.SendConfirmReplyAsync("No session to delete");
+                    return;
+                }
+            }
+            else if (args.Content is ",deletesesssion" && isDebugMode)
+            {
+                if (conversations.TryRemove(args.Author.Id, out _))
+                {
+                    await usrMsg.SendConfirmReplyAsync("Session deleted");
+                    return;
+                }
+                else
+                {
+                    await usrMsg.SendConfirmReplyAsync("No session to delete");
+                    return;
+                }
+            }
+
+            await using var uow = db.GetDbContext();
+            (Database.Models.OwnerOnly actualItem, bool added) toUpdate = uow.OwnerOnly.Any()
+                    ? (await uow.OwnerOnly.FirstOrDefaultAsync(), false)
+                    : (new Database.Models.OwnerOnly
+                    {
+                        GptTokensUsed = 0
+                    }, true);
+
+
+            if (!args.Content.StartsWith("!frog") && !isDebugMode)
+                return;
+
+            if (!args.Content.StartsWith("#frog") && isDebugMode)
+                return;
+
+
+            Log.Information("ChatGPT request from {Author}: | ({AuthorId}): | {Content}", args.Author, args.Author.Id, args.Content);
+
+            // lower any capitalization in message content
+            var loweredContents = args.Content.ToLower();
+
+            // Remove the prefix from the message content being sent to gpt
+            var gptprompt = loweredContents.Substring("frog ".Length).Trim();
+
+            // Split the message content into words and take only the first two for checking.
+            var words = args.Content.Split(new[] { ' ' }, StringSplitOptions.RemoveEmptyEntries).Take(2).ToList();
+            var scannedWords = words.Select(w => w.ToLower()).ToList();
+
+            if (scannedWords.Contains("image"))
+            {
+                try
+                {
+                    await usrMsg.Channel.SendMessageAsync("Dall-E disabled.");
+                    return;
+                }
+                catch
+                {
+                    throw;
+                }
+                var authorName = args.Author.ToString();
+                var prompt = args.Content.Substring("frog image ".Length).Trim();
+                if (string.IsNullOrEmpty(prompt))
+                {
+                    await usrMsg.Channel.SendMessageAsync("Please provide a prompt for the image.");
+                    return;
+                }
+
+                IUserMessage placeholderMessage = null;
+                try
+                {
+                    // Send a placeholder message directly using the bot's client
+                    placeholderMessage = await usrMsg.SendConfirmReplyAsync($"{bss.Data.LoadingEmote} Generating image...");
+
+                    // Generate the image
+                    var images = await api.ImageGenerations.CreateImageAsync(new ImageGenerationRequest
+                    {
+                        Prompt = prompt,  // prompt (text string)
+                        NumOfImages = 1, // dall-e2 can provide multiple images, e3 does not support this currently
+                        Size = ImageSize._1792x1024, // resolution of the generated images (256x256 | 512x512 | 1024x1024 | 1792x1024) dall-e3 cannot use images below 1024x1024
+                        Model = Model.DALLE3, // model (model for this req. defaults to dall-e2
+                        User = authorName, // user: author of post, this can be used to help openai detect abuse and rule breaking
+                        ResponseFormat = ImageResponseFormat.Url // the format the images can be returned as. must be url or b64_json
+                        // quality: by default images are generated at standard, but on e3 you can use HD
+                    });
+
+                    /*
+                    // if dall-e3 ever supports more then 1 image can use this code block instead
+                    // Update the placeholder message with the images
+                    if (images.Data.Count > 0)
+                    {
+                        var embeds = images.Data.Select(image => new EmbedBuilder().WithImageUrl(image.Url).Build()).ToArray(); // Convert to array
+
+                        await placeholderMessage.ModifyAsync(msg =>
+                        {
+                            msg.Content = ""; // Clearing the content
+                            msg.Embeds = new Optional<Embed[]>(embeds); // Wrap the array in an Optional
+                        });
+                    }
+                    else
+                    {
+                        await placeholderMessage.ModifyAsync(msg => msg.Content = "No images were generated.");
+                    }
+                    */
+
+                    // Update the placeholder message with the image
+                    if (images.Data.Count > 0)
+                    {
+                        var imageUrl = images.Data[0].Url; // Assuming images.Data[0] contains the URL
+                        var embed = new EmbedBuilder()
+                            .WithImageUrl(imageUrl)
+                            .Build();
+                        await placeholderMessage.ModifyAsync(msg =>
+                        {
+                            msg.Content = ""; // Clearing the content
+                            msg.Embed = embed;
+                        });
+                    }
+                    else
+                    {
+                        await placeholderMessage.ModifyAsync(msg => msg.Content = "No image generated.");
+                    }
+                }
+                catch (HttpRequestException httpEx)
+                {
+                    var content = httpEx.Message; // This is not the response content, but the exception message.
+                    Log.Information("Exception message: {Message}", content);
+
+                    // Log the full exception details for debugging
+                    Log.Error(httpEx, "HttpRequestException occurred while processing the request.");
+
+                    // Clean up the placeholder message if it was assigned
+                    if (placeholderMessage != null)
+                    {
+                        await placeholderMessage.DeleteAsync();
+                    }
+
+                    // Notify the user of a generic error message
+                    await usrMsg.SendErrorReplyAsync("An error occurred while processing your request. Please try again later.");
+                }
+                catch (Exception ex)
+                {
+                    // Log the error
+                    Log.Error(ex, "Error generating image");
+
+                    // Clean up the placeholder message if it was assigned
+                    if (placeholderMessage != null)
+                    {
+                        await placeholderMessage.DeleteAsync();
+                    }
+                    await usrMsg.SendErrorReplyAsync($"Failed to generate image due to an unexpected error. Please try again later. Error code: **{ex.HResult}**");
+                }
+                return;
+            }
+
+            if (scannedWords.Contains("scan"))
+            {
+                try
+                {
+                    //todo: dep support has been enabled, finish this when ef model port done
+                    // https://github.com/OkGoDoIt/OpenAI-API-dotnet/commit/b824ac5b50027af48aa8ea02bf1bc40fac36f390#diff-ba720258629043138df0c8ebea494853e88e2517638a615c4a9c4fdc84a2a168
+                    await usrMsg.Channel.SendMessageAsync("Not Yet Implemented.");
+                    return;
+                }
+                catch
+                {
+                    throw;
+                }
+            }
+
+            if (!conversations.TryGetValue(args.Author.Id, out var conversation))
+            {
+                conversation = StartNewConversation(args.Author, api);
+                conversations.TryAdd(args.Author.Id, conversation);
+            }
+
+            conversation.AppendUserInput(gptprompt);
+
+            var loadingMsg = await usrMsg.SendConfirmReplyAsync($"{bss.Data.LoadingEmote} Awaiting response...");
+            await StreamResponseAndUpdateEmbedAsync(conversation, loadingMsg, uow, toUpdate, args.Author);
+        }
+        catch (Exception e)
+        {
+            Log.Warning(e, "Error in ChatGPT");
+            await usrMsg.SendErrorReplyAsync("Something went wrong, please try again later.");
+        }
+    }
+
+    public class OpenAiErrorResponse
+    {
+        [JsonProperty("error")]
+        public OpenAiError Error { get; set; }
+    }
+
+    public class OpenAiError
+    {
+        [JsonProperty("code")]
+        public string Code { get; set; }
+
+        [JsonProperty("message")]
+        public string Message { get; set; }
+    }
+
+    private Conversation StartNewConversation(SocketUser user, IOpenAIAPI api, SocketMessage args = null)
+    {
+        var modelToUse = bss.Data.ChatGptModel switch
+        {
+            "gpt4-turbo" => Model.GPT4_Turbo,
+            "gpt-4-0613" => Model.GPT4_32k_Context,
+            "gpt4" or "gpt-4" => Model.GPT4,
+            "gpt3" => Model.ChatGPTTurbo,
+            _ => Model.ChatGPTTurbo
+        };
+
+        var chat = api.Chat.CreateConversation(new ChatRequest
+        {
+            MaxTokens = bss.Data.ChatGptMaxTokens,
+            Temperature = bss.Data.ChatGptTemperature,
+            Model = modelToUse
+        });
+        chat.AppendSystemMessage(bss.Data.ChatGptInitPrompt);
+        chat.AppendSystemMessage($"The user's name is {user}.");
+        return chat;
+    }
+
+    private static async Task StreamResponseAndUpdateEmbedAsync(Conversation conversation, IUserMessage loadingMsg,
+        MewdekoContext uow, (Database.Models.OwnerOnly actualItem, bool added) toUpdate, SocketUser author)
+    {
+        var responseBuilder = new StringBuilder();
+        var lastUpdate = DateTimeOffset.UtcNow;
+
+        await conversation.StreamResponseFromChatbotAsync(async partialResponse =>
+        {
+            responseBuilder.Append(partialResponse);
+            if (!((DateTimeOffset.UtcNow - lastUpdate).TotalSeconds >= 1))
+                return;
+            lastUpdate = DateTimeOffset.UtcNow;
+            var embeds = BuildEmbeds(responseBuilder.ToString(), author, toUpdate.actualItem.GptTokensUsed,
+                conversation);
+            await loadingMsg.ModifyAsync(m => m.Embeds = embeds.ToArray());
+        });
+
+        var finalResponse = responseBuilder.ToString();
+        if (conversation.MostRecentApiResult.Usage != null)
+        {
+            toUpdate.actualItem.GptTokensUsed += conversation.MostRecentApiResult.Usage.TotalTokens;
+        }
+
+        if (toUpdate.added)
+            uow.OwnerOnly.Add(toUpdate.actualItem);
+        else
+            uow.OwnerOnly.Update(toUpdate.actualItem);
+        await uow.SaveChangesAsync();
+
+        var finalEmbeds = BuildEmbeds(finalResponse, author, toUpdate.actualItem.GptTokensUsed, conversation);
+        await loadingMsg.ModifyAsync(m => m.Embeds = finalEmbeds.ToArray());
+    }
+
+    private static List<Embed> BuildEmbeds(string response, IUser requester, int totalTokensUsed,
+        Conversation conversation)
+    {
+        var embeds = new List<Embed>();
+        var partIndex = 0;
+        while (partIndex < response.Length)
+        {
+            var length = Math.Min(4096, response.Length - partIndex);
+            var description = response.Substring(partIndex, length);
+            var embedBuilder = new EmbedBuilder()
+                .WithDescription(description)
+                .WithOkColor();
+
+            if (partIndex == 0)
+                embedBuilder.WithAuthor("ChatGPT",
+                    "https://seeklogo.com/images/C/chatgpt-logo-02AFA704B5-seeklogo.com.png");
+
+            if (partIndex + length == response.Length)
+                embedBuilder.WithFooter(
+                    $"Requested by {requester.Username}");
+                    //$"Requested by {requester.Username} | Response Tokens: {conversation.MostRecentApiResult.Usage?.TotalTokens} | Total Used: {totalTokensUsed}");
+
+            embeds.Add(embedBuilder.Build());
+            partIndex += length;
+        }
+
+        return embeds;
+    }
+
+    public async Task ClearUsedTokens()
+    {
+        await using var uow = db.GetDbContext();
+        var val = await uow.OwnerOnly.FirstOrDefaultAsync();
+        if (val is null)
+            return;
+        val.GptTokensUsed = 0;
+        uow.OwnerOnly.Update(val);
+        await uow.SaveChangesAsync();
+    }
+
+    // forwards dms
+    public async Task LateExecute(DiscordSocketClient discordSocketClient, IGuild guild, IUserMessage msg)
+    {
+        var bs = bss.Data;
+        if (msg.Channel is IDMChannel && bss.Data.ForwardMessages && ownerChannels.Count > 0)
+        {
+            var title = $"{strings.GetText("dm_from")} [{msg.Author}]({msg.Author.Id})";
+
+            var attachamentsTxt = strings.GetText("attachments");
+
+            var toSend = msg.Content;
+
+            if (msg.Attachments.Count > 0)
+            {
+                toSend +=
+                    $"\n\n{Format.Code(attachamentsTxt)}:\n{string.Join("\n", msg.Attachments.Select(a => a.ProxyUrl))}";
+            }
+
+            if (bs.ForwardToAllOwners)
+            {
+                var allOwnerChannels = ownerChannels.Values;
+
+                foreach (var ownerCh in allOwnerChannels.Where(ch => ch.Recipient.Id != msg.Author.Id))
+                {
+                    try
+                    {
+                        await ownerCh.SendConfirmAsync(title, toSend).ConfigureAwait(false);
+                    }
+                    catch
+                    {
+                        Log.Warning("Can't contact owner with id {0}", ownerCh.Recipient.Id);
+                    }
+                }
+            }
+            else
+            {
+                var firstOwnerChannel = ownerChannels.Values.First();
+                if (firstOwnerChannel.Recipient.Id != msg.Author.Id)
+                {
+                    try
+                    {
+                        await firstOwnerChannel.SendConfirmAsync(title, toSend).ConfigureAwait(false);
+                    }
+                    catch
+                    {
+                        // ignored
+                    }
+                }
+            }
+        }
+    }
+
+    public async Task OnReadyAsync()
+    {
+        await using var uow = db.GetDbContext();
+
+        autoCommands =
+            uow.AutoCommands
+                .AsNoTracking()
+                .Where(x => x.Interval >= 5)
+                .AsEnumerable()
+                .GroupBy(x => x.GuildId)
+                .ToDictionary(x => x.Key,
+                    y => y.ToDictionary(x => x.Id, TimerFromAutoCommand)
+                        .ToConcurrent())
+                .ToConcurrent();
+
+        foreach (var cmd in uow.AutoCommands.AsNoTracking().Where(x => x.Interval == 0))
+        {
+            try
+            {
+                await ExecuteCommand(cmd).ConfigureAwait(false);
+            }
+            catch
+            {
+                // ignored
+            }
+        }
+
+        if (client.ShardId == 0)
+        {
+            var channels = await Task.WhenAll(creds.OwnerIds.Select(id =>
+            {
+                var user = client.GetUser(id);
+                return user == null ? Task.FromResult<IDMChannel?>(null) : user.CreateDMChannelAsync();
+            })).ConfigureAwait(false);
+
+            ownerChannels = channels.Where(x => x is not null)
+                .ToDictionary(x => x.Recipient.Id, x => x)
+                .ToImmutableDictionary();
+
+            if (ownerChannels.Count == 0)
+            {
+                Log.Warning(
+                    "No owner channels created! Make sure you've specified the correct OwnerId in the credentials.json file and invited the bot to a Discord server");
+            }
+            else
+            {
+                Log.Information(
+                    $"Created {ownerChannels.Count} out of {creds.OwnerIds.Length} owner message channels.");
+            }
+        }
+    }
+
+    private async Task RotatingStatuses()
+    {
+        var timer = new PeriodicTimer(TimeSpan.FromSeconds(30));
+        while (await timer.WaitForNextTickAsync())
+        {
+            try
+            {
+                if (!bss.Data.RotateStatuses)
+                    continue;
+
+                IReadOnlyList<RotatingPlayingStatus> rotatingStatuses;
+                var uow = db.GetDbContext();
+                await using (uow.ConfigureAwait(false))
+                {
+                    rotatingStatuses = uow.RotatingStatus.AsNoTracking().OrderBy(x => x.Id).ToList();
+                }
+
+                if (rotatingStatuses.Count == 0)
+                    continue;
+
+                var playingStatus = currentStatusNum >= rotatingStatuses.Count
+                    ? rotatingStatuses[currentStatusNum = 0]
+                    : rotatingStatuses[currentStatusNum++];
+
+                var statusText = rep.Replace(playingStatus.Status);
+                await bot.SetGameAsync(statusText, playingStatus.Type).ConfigureAwait(false);
+            }
+            catch (Exception ex)
+            {
+                Log.Warning(ex, "Rotating playing status errored: {ErrorMessage}", ex.Message);
+            }
+        }
+    }
+
+    public async Task<string?> RemovePlayingAsync(int index)
+    {
+        if (index < 0)
+            throw new ArgumentOutOfRangeException(nameof(index));
+
+        await using var uow = db.GetDbContext();
+        var toRemove = await uow.RotatingStatus
+            .AsQueryable()
+            .AsNoTracking()
+            .Skip(index)
+            .FirstOrDefaultAsync().ConfigureAwait(false);
+
+        if (toRemove is null)
+            return null;
+
+        uow.Remove(toRemove);
+        await uow.SaveChangesAsync().ConfigureAwait(false);
+        return toRemove.Status;
+    }
+
+    public async Task AddPlaying(ActivityType t, string status)
+    {
+        await using var uow = db.GetDbContext();
+        var toAdd = new RotatingPlayingStatus
+        {
+            Status = status,
+            Type = t
+        };
+        uow.Add(toAdd);
+        await uow.SaveChangesAsync().ConfigureAwait(false);
+    }
+
+    public bool ToggleRotatePlaying()
+    {
+        var enabled = false;
+        bss.ModifyConfig(bs => enabled = bs.RotateStatuses = !bs.RotateStatuses);
+        return enabled;
+    }
+
+    public IReadOnlyList<RotatingPlayingStatus> GetRotatingStatuses()
+    {
+        using var uow = db.GetDbContext();
+        return uow.RotatingStatus.AsNoTracking().ToList();
+    }
+
+    private Timer TimerFromAutoCommand(AutoCommand x) =>
+        new(async obj => await ExecuteCommand((AutoCommand)obj).ConfigureAwait(false),
+            x,
+            x.Interval * 1000,
+            x.Interval * 1000);
+
+    private async Task ExecuteCommand(AutoCommand cmd)
+    {
+        try
+        {
+            if (cmd.GuildId is null)
+                return;
+            var guildShard = (int)((cmd.GuildId.Value >> 22) % (ulong)creds.TotalShards);
+            if (guildShard != client.ShardId)
+                return;
+            var prefix = await guildSettings.GetPrefix(cmd.GuildId.Value);
+            //if someone already has .die as their startup command, ignore it
+            if (cmd.CommandText.StartsWith($"{prefix}die", StringComparison.InvariantCulture))
+                return;
+            await cmdHandler.ExecuteExternal(cmd.GuildId, cmd.ChannelId, cmd.CommandText).ConfigureAwait(false);
+        }
+        catch (Exception ex)
+        {
+            Log.Warning(ex, "Error in SelfService ExecuteCommand");
+        }
+    }
+
+    public void AddNewAutoCommand(AutoCommand cmd)
+    {
+        using (var uow = db.GetDbContext())
+        {
+            uow.AutoCommands.Add(cmd);
+            uow.SaveChanges();
+        }
+
+        if (cmd.Interval >= 5)
+        {
+            var autos = autoCommands.GetOrAdd(cmd.GuildId, new ConcurrentDictionary<int, Timer>());
+            autos.AddOrUpdate(cmd.Id, _ => TimerFromAutoCommand(cmd), (_, old) =>
+            {
+                old.Change(Timeout.Infinite, Timeout.Infinite);
+                return TimerFromAutoCommand(cmd);
+            });
+        }
+    }
+
+    public string SetDefaultPrefix(string prefix)
+    {
+        if (string.IsNullOrWhiteSpace(prefix))
+            throw new ArgumentNullException(nameof(prefix));
+
+        bss.ModifyConfig(bs => bs.Prefix = prefix);
+
+        return prefix;
+    }
+
+    public IEnumerable<AutoCommand> GetStartupCommands()
+    {
+        using var uow = db.GetDbContext();
+        return
+            uow.AutoCommands
+                .AsNoTracking()
+                .Where(x => x.Interval == 0)
+                .OrderBy(x => x.Id)
+                .ToList();
+    }
+
+    public IEnumerable<AutoCommand> GetAutoCommands()
+    {
+        using var uow = db.GetDbContext();
+        return
+            uow.AutoCommands
+                .AsNoTracking()
+                .Where(x => x.Interval >= 5)
+                .OrderBy(x => x.Id)
+                .ToList();
+    }
+
+    public Task LeaveGuild(string guildStr)
+    {
+        var sub = cache.Redis.GetSubscriber();
+        return sub.PublishAsync($"{creds.RedisKey()}_leave_guild", guildStr);
+    }
+
+    public bool RestartBot()
+    {
+        var cmd = creds.RestartCommand;
+        if (string.IsNullOrWhiteSpace(cmd.Cmd))
+            return false;
+
+        Restart();
+        return true;
+    }
+
+    public bool RemoveStartupCommand(int index, out AutoCommand cmd)
+    {
+        using var uow = db.GetDbContext();
+        cmd = uow.AutoCommands
+            .AsNoTracking()
+            .Where(x => x.Interval == 0)
+            .Skip(index)
+            .FirstOrDefault();
+
+        if (cmd != null)
+        {
+            uow.Remove(cmd);
+            uow.SaveChanges();
+            return true;
+        }
+
+        return false;
+    }
+
+    public bool RemoveAutoCommand(int index, out AutoCommand cmd)
+    {
+        using var uow = db.GetDbContext();
+        cmd = uow.AutoCommands
+            .AsNoTracking()
+            .Where(x => x.Interval >= 5)
+            .Skip(index)
+            .FirstOrDefault();
+
+        if (cmd == null)
+            return false;
+        uow.Remove(cmd);
+        if (autoCommands.TryGetValue(cmd.GuildId, out var autos))
+        {
+            if (autos.TryRemove(cmd.Id, out var timer))
+                timer.Change(Timeout.Infinite, Timeout.Infinite);
+        }
+
+        uow.SaveChanges();
+        return true;
+    }
+
+    public async Task<bool> SetAvatar(string img)
+    {
+        if (string.IsNullOrWhiteSpace(img))
+            return false;
+
+        if (!Uri.IsWellFormedUriString(img, UriKind.Absolute))
+            return false;
+
+        var uri = new Uri(img);
+
+        using var http = httpFactory.CreateClient();
+        using var sr = await http.GetAsync(uri, HttpCompletionOption.ResponseHeadersRead).ConfigureAwait(false);
+        if (!sr.IsImage())
+            return false;
+
+        // i can't just do ReadAsStreamAsync because dicord.net's image poops itself
+        var imgData = await sr.Content.ReadAsByteArrayAsync().ConfigureAwait(false);
+        var imgStream = imgData.ToStream();
+        await using var _ = imgStream.ConfigureAwait(false);
+        await client.CurrentUser.ModifyAsync(u => u.Avatar = new Image(imgStream)).ConfigureAwait(false);
+
+        return true;
+    }
+
+    public void ClearStartupCommands()
+    {
+        using var uow = db.GetDbContext();
+        var toRemove =
+            uow.AutoCommands
+                .AsNoTracking()
+                .Where(x => x.Interval == 0);
+
+        uow.AutoCommands.RemoveRange(toRemove);
+        uow.SaveChanges();
+    }
+
+    public void ReloadImages()
+    {
+        var sub = cache.Redis.GetSubscriber();
+        sub.Publish($"{creds.RedisKey()}_reload_images", "");
+    }
+
+    public void Die()
+    {
+        var sub = cache.Redis.GetSubscriber();
+        sub.Publish($"{creds.RedisKey()}_die", "", CommandFlags.FireAndForget);
+    }
+
+    public void Restart()
+    {
+        Process.Start(creds.RestartCommand.Cmd, creds.RestartCommand.Args);
+        var sub = cache.Redis.GetSubscriber();
+        sub.Publish($"{creds.RedisKey()}_die", "", CommandFlags.FireAndForget);
+    }
+
+    public bool RestartShard(int shardId)
+    {
+        if (shardId < 0 || shardId >= creds.TotalShards)
+            return false;
+
+        var pub = cache.Redis.GetSubscriber();
+        pub.Publish($"{creds.RedisKey()}_shardcoord_stop",
+            JsonConvert.SerializeObject(shardId),
+            CommandFlags.FireAndForget);
+
+        return true;
+    }
+
+    public bool ForwardMessages()
+    {
+        var isForwarding = false;
+        bss.ModifyConfig(config => isForwarding = config.ForwardMessages = !config.ForwardMessages);
+
+        return isForwarding;
+    }
+
+    public bool ForwardToAll()
+    {
+        var isToAll = false;
+        bss.ModifyConfig(config => isToAll = config.ForwardToAllOwners = !config.ForwardToAllOwners);
+        return isToAll;
+    }
 }