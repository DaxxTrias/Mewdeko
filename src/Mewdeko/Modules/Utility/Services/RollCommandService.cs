<<<<<<< HEAD
using System.Text.RegularExpressions;

namespace Mewdeko.Modules.Utility.Services;

public class RollCommandService : INService
{
    private static readonly Regex Cleaner = new(@"[^\d]d(\d*)|^d(\d*)", RegexOptions.Compiled);
    private static readonly Regex DieFinder = new(@"(?'count'\d+)?d(?'value'\d*)", RegexOptions.Compiled | RegexOptions.IgnoreCase);
    private static readonly Regex OperationFinder = new(@"(?'operator'[\/\\+\-*]) *?(?'number'\d*)$", RegexOptions.Compiled);

    public static RollResult ParseRoll(string roll)
    {
        var parsed = Cleaner.Replace(roll, "1d$1$2");

        var dies = DieFinder.Matches(parsed)
                             .Select(x => new Die(int.TryParse(x.Groups["count"].Value, out var c) ? c : 1, int.TryParse(x.Groups["value"].Value, out var s) ? s : throw new ArgumentException("roll_fail_invalid_string")))
                             .ToList();
        if (dies.Any(x => x.Sides is >= int.MaxValue or < 0))
            throw new ArgumentException("roll_fail_dice_sides");
        if (dies.Count == 0)
            throw new ArgumentException("roll_fail_no_dice");

        var opResult = OperationFinder.Match(parsed);

        RollResult result = new();
        try
        {
            // throw errors on int overflow.
            checked
            {
                Random random = new();
                foreach (var d in dies)
                {
                    for (var i = 0; i < d.Count; i++)
                    {
                        var value = random.Next(d.Sides) + 1;
                        var dict = result.Results.GetValueOrDefault(d, new List<int>());
                        dict.Add(value);
                        result.Results[d] = dict;
                        result.Total += value;
                    }
                }
                if (opResult.Success)
                {
                    var op = opResult.Groups["operator"].Value.First();
                    var opVal = int.Parse(opResult.Groups["number"].Value);
                    switch (op)
                    {
                        case '+':
                            {
                                result.Total += opVal;
                            }
                            break;
                        case '/':
                        case '\\':
                            {
                                result.Total /= opVal;
                            }
                            break;
                        case '*':
                            {
                                result.Total *=  opVal;
                            }
                            break;
                        case '-':
                            {
                                result.Total -= opVal;
                            }
                            break;
                        default:
                            throw new NotSupportedException("unknown operation.");
                    }
                }
            }
        }
        // mark int overflow errors.
        // this still allows for individual die results, but won't produce an inaccurate total.
        catch (OverflowException)
        {
            result.InacurateTotal = true;
        }
        return result;
    }
=======
using System.Text.RegularExpressions;

namespace Mewdeko.Modules.Utility.Services;

public class RollCommandService : INService
{
    private static readonly Regex Cleaner = new(@"[^\d]d(\d*)|^d(\d*)");
    private static readonly Regex DieFinder = new(@"(?'count'\d+)?d(?'value'\d*)", RegexOptions.Compiled | RegexOptions.IgnoreCase);
    private static readonly Regex OperationFinder = new(@"(?'operator'[\/\\+\-*]) *?(?'number'\d*)$", RegexOptions.Compiled);

    public static RollResult ParseRoll(string roll)
    {
        var parsed = Cleaner.Replace(roll, "1d$1$2");

        var dies = DieFinder.Matches(parsed)
            .Select(x => new Die(int.TryParse(x.Groups["count"].Value, out var c) ? c : 1,
                int.TryParse(x.Groups["value"].Value, out var s) ? s : throw new ArgumentException("roll_fail_invalid_string")))
            .ToList();
        if (dies.Any(x => x.Sides is >= int.MaxValue or < 0))
            throw new ArgumentException("roll_fail_dice_sides");
        if (dies.Count == 0)
            throw new ArgumentException("roll_fail_no_dice");

        var opResult = OperationFinder.Match(parsed);

        RollResult result = new();
        try
        {
            // throw errors on int overflow.
            checked
            {
                Random random = new();
                foreach (var d in dies)
                {
                    for (var i = 0; i < d.Count; i++)
                    {
                        var value = random.Next(d.Sides) + 1;
                        var dict = result.Results.GetValueOrDefault(d, new List<int>());
                        dict.Add(value);
                        result.Results[d] = dict;
                        result.Total += value;
                    }
                }

                if (opResult.Success)
                {
                    var op = opResult.Groups["operator"].Value.First();
                    var opVal = int.Parse(opResult.Groups["number"].Value);
                    switch (op)
                    {
                        case '+':
                        {
                            result.Total += opVal;
                        }
                            break;
                        case '/':
                        case '\\':
                        {
                            result.Total /= opVal;
                        }
                            break;
                        case '*':
                        {
                            result.Total *= opVal;
                        }
                            break;
                        case '-':
                        {
                            result.Total -= opVal;
                        }
                            break;
                        default:
                            throw new NotSupportedException("unknown operation.");
                    }
                }
            }
        }
        // mark int overflow errors.
        // this still allows for individual die results, but won't produce an inaccurate total.
        catch (OverflowException)
        {
            result.InacurateTotal = true;
        }

        return result;
    }
>>>>>>> 76926a6f
}<|MERGE_RESOLUTION|>--- conflicted
+++ resolved
@@ -1,4 +1,3 @@
-<<<<<<< HEAD
 using System.Text.RegularExpressions;
 
 namespace Mewdeko.Modules.Utility.Services;
@@ -14,7 +13,8 @@
         var parsed = Cleaner.Replace(roll, "1d$1$2");
 
         var dies = DieFinder.Matches(parsed)
-                             .Select(x => new Die(int.TryParse(x.Groups["count"].Value, out var c) ? c : 1, int.TryParse(x.Groups["value"].Value, out var s) ? s : throw new ArgumentException("roll_fail_invalid_string")))
+                             .Select(x => new Die(int.TryParse(x.Groups["count"].Value, out var c) ? c : 1,
+                                 int.TryParse(x.Groups["value"].Value, out var s) ? s : throw new ArgumentException("roll_fail_invalid_string")))
                              .ToList();
         if (dies.Any(x => x.Sides is >= int.MaxValue or < 0))
             throw new ArgumentException("roll_fail_dice_sides");
@@ -82,92 +82,4 @@
         }
         return result;
     }
-=======
-using System.Text.RegularExpressions;
-
-namespace Mewdeko.Modules.Utility.Services;
-
-public class RollCommandService : INService
-{
-    private static readonly Regex Cleaner = new(@"[^\d]d(\d*)|^d(\d*)");
-    private static readonly Regex DieFinder = new(@"(?'count'\d+)?d(?'value'\d*)", RegexOptions.Compiled | RegexOptions.IgnoreCase);
-    private static readonly Regex OperationFinder = new(@"(?'operator'[\/\\+\-*]) *?(?'number'\d*)$", RegexOptions.Compiled);
-
-    public static RollResult ParseRoll(string roll)
-    {
-        var parsed = Cleaner.Replace(roll, "1d$1$2");
-
-        var dies = DieFinder.Matches(parsed)
-            .Select(x => new Die(int.TryParse(x.Groups["count"].Value, out var c) ? c : 1,
-                int.TryParse(x.Groups["value"].Value, out var s) ? s : throw new ArgumentException("roll_fail_invalid_string")))
-            .ToList();
-        if (dies.Any(x => x.Sides is >= int.MaxValue or < 0))
-            throw new ArgumentException("roll_fail_dice_sides");
-        if (dies.Count == 0)
-            throw new ArgumentException("roll_fail_no_dice");
-
-        var opResult = OperationFinder.Match(parsed);
-
-        RollResult result = new();
-        try
-        {
-            // throw errors on int overflow.
-            checked
-            {
-                Random random = new();
-                foreach (var d in dies)
-                {
-                    for (var i = 0; i < d.Count; i++)
-                    {
-                        var value = random.Next(d.Sides) + 1;
-                        var dict = result.Results.GetValueOrDefault(d, new List<int>());
-                        dict.Add(value);
-                        result.Results[d] = dict;
-                        result.Total += value;
-                    }
-                }
-
-                if (opResult.Success)
-                {
-                    var op = opResult.Groups["operator"].Value.First();
-                    var opVal = int.Parse(opResult.Groups["number"].Value);
-                    switch (op)
-                    {
-                        case '+':
-                        {
-                            result.Total += opVal;
-                        }
-                            break;
-                        case '/':
-                        case '\\':
-                        {
-                            result.Total /= opVal;
-                        }
-                            break;
-                        case '*':
-                        {
-                            result.Total *= opVal;
-                        }
-                            break;
-                        case '-':
-                        {
-                            result.Total -= opVal;
-                        }
-                            break;
-                        default:
-                            throw new NotSupportedException("unknown operation.");
-                    }
-                }
-            }
-        }
-        // mark int overflow errors.
-        // this still allows for individual die results, but won't produce an inaccurate total.
-        catch (OverflowException)
-        {
-            result.InacurateTotal = true;
-        }
-
-        return result;
-    }
->>>>>>> 76926a6f
 }