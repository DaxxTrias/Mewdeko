--- conflicted
+++ resolved
@@ -50,14 +50,9 @@
                 .AddField("Usages",
                     string.Join("\n", cmd.RealRemarksArr(_strings, channel.Guild.Id, _ch.GetPrefix(channel.Guild))))
                 .WithErrorColor();
-
-
-<<<<<<< HEAD
+            
             await channel.SendMessageAsync(embed: embed.Build(),  components: new ComponentBuilder()
                                                                               .WithButton(label: "Support Server", style: ButtonStyle.Link, url: "https://discord.gg/wB9FBMreRk").Build()).ConfigureAwait(false);
-=======
-            await channel.EmbedAsync(embed).ConfigureAwait(false);
->>>>>>> 299212ab
         }
         catch
         {
