using CodeHollow.FeedReader;
using CodeHollow.FeedReader.Feeds;
using Microsoft.EntityFrameworkCore;
using Embed = Discord.Embed;

namespace Mewdeko.Modules.Searches.Services;

public class FeedsService : INService
{
    private readonly DiscordSocketClient client;
    private readonly DbService db;
    private bool isRunning;

    private readonly ConcurrentDictionary<string, DateTime> lastPosts =
        new();

    private readonly ConcurrentDictionary<string, HashSet<FeedSub>> subs;

    public FeedsService(DbService db, DiscordSocketClient client, Mewdeko bot)
    {
        this.db = db;
        this.isRunning = true;
<<<<<<< HEAD
=======
        var allgc = bot.AllGuildConfigs;
        subs = allgc
            .SelectMany(x => x.FeedSubs)
            .GroupBy(x => x.Url.ToLower())
            .ToDictionary(x => x.Key, x => x.ToHashSet())
            .ToConcurrent();
>>>>>>> c955b0ab


        this.client = client;

        _ = Task.Run(TrackFeeds);
    }

    public async Task<EmbedBuilder> TrackFeeds()
    {
        while (isRunning)
        {
            var allSendTasks = new List<Task>(subs.Count);
            foreach (var (rssUrl, value) in subs)
            {
                if (value.Count == 0)
                    continue;

                try
                {
                    var feed = await FeedReader.ReadAsync(rssUrl).ConfigureAwait(false);

                    string feedTitle = null;

                    // Check for RSS 2.0 type
                    if (feed.Type == FeedType.Rss_2_0)
                    {
                        var rss20feed = (Rss20Feed)feed.SpecificFeed;
                        feedTitle = rss20feed.Title;

                        /*
                        feedImage = rss20feed.Image;
                        Log.Information("pubDate: " + rss20feed.PublishingDate);
                        Log.Information("Description: " + rss20feed.Description);
                        Log.Information("Title: " + rss20feed.Title);
                        Log.Information("Link: " + rss20feed.Link);
                        */
                    }

                    var items = feed
                        .Items
                        .Select(item => (Item: item, LastUpdate: item.PublishingDate?.ToUniversalTime()
                                                                 ?? (item.SpecificItem as AtomFeedItem)?.UpdatedDate
                                                                 ?.ToUniversalTime()))
                        .Where(data => data.LastUpdate is not null)
                        .Select(data => (data.Item, LastUpdate: (DateTime)data.LastUpdate))
                        .OrderByDescending(data => data.LastUpdate)
                        .Reverse() // start from the oldest
                        .ToList();

                    if (!lastPosts.TryGetValue(rssUrl, out var lastFeedUpdate))
                        lastFeedUpdate = lastPosts[rssUrl] =
                            items.Any() ? items[^1].LastUpdate : DateTime.UtcNow;

                    foreach (var (feedItem, itemUpdateDate) in items)
                    {
                        var repbuilder = new ReplacementBuilder()
                            .WithOverride("%title%", () => feedItem.Title ?? "Unkown")
                            .WithOverride("%author%", () => feedItem.Author ?? "Unknown")
                            .WithOverride("%content%", () => feedItem.Description?.StripHtml())
                            .WithOverride("%image_url%", () =>
                            {
                                if (feedItem.SpecificItem is AtomFeedItem atomFeedItem)
                                {
                                    var previewElement = atomFeedItem.Element.Elements()
                                        .FirstOrDefault(x => x.Name.LocalName == "preview") ?? atomFeedItem.Element.Elements()
                                        .FirstOrDefault(x => x.Name.LocalName == "thumbnail");

                                    var urlAttribute = previewElement?.Attribute("url");
                                    if (urlAttribute != null && !string.IsNullOrWhiteSpace(urlAttribute.Value)
                                                             && Uri.IsWellFormedUriString(urlAttribute.Value,
                                                                 UriKind.Absolute))
                                    {
                                        return urlAttribute.Value;
                                    }
                                }

                                if (feedItem.SpecificItem is not MediaRssFeedItem mediaRssFeedItem
                                    || !(mediaRssFeedItem.Enclosure?.MediaType?.StartsWith("image/") ?? false))
                                    return feed.ImageUrl;
                                var imgUrl = mediaRssFeedItem.Enclosure.Url;
                                if (!string.IsNullOrWhiteSpace(imgUrl) &&
                                    Uri.IsWellFormedUriString(imgUrl, UriKind.Absolute))
                                {
                                    return imgUrl;
                                }

                                return feed.ImageUrl;
                            })
                            .WithOverride("%categories%", () => string.Join(", ", feedItem.Categories))
                            .WithOverride("%timestamp%", () => TimestampTag.FromDateTime(feedItem.PublishingDate.Value, TimestampTagStyles.LongDateTime).ToString())
                            .WithOverride("%url%", () => feedItem.Link ?? feedItem.SpecificItem.Link)
                            .WithOverride("%feedurl%", () => rssUrl)
                            .Build();

                        if (itemUpdateDate <= lastFeedUpdate) continue;
                        var embed = new EmbedBuilder()
                            .WithFooter(rssUrl);

                        lastPosts[rssUrl] = itemUpdateDate;

                        var link = feedItem.SpecificItem.Link;
                        if (!string.IsNullOrWhiteSpace(link) && Uri.IsWellFormedUriString(link, UriKind.Absolute))
                            embed.WithUrl(link);

                        var title = string.IsNullOrWhiteSpace(feedItem.Title)
                            ? "-"
                            : feedItem.Title;

                        var gotImage = false;

                        // Check for RSS 1.0 compliant media
                        if (feedItem.SpecificItem is MediaRssFeedItem mrfi &&
                            (mrfi.Enclosure?.MediaType?.StartsWith("image/") ?? false))
                        {
                            var imgUrl = mrfi.Enclosure.Url;
                            if (!string.IsNullOrWhiteSpace(imgUrl) &&
                                Uri.IsWellFormedUriString(imgUrl, UriKind.Absolute))
                            {
                                embed.WithImageUrl(imgUrl);
                                gotImage = true;
                            }
                        }

                        //todo: Disabling this until I have desire to implement a proper img resizer or scraper
                        // Some issues with regex filtering inside the descriptor field from nitter
                        // Can either host a custom nitter, setup a proper regex scraper,
                        // or get a lib dedicated to parsing this specific stuff
                        /*
                        // Check for RSS 2.0 compliant media
                        if (!gotImage && feed.Type == FeedType.Rss_2_0)
                        {
                            var rss20feed = (Rss20Feed)feed.SpecificFeed;
                            var imageUrl = rss20feed?.Image?.Url;
                            if (!string.IsNullOrWhiteSpace(imageUrl) &&
                                Uri.IsWellFormedUriString(imageUrl, UriKind.Absolute))
                            {
                                embed.WithImageUrl(imageUrl);
                                gotImage = true;
                            }
                        }
                        */

                        // Check for ATOM format images
                        if (!gotImage && feedItem.SpecificItem is AtomFeedItem afi)
                        {
                            var previewElement = afi.Element.Elements()
                                .FirstOrDefault(x => x.Name.LocalName == "preview") ?? afi.Element.Elements()
                                .FirstOrDefault(x => x.Name.LocalName == "thumbnail");

                            var urlAttribute = previewElement?.Attribute("url");
                            if (urlAttribute != null && !string.IsNullOrWhiteSpace(urlAttribute.Value)
                                                     && Uri.IsWellFormedUriString(urlAttribute.Value,
                                                         UriKind.Absolute))
                            {
                                embed.WithImageUrl(urlAttribute.Value);
                            }
                        }


                        embed.WithTitle(title.TrimTo(256));

                        var desc = feedItem.Description?.StripHtml();
                        if (!string.IsNullOrWhiteSpace(feedItem.Description))
                            embed.WithDescription(desc.TrimTo(2048));

                        //send the created embed to all subscribed channels
                        var feedSendTasks = value.Where(x => x.GuildConfig != null);
                        foreach (var feed1 in feedSendTasks)
                        {
                            var channel = client.GetGuild(feed1.GuildConfig.GuildId).GetTextChannel(feed1.ChannelId);
                            if (channel is null)
                                continue;
                            var (builder, content, componentBuilder) = await GetFeedEmbed(repbuilder.Replace(feed1.Message), channel.Guild.Id);

                            /*
                            if (feed1.Message is "-" or null)
                            {
                                allSendTasks.Add(channel.EmbedAsync(embed));
                            }
                            else
                            {
                                allSendTasks.Add(channel.EmbedAsync(embed));
                                allSendTasks.Add(channel.SendMessageAsync(content ?? "", embeds: builder ?? null, components: componentBuilder?.Build()));
                            }
                            */

                            if (feed1.Message is "-" or null)
                                allSendTasks.Add(channel.EmbedAsync(embed));
                            else
                                allSendTasks.Add(channel.SendMessageAsync(content ?? "", embeds: builder ?? null, components: componentBuilder?.Build()));
                            
                        }
                    }
                }
                catch (UrlNotFoundException ex)
                {
                    //Log.Warning($"URL not found for RSS URL: {rssUrl}. Exception: {ex.Message}");
                }
//                catch (InvalidFeedLinkException ex)
//                {
//                    Log.Warning($"Invalid feed link for RSS URL: {rssUrl}. Exception: {ex.Message}");
//                }
//                catch (FeedTypeNotSupportedException ex)
//                {
//                    Log.Warning($"Feed type not supported for RSS URL: {rssUrl}. The feed might be of a different type not supported by the library. Exception: {ex.Message}");
//                }
//                catch (Exception ex) // General Exception for other errors
//                {
//                    Log.Warning($"Error occurred in feed reader for RSS URL: {rssUrl}. Exception: {ex.Message}. StackTrace: {ex.StackTrace}");
////#if DEBUG
//                    Log.Information($"{ex.Data}");
//                    Log.Information($"{ex.Message}");
//                    Log.Information($"{ex.StackTrace}");
////#endif
//                    if (ex.InnerException != null)
//                    {
//                        Log.Warning($"Inner Exception: {ex.InnerException.Message}. StackTrace: {ex.InnerException.StackTrace}");
//                    }
//                }
            }
            await Task.WhenAll(Task.WhenAll(allSendTasks), Task.Delay(180000)).ConfigureAwait(false);
        }
        await Task.Delay(5000); // Sleep for a bit when not running (5 seconds)
        return null;
    }

    public async Task TestRss(FeedSub sub, ITextChannel channel, bool sendBoth = false)
    {
        var feed = await FeedReader.ReadAsync(sub.Url);

        string feedTitle = null;

        // Check for RSS 2.0 type
        if (feed.Type == FeedType.Rss_2_0)
        {
            var rss20feed = (Rss20Feed)feed.SpecificFeed;
            feedTitle = rss20feed.Title;

            /*
            feedImage = rss20feed.Image;
            Log.Information("pubDate: " + rss20feed.PublishingDate);
            Log.Information("Description: " + rss20feed.Description);
            Log.Information("Title: " + rss20feed.Title);
            Log.Information("Link: " + rss20feed.Link);
            */
        }

        var (feedItem, _) = feed.Items
            .Select(item => (Item: item,
                LastUpdate: item.PublishingDate?.ToUniversalTime() ?? (item.SpecificItem as AtomFeedItem)?.UpdatedDate?.ToUniversalTime()))
            .Where(data => data.LastUpdate is not null).Select(data => (data.Item, LastUpdate: (DateTime)data.LastUpdate)).LastOrDefault();

        var repbuilder = new ReplacementBuilder()
            .WithOverride("%title%", () => feedItem.Title ?? "Unkown")
            .WithOverride("%author%", () => feedItem.Author ?? "Unknown")
            .WithOverride("%content%", () => feedItem.Description?.StripHtml())
            .WithOverride("%image_url%", () =>
            {
                if (feedItem.SpecificItem is AtomFeedItem atomFeedItem)
                {
                    var previewElement = atomFeedItem.Element.Elements().FirstOrDefault(x => x.Name.LocalName == "preview") ??
                                         atomFeedItem.Element.Elements().FirstOrDefault(x => x.Name.LocalName == "thumbnail");
                    var urlAttribute = previewElement?.Attribute("url");
                    if (urlAttribute != null
                        && !string.IsNullOrWhiteSpace(urlAttribute.Value)
                        && Uri.IsWellFormedUriString(urlAttribute.Value, UriKind.Absolute))
                        return urlAttribute.Value;
                }

                if (feedItem.SpecificItem is not MediaRssFeedItem mediaRssFeedItem || !(mediaRssFeedItem.Enclosure?.MediaType?.StartsWith("image/") ?? false))
                    return feed.ImageUrl;
                var imgUrl = mediaRssFeedItem.Enclosure.Url;
                if (!string.IsNullOrWhiteSpace(imgUrl) && Uri.IsWellFormedUriString(imgUrl, UriKind.Absolute)) return imgUrl;

                return feed.ImageUrl;
            })
            .WithOverride("%categories%", () => string.Join(", ", feedItem.Categories))
            .WithOverride("%timestamp%",
                () => TimestampTag.FromDateTime(feedItem.PublishingDate.Value, TimestampTagStyles.LongDateTime).ToString())
            .WithOverride("%url%", () => feedItem.Link ?? feedItem.SpecificItem.Link)
            .WithOverride("%feedurl%", () => sub.Url).Build();
        var embed = new EmbedBuilder().WithFooter(sub.Url);
        var link = feedItem.SpecificItem.Link;
        if (!string.IsNullOrWhiteSpace(link) && Uri.IsWellFormedUriString(link, UriKind.Absolute))
            embed.WithUrl(link);

        /*
        var title = string.IsNullOrWhiteSpace(feedItem.Title) ? "-" : feedItem.Title;
        */

        var title = string.IsNullOrWhiteSpace(feedTitle)
                            ? (string.IsNullOrWhiteSpace(feedItem.Title) ? "-" : feedItem.Title)
                            : feedTitle;

        var gotImage = false;

        // Check for RSS 1.0 compliant media
        if (feedItem.SpecificItem is MediaRssFeedItem mrfi &&
            (mrfi.Enclosure?.MediaType?.StartsWith("image/") ?? false))
        {
            var imgUrl = mrfi.Enclosure.Url;
            if (!string.IsNullOrWhiteSpace(imgUrl) &&
                Uri.IsWellFormedUriString(imgUrl, UriKind.Absolute))
            {
                embed.WithImageUrl(imgUrl);
                gotImage = true;
            }
        }

        /*
        // Check for RSS 2.0 compliant media
        if (!gotImage && feed.Type == FeedType.Rss_2_0)
        {
            var rss20feed = (Rss20Feed)feed.SpecificFeed;
            var imageUrl = rss20feed?.Image?.Url;
            if (!string.IsNullOrWhiteSpace(imageUrl) &&
                Uri.IsWellFormedUriString(imageUrl, UriKind.Absolute))
            {
                embed.WithImageUrl(imageUrl);
                gotImage = true;
            }
        }
        */

        // Check for ATOM format images
        if (!gotImage && feedItem.SpecificItem is AtomFeedItem afi)
        {
            var previewElement = afi.Element.Elements()
                .FirstOrDefault(x => x.Name.LocalName == "preview") ?? afi.Element.Elements()
                .FirstOrDefault(x => x.Name.LocalName == "thumbnail");

            var urlAttribute = previewElement?.Attribute("url");
            if (urlAttribute != null && !string.IsNullOrWhiteSpace(urlAttribute.Value)
                                     && Uri.IsWellFormedUriString(urlAttribute.Value,
                                         UriKind.Absolute))
            {
                embed.WithImageUrl(urlAttribute.Value);
            }
        }

        embed.WithTitle(title.TrimTo(256));
        var desc = feedItem.Description?.StripHtml();

        if (!string.IsNullOrWhiteSpace(feedItem.Description))
            embed.WithDescription(desc.TrimTo(2048));

        var (builder, content, componentBuilder) = await GetFeedEmbed(repbuilder.Replace(sub.Message), channel.GuildId);

        if (sendBoth || sub.Message is "-" or null)
        {
            await channel.EmbedAsync(embed);
        }

        if (sendBoth || !(sub.Message is "-" or null))
        {
            await channel.SendMessageAsync(content ?? "", embeds: builder ?? null, components: componentBuilder?.Build());
        }

        /*
        if (sub.Message is "-" or null) await channel.EmbedAsync(embed);
        else await channel.SendMessageAsync(content ?? "", embeds: builder ?? null, components: componentBuilder?.Build());
        */
    }

    private Task<(Embed[] builder, string content, ComponentBuilder componentBuilder)> GetFeedEmbed(string message, ulong guildId)
        => SmartEmbed.TryParse(message, guildId, out var embed, out var content, out var components)
            ? Task.FromResult((embed, content, components))
            : Task.FromResult<(Embed[], string, ComponentBuilder)>((Array.Empty<Embed>(), message, null));

    public List<FeedSub?> GetFeeds(ulong guildId)
    {
        using var uow = db.GetDbContext();
        return uow.ForGuildId(guildId,
                set => set.Include(x => x.FeedSubs)).GetAwaiter().GetResult()
            .FeedSubs
            .OrderBy(x => x.Id)
            .ToList();
    }

    public async Task<bool> AddFeed(ulong guildId, ulong channelId, string rssFeed)
    {
        rssFeed.ThrowIfNull(nameof(rssFeed));

        var fs = new FeedSub
        {
            ChannelId = channelId, Url = rssFeed.Trim()
        };

        await using var uow = db.GetDbContext();
        var gc = await uow.ForGuildId(guildId,
            set => set.Include(x => x.FeedSubs));

        if (gc.FeedSubs.Any(x => x.Url.ToLower() == fs.Url.ToLower()))
            return false;
        if (gc.FeedSubs.Count >= 20) return false;

        gc.FeedSubs.Add(fs);
        await uow.SaveChangesAsync();
        //adding all, in case bot wasn't on this guild when it started
        foreach (var feed in gc.FeedSubs)
            subs.AddOrUpdate(feed.Url.ToLower(), new HashSet<FeedSub>
            {
                feed
            }, (_, old) =>
            {
                old.Add(feed);
                return old;
            });

        return true;
    }

    public async Task<bool> AddFeedMessage(ulong guildId, int index, string message)
    {
        if (index < 0)
            return false;
        await using var uow = db.GetDbContext();
        var items = uow.ForGuildId(guildId, set => set.Include(x => x.FeedSubs)).GetAwaiter().GetResult()
            .FeedSubs
            .OrderBy(x => x.Id)
            .ToList();
        var toupdate = items[index];
        subs.AddOrUpdate(toupdate.Url.ToLower(), new HashSet<FeedSub>(), (_, old) =>
        {
            old.Remove(toupdate);
            return old;
        });
        toupdate.Message = message;
        uow.Update(toupdate);
        await uow.SaveChangesAsync().ConfigureAwait(false);
        subs.AddOrUpdate(toupdate.Url.ToLower(), new HashSet<FeedSub>(), (_, old) =>
        {
            old.Add(toupdate);
            return old;
        });
        return true;
    }

    public bool RemoveFeed(ulong guildId, int index)
    {
        if (index < 0)
            return false;

        using var uow = db.GetDbContext();
        var items = uow.ForGuildId(guildId, set => set.Include(x => x.FeedSubs)).GetAwaiter().GetResult()
            .FeedSubs
            .OrderBy(x => x.Id)
            .ToList();

        if (items.Count <= index)
            return false;
        var toRemove = items[index];
        subs.AddOrUpdate(toRemove.Url.ToLower(), new HashSet<FeedSub>(), (_, old) =>
        {
            old.Remove(toRemove);
            return old;
        });
        uow.Remove(toRemove);
        uow.SaveChanges();

        return true;
    }

    public bool StartTracking(ulong guildId)
    {
        try
        {
            isRunning = true;
            _ = Task.Run(TrackFeeds); // Should we keep a reference to this task?
            return true;
        }
        catch
        {
            throw;
        }
        return false;
    }
    public bool StopTracking(ulong guildId)
    {
        try
        {
            isRunning = false;
            return true;
        }
        catch
        {
            throw;
        }
        return false;
    }
}<|MERGE_RESOLUTION|>--- conflicted
+++ resolved
@@ -1,522 +1,519 @@
-using CodeHollow.FeedReader;
-using CodeHollow.FeedReader.Feeds;
-using Microsoft.EntityFrameworkCore;
-using Embed = Discord.Embed;
-
-namespace Mewdeko.Modules.Searches.Services;
-
-public class FeedsService : INService
-{
-    private readonly DiscordSocketClient client;
-    private readonly DbService db;
-    private bool isRunning;
-
-    private readonly ConcurrentDictionary<string, DateTime> lastPosts =
-        new();
-
-    private readonly ConcurrentDictionary<string, HashSet<FeedSub>> subs;
-
-    public FeedsService(DbService db, DiscordSocketClient client, Mewdeko bot)
-    {
-        this.db = db;
-        this.isRunning = true;
-<<<<<<< HEAD
-=======
-        var allgc = bot.AllGuildConfigs;
-        subs = allgc
-            .SelectMany(x => x.FeedSubs)
-            .GroupBy(x => x.Url.ToLower())
-            .ToDictionary(x => x.Key, x => x.ToHashSet())
-            .ToConcurrent();
->>>>>>> c955b0ab
-
-
-        this.client = client;
-
-        _ = Task.Run(TrackFeeds);
-    }
-
-    public async Task<EmbedBuilder> TrackFeeds()
-    {
-        while (isRunning)
-        {
-            var allSendTasks = new List<Task>(subs.Count);
-            foreach (var (rssUrl, value) in subs)
-            {
-                if (value.Count == 0)
-                    continue;
-
-                try
-                {
-                    var feed = await FeedReader.ReadAsync(rssUrl).ConfigureAwait(false);
-
-                    string feedTitle = null;
-
-                    // Check for RSS 2.0 type
-                    if (feed.Type == FeedType.Rss_2_0)
-                    {
-                        var rss20feed = (Rss20Feed)feed.SpecificFeed;
-                        feedTitle = rss20feed.Title;
-
-                        /*
-                        feedImage = rss20feed.Image;
-                        Log.Information("pubDate: " + rss20feed.PublishingDate);
-                        Log.Information("Description: " + rss20feed.Description);
-                        Log.Information("Title: " + rss20feed.Title);
-                        Log.Information("Link: " + rss20feed.Link);
-                        */
-                    }
-
-                    var items = feed
-                        .Items
-                        .Select(item => (Item: item, LastUpdate: item.PublishingDate?.ToUniversalTime()
-                                                                 ?? (item.SpecificItem as AtomFeedItem)?.UpdatedDate
-                                                                 ?.ToUniversalTime()))
-                        .Where(data => data.LastUpdate is not null)
-                        .Select(data => (data.Item, LastUpdate: (DateTime)data.LastUpdate))
-                        .OrderByDescending(data => data.LastUpdate)
-                        .Reverse() // start from the oldest
-                        .ToList();
-
-                    if (!lastPosts.TryGetValue(rssUrl, out var lastFeedUpdate))
-                        lastFeedUpdate = lastPosts[rssUrl] =
-                            items.Any() ? items[^1].LastUpdate : DateTime.UtcNow;
-
-                    foreach (var (feedItem, itemUpdateDate) in items)
-                    {
-                        var repbuilder = new ReplacementBuilder()
-                            .WithOverride("%title%", () => feedItem.Title ?? "Unkown")
-                            .WithOverride("%author%", () => feedItem.Author ?? "Unknown")
-                            .WithOverride("%content%", () => feedItem.Description?.StripHtml())
-                            .WithOverride("%image_url%", () =>
-                            {
-                                if (feedItem.SpecificItem is AtomFeedItem atomFeedItem)
-                                {
-                                    var previewElement = atomFeedItem.Element.Elements()
-                                        .FirstOrDefault(x => x.Name.LocalName == "preview") ?? atomFeedItem.Element.Elements()
-                                        .FirstOrDefault(x => x.Name.LocalName == "thumbnail");
-
-                                    var urlAttribute = previewElement?.Attribute("url");
-                                    if (urlAttribute != null && !string.IsNullOrWhiteSpace(urlAttribute.Value)
-                                                             && Uri.IsWellFormedUriString(urlAttribute.Value,
-                                                                 UriKind.Absolute))
-                                    {
-                                        return urlAttribute.Value;
-                                    }
-                                }
-
-                                if (feedItem.SpecificItem is not MediaRssFeedItem mediaRssFeedItem
-                                    || !(mediaRssFeedItem.Enclosure?.MediaType?.StartsWith("image/") ?? false))
-                                    return feed.ImageUrl;
-                                var imgUrl = mediaRssFeedItem.Enclosure.Url;
-                                if (!string.IsNullOrWhiteSpace(imgUrl) &&
-                                    Uri.IsWellFormedUriString(imgUrl, UriKind.Absolute))
-                                {
-                                    return imgUrl;
-                                }
-
-                                return feed.ImageUrl;
-                            })
-                            .WithOverride("%categories%", () => string.Join(", ", feedItem.Categories))
-                            .WithOverride("%timestamp%", () => TimestampTag.FromDateTime(feedItem.PublishingDate.Value, TimestampTagStyles.LongDateTime).ToString())
-                            .WithOverride("%url%", () => feedItem.Link ?? feedItem.SpecificItem.Link)
-                            .WithOverride("%feedurl%", () => rssUrl)
-                            .Build();
-
-                        if (itemUpdateDate <= lastFeedUpdate) continue;
-                        var embed = new EmbedBuilder()
-                            .WithFooter(rssUrl);
-
-                        lastPosts[rssUrl] = itemUpdateDate;
-
-                        var link = feedItem.SpecificItem.Link;
-                        if (!string.IsNullOrWhiteSpace(link) && Uri.IsWellFormedUriString(link, UriKind.Absolute))
-                            embed.WithUrl(link);
-
-                        var title = string.IsNullOrWhiteSpace(feedItem.Title)
-                            ? "-"
-                            : feedItem.Title;
-
-                        var gotImage = false;
-
-                        // Check for RSS 1.0 compliant media
-                        if (feedItem.SpecificItem is MediaRssFeedItem mrfi &&
-                            (mrfi.Enclosure?.MediaType?.StartsWith("image/") ?? false))
-                        {
-                            var imgUrl = mrfi.Enclosure.Url;
-                            if (!string.IsNullOrWhiteSpace(imgUrl) &&
-                                Uri.IsWellFormedUriString(imgUrl, UriKind.Absolute))
-                            {
-                                embed.WithImageUrl(imgUrl);
-                                gotImage = true;
-                            }
-                        }
-
-                        //todo: Disabling this until I have desire to implement a proper img resizer or scraper
-                        // Some issues with regex filtering inside the descriptor field from nitter
-                        // Can either host a custom nitter, setup a proper regex scraper,
-                        // or get a lib dedicated to parsing this specific stuff
-                        /*
-                        // Check for RSS 2.0 compliant media
-                        if (!gotImage && feed.Type == FeedType.Rss_2_0)
-                        {
-                            var rss20feed = (Rss20Feed)feed.SpecificFeed;
-                            var imageUrl = rss20feed?.Image?.Url;
-                            if (!string.IsNullOrWhiteSpace(imageUrl) &&
-                                Uri.IsWellFormedUriString(imageUrl, UriKind.Absolute))
-                            {
-                                embed.WithImageUrl(imageUrl);
-                                gotImage = true;
-                            }
-                        }
-                        */
-
-                        // Check for ATOM format images
-                        if (!gotImage && feedItem.SpecificItem is AtomFeedItem afi)
-                        {
-                            var previewElement = afi.Element.Elements()
-                                .FirstOrDefault(x => x.Name.LocalName == "preview") ?? afi.Element.Elements()
-                                .FirstOrDefault(x => x.Name.LocalName == "thumbnail");
-
-                            var urlAttribute = previewElement?.Attribute("url");
-                            if (urlAttribute != null && !string.IsNullOrWhiteSpace(urlAttribute.Value)
-                                                     && Uri.IsWellFormedUriString(urlAttribute.Value,
-                                                         UriKind.Absolute))
-                            {
-                                embed.WithImageUrl(urlAttribute.Value);
-                            }
-                        }
-
-
-                        embed.WithTitle(title.TrimTo(256));
-
-                        var desc = feedItem.Description?.StripHtml();
-                        if (!string.IsNullOrWhiteSpace(feedItem.Description))
-                            embed.WithDescription(desc.TrimTo(2048));
-
-                        //send the created embed to all subscribed channels
-                        var feedSendTasks = value.Where(x => x.GuildConfig != null);
-                        foreach (var feed1 in feedSendTasks)
-                        {
-                            var channel = client.GetGuild(feed1.GuildConfig.GuildId).GetTextChannel(feed1.ChannelId);
-                            if (channel is null)
-                                continue;
-                            var (builder, content, componentBuilder) = await GetFeedEmbed(repbuilder.Replace(feed1.Message), channel.Guild.Id);
-
-                            /*
-                            if (feed1.Message is "-" or null)
-                            {
-                                allSendTasks.Add(channel.EmbedAsync(embed));
-                            }
-                            else
-                            {
-                                allSendTasks.Add(channel.EmbedAsync(embed));
-                                allSendTasks.Add(channel.SendMessageAsync(content ?? "", embeds: builder ?? null, components: componentBuilder?.Build()));
-                            }
-                            */
-
-                            if (feed1.Message is "-" or null)
-                                allSendTasks.Add(channel.EmbedAsync(embed));
-                            else
-                                allSendTasks.Add(channel.SendMessageAsync(content ?? "", embeds: builder ?? null, components: componentBuilder?.Build()));
-                            
-                        }
-                    }
-                }
-                catch (UrlNotFoundException ex)
-                {
-                    //Log.Warning($"URL not found for RSS URL: {rssUrl}. Exception: {ex.Message}");
-                }
-//                catch (InvalidFeedLinkException ex)
-//                {
-//                    Log.Warning($"Invalid feed link for RSS URL: {rssUrl}. Exception: {ex.Message}");
-//                }
-//                catch (FeedTypeNotSupportedException ex)
-//                {
-//                    Log.Warning($"Feed type not supported for RSS URL: {rssUrl}. The feed might be of a different type not supported by the library. Exception: {ex.Message}");
-//                }
-//                catch (Exception ex) // General Exception for other errors
-//                {
-//                    Log.Warning($"Error occurred in feed reader for RSS URL: {rssUrl}. Exception: {ex.Message}. StackTrace: {ex.StackTrace}");
-////#if DEBUG
-//                    Log.Information($"{ex.Data}");
-//                    Log.Information($"{ex.Message}");
-//                    Log.Information($"{ex.StackTrace}");
-////#endif
-//                    if (ex.InnerException != null)
-//                    {
-//                        Log.Warning($"Inner Exception: {ex.InnerException.Message}. StackTrace: {ex.InnerException.StackTrace}");
-//                    }
-//                }
-            }
-            await Task.WhenAll(Task.WhenAll(allSendTasks), Task.Delay(180000)).ConfigureAwait(false);
-        }
-        await Task.Delay(5000); // Sleep for a bit when not running (5 seconds)
-        return null;
-    }
-
-    public async Task TestRss(FeedSub sub, ITextChannel channel, bool sendBoth = false)
-    {
-        var feed = await FeedReader.ReadAsync(sub.Url);
-
-        string feedTitle = null;
-
-        // Check for RSS 2.0 type
-        if (feed.Type == FeedType.Rss_2_0)
-        {
-            var rss20feed = (Rss20Feed)feed.SpecificFeed;
-            feedTitle = rss20feed.Title;
-
-            /*
-            feedImage = rss20feed.Image;
-            Log.Information("pubDate: " + rss20feed.PublishingDate);
-            Log.Information("Description: " + rss20feed.Description);
-            Log.Information("Title: " + rss20feed.Title);
-            Log.Information("Link: " + rss20feed.Link);
-            */
-        }
-
-        var (feedItem, _) = feed.Items
-            .Select(item => (Item: item,
-                LastUpdate: item.PublishingDate?.ToUniversalTime() ?? (item.SpecificItem as AtomFeedItem)?.UpdatedDate?.ToUniversalTime()))
-            .Where(data => data.LastUpdate is not null).Select(data => (data.Item, LastUpdate: (DateTime)data.LastUpdate)).LastOrDefault();
-
-        var repbuilder = new ReplacementBuilder()
-            .WithOverride("%title%", () => feedItem.Title ?? "Unkown")
-            .WithOverride("%author%", () => feedItem.Author ?? "Unknown")
-            .WithOverride("%content%", () => feedItem.Description?.StripHtml())
-            .WithOverride("%image_url%", () =>
-            {
-                if (feedItem.SpecificItem is AtomFeedItem atomFeedItem)
-                {
-                    var previewElement = atomFeedItem.Element.Elements().FirstOrDefault(x => x.Name.LocalName == "preview") ??
-                                         atomFeedItem.Element.Elements().FirstOrDefault(x => x.Name.LocalName == "thumbnail");
-                    var urlAttribute = previewElement?.Attribute("url");
-                    if (urlAttribute != null
-                        && !string.IsNullOrWhiteSpace(urlAttribute.Value)
-                        && Uri.IsWellFormedUriString(urlAttribute.Value, UriKind.Absolute))
-                        return urlAttribute.Value;
-                }
-
-                if (feedItem.SpecificItem is not MediaRssFeedItem mediaRssFeedItem || !(mediaRssFeedItem.Enclosure?.MediaType?.StartsWith("image/") ?? false))
-                    return feed.ImageUrl;
-                var imgUrl = mediaRssFeedItem.Enclosure.Url;
-                if (!string.IsNullOrWhiteSpace(imgUrl) && Uri.IsWellFormedUriString(imgUrl, UriKind.Absolute)) return imgUrl;
-
-                return feed.ImageUrl;
-            })
-            .WithOverride("%categories%", () => string.Join(", ", feedItem.Categories))
-            .WithOverride("%timestamp%",
-                () => TimestampTag.FromDateTime(feedItem.PublishingDate.Value, TimestampTagStyles.LongDateTime).ToString())
-            .WithOverride("%url%", () => feedItem.Link ?? feedItem.SpecificItem.Link)
-            .WithOverride("%feedurl%", () => sub.Url).Build();
-        var embed = new EmbedBuilder().WithFooter(sub.Url);
-        var link = feedItem.SpecificItem.Link;
-        if (!string.IsNullOrWhiteSpace(link) && Uri.IsWellFormedUriString(link, UriKind.Absolute))
-            embed.WithUrl(link);
-
-        /*
-        var title = string.IsNullOrWhiteSpace(feedItem.Title) ? "-" : feedItem.Title;
-        */
-
-        var title = string.IsNullOrWhiteSpace(feedTitle)
-                            ? (string.IsNullOrWhiteSpace(feedItem.Title) ? "-" : feedItem.Title)
-                            : feedTitle;
-
-        var gotImage = false;
-
-        // Check for RSS 1.0 compliant media
-        if (feedItem.SpecificItem is MediaRssFeedItem mrfi &&
-            (mrfi.Enclosure?.MediaType?.StartsWith("image/") ?? false))
-        {
-            var imgUrl = mrfi.Enclosure.Url;
-            if (!string.IsNullOrWhiteSpace(imgUrl) &&
-                Uri.IsWellFormedUriString(imgUrl, UriKind.Absolute))
-            {
-                embed.WithImageUrl(imgUrl);
-                gotImage = true;
-            }
-        }
-
-        /*
-        // Check for RSS 2.0 compliant media
-        if (!gotImage && feed.Type == FeedType.Rss_2_0)
-        {
-            var rss20feed = (Rss20Feed)feed.SpecificFeed;
-            var imageUrl = rss20feed?.Image?.Url;
-            if (!string.IsNullOrWhiteSpace(imageUrl) &&
-                Uri.IsWellFormedUriString(imageUrl, UriKind.Absolute))
-            {
-                embed.WithImageUrl(imageUrl);
-                gotImage = true;
-            }
-        }
-        */
-
-        // Check for ATOM format images
-        if (!gotImage && feedItem.SpecificItem is AtomFeedItem afi)
-        {
-            var previewElement = afi.Element.Elements()
-                .FirstOrDefault(x => x.Name.LocalName == "preview") ?? afi.Element.Elements()
-                .FirstOrDefault(x => x.Name.LocalName == "thumbnail");
-
-            var urlAttribute = previewElement?.Attribute("url");
-            if (urlAttribute != null && !string.IsNullOrWhiteSpace(urlAttribute.Value)
-                                     && Uri.IsWellFormedUriString(urlAttribute.Value,
-                                         UriKind.Absolute))
-            {
-                embed.WithImageUrl(urlAttribute.Value);
-            }
-        }
-
-        embed.WithTitle(title.TrimTo(256));
-        var desc = feedItem.Description?.StripHtml();
-
-        if (!string.IsNullOrWhiteSpace(feedItem.Description))
-            embed.WithDescription(desc.TrimTo(2048));
-
-        var (builder, content, componentBuilder) = await GetFeedEmbed(repbuilder.Replace(sub.Message), channel.GuildId);
-
-        if (sendBoth || sub.Message is "-" or null)
-        {
-            await channel.EmbedAsync(embed);
-        }
-
-        if (sendBoth || !(sub.Message is "-" or null))
-        {
-            await channel.SendMessageAsync(content ?? "", embeds: builder ?? null, components: componentBuilder?.Build());
-        }
-
-        /*
-        if (sub.Message is "-" or null) await channel.EmbedAsync(embed);
-        else await channel.SendMessageAsync(content ?? "", embeds: builder ?? null, components: componentBuilder?.Build());
-        */
-    }
-
-    private Task<(Embed[] builder, string content, ComponentBuilder componentBuilder)> GetFeedEmbed(string message, ulong guildId)
-        => SmartEmbed.TryParse(message, guildId, out var embed, out var content, out var components)
-            ? Task.FromResult((embed, content, components))
-            : Task.FromResult<(Embed[], string, ComponentBuilder)>((Array.Empty<Embed>(), message, null));
-
-    public List<FeedSub?> GetFeeds(ulong guildId)
-    {
-        using var uow = db.GetDbContext();
-        return uow.ForGuildId(guildId,
-                set => set.Include(x => x.FeedSubs)).GetAwaiter().GetResult()
-            .FeedSubs
-            .OrderBy(x => x.Id)
-            .ToList();
-    }
-
-    public async Task<bool> AddFeed(ulong guildId, ulong channelId, string rssFeed)
-    {
-        rssFeed.ThrowIfNull(nameof(rssFeed));
-
-        var fs = new FeedSub
-        {
-            ChannelId = channelId, Url = rssFeed.Trim()
-        };
-
-        await using var uow = db.GetDbContext();
-        var gc = await uow.ForGuildId(guildId,
-            set => set.Include(x => x.FeedSubs));
-
-        if (gc.FeedSubs.Any(x => x.Url.ToLower() == fs.Url.ToLower()))
-            return false;
-        if (gc.FeedSubs.Count >= 20) return false;
-
-        gc.FeedSubs.Add(fs);
-        await uow.SaveChangesAsync();
-        //adding all, in case bot wasn't on this guild when it started
-        foreach (var feed in gc.FeedSubs)
-            subs.AddOrUpdate(feed.Url.ToLower(), new HashSet<FeedSub>
-            {
-                feed
-            }, (_, old) =>
-            {
-                old.Add(feed);
-                return old;
-            });
-
-        return true;
-    }
-
-    public async Task<bool> AddFeedMessage(ulong guildId, int index, string message)
-    {
-        if (index < 0)
-            return false;
-        await using var uow = db.GetDbContext();
-        var items = uow.ForGuildId(guildId, set => set.Include(x => x.FeedSubs)).GetAwaiter().GetResult()
-            .FeedSubs
-            .OrderBy(x => x.Id)
-            .ToList();
-        var toupdate = items[index];
-        subs.AddOrUpdate(toupdate.Url.ToLower(), new HashSet<FeedSub>(), (_, old) =>
-        {
-            old.Remove(toupdate);
-            return old;
-        });
-        toupdate.Message = message;
-        uow.Update(toupdate);
-        await uow.SaveChangesAsync().ConfigureAwait(false);
-        subs.AddOrUpdate(toupdate.Url.ToLower(), new HashSet<FeedSub>(), (_, old) =>
-        {
-            old.Add(toupdate);
-            return old;
-        });
-        return true;
-    }
-
-    public bool RemoveFeed(ulong guildId, int index)
-    {
-        if (index < 0)
-            return false;
-
-        using var uow = db.GetDbContext();
-        var items = uow.ForGuildId(guildId, set => set.Include(x => x.FeedSubs)).GetAwaiter().GetResult()
-            .FeedSubs
-            .OrderBy(x => x.Id)
-            .ToList();
-
-        if (items.Count <= index)
-            return false;
-        var toRemove = items[index];
-        subs.AddOrUpdate(toRemove.Url.ToLower(), new HashSet<FeedSub>(), (_, old) =>
-        {
-            old.Remove(toRemove);
-            return old;
-        });
-        uow.Remove(toRemove);
-        uow.SaveChanges();
-
-        return true;
-    }
-
-    public bool StartTracking(ulong guildId)
-    {
-        try
-        {
-            isRunning = true;
-            _ = Task.Run(TrackFeeds); // Should we keep a reference to this task?
-            return true;
-        }
-        catch
-        {
-            throw;
-        }
-        return false;
-    }
-    public bool StopTracking(ulong guildId)
-    {
-        try
-        {
-            isRunning = false;
-            return true;
-        }
-        catch
-        {
-            throw;
-        }
-        return false;
-    }
+using CodeHollow.FeedReader;
+using CodeHollow.FeedReader.Feeds;
+using Microsoft.EntityFrameworkCore;
+using Embed = Discord.Embed;
+
+namespace Mewdeko.Modules.Searches.Services;
+
+public class FeedsService : INService
+{
+    private readonly DiscordSocketClient client;
+    private readonly DbService db;
+    private bool isRunning;
+
+    private readonly ConcurrentDictionary<string, DateTime> lastPosts =
+        new();
+
+    private readonly ConcurrentDictionary<string, HashSet<FeedSub>> subs;
+
+    public FeedsService(DbService db, DiscordSocketClient client, Mewdeko bot)
+    {
+        this.db = db;
+        this.isRunning = true;
+        var allgc = bot.AllGuildConfigs;
+        subs = allgc
+            .SelectMany(x => x.FeedSubs)
+            .GroupBy(x => x.Url.ToLower())
+            .ToDictionary(x => x.Key, x => x.ToHashSet())
+            .ToConcurrent();
+
+
+        this.client = client;
+
+        _ = Task.Run(TrackFeeds);
+    }
+
+    public async Task<EmbedBuilder> TrackFeeds()
+    {
+        while (isRunning)
+        {
+            var allSendTasks = new List<Task>(subs.Count);
+            foreach (var (rssUrl, value) in subs)
+            {
+                if (value.Count == 0)
+                    continue;
+
+                try
+                {
+                    var feed = await FeedReader.ReadAsync(rssUrl).ConfigureAwait(false);
+
+                    string feedTitle = null;
+
+                    // Check for RSS 2.0 type
+                    if (feed.Type == FeedType.Rss_2_0)
+                    {
+                        var rss20feed = (Rss20Feed)feed.SpecificFeed;
+                        feedTitle = rss20feed.Title;
+
+                        /*
+                        feedImage = rss20feed.Image;
+                        Log.Information("pubDate: " + rss20feed.PublishingDate);
+                        Log.Information("Description: " + rss20feed.Description);
+                        Log.Information("Title: " + rss20feed.Title);
+                        Log.Information("Link: " + rss20feed.Link);
+                        */
+                    }
+
+                    var items = feed
+                        .Items
+                        .Select(item => (Item: item, LastUpdate: item.PublishingDate?.ToUniversalTime()
+                                                                 ?? (item.SpecificItem as AtomFeedItem)?.UpdatedDate
+                                                                 ?.ToUniversalTime()))
+                        .Where(data => data.LastUpdate is not null)
+                        .Select(data => (data.Item, LastUpdate: (DateTime)data.LastUpdate))
+                        .OrderByDescending(data => data.LastUpdate)
+                        .Reverse() // start from the oldest
+                        .ToList();
+
+                    if (!lastPosts.TryGetValue(rssUrl, out var lastFeedUpdate))
+                        lastFeedUpdate = lastPosts[rssUrl] =
+                            items.Any() ? items[^1].LastUpdate : DateTime.UtcNow;
+
+                    foreach (var (feedItem, itemUpdateDate) in items)
+                    {
+                        var repbuilder = new ReplacementBuilder()
+                            .WithOverride("%title%", () => feedItem.Title ?? "Unkown")
+                            .WithOverride("%author%", () => feedItem.Author ?? "Unknown")
+                            .WithOverride("%content%", () => feedItem.Description?.StripHtml())
+                            .WithOverride("%image_url%", () =>
+                            {
+                                if (feedItem.SpecificItem is AtomFeedItem atomFeedItem)
+                                {
+                                    var previewElement = atomFeedItem.Element.Elements()
+                                        .FirstOrDefault(x => x.Name.LocalName == "preview") ?? atomFeedItem.Element.Elements()
+                                        .FirstOrDefault(x => x.Name.LocalName == "thumbnail");
+
+                                    var urlAttribute = previewElement?.Attribute("url");
+                                    if (urlAttribute != null && !string.IsNullOrWhiteSpace(urlAttribute.Value)
+                                                             && Uri.IsWellFormedUriString(urlAttribute.Value,
+                                                                 UriKind.Absolute))
+                                    {
+                                        return urlAttribute.Value;
+                                    }
+                                }
+
+                                if (feedItem.SpecificItem is not MediaRssFeedItem mediaRssFeedItem
+                                    || !(mediaRssFeedItem.Enclosure?.MediaType?.StartsWith("image/") ?? false))
+                                    return feed.ImageUrl;
+                                var imgUrl = mediaRssFeedItem.Enclosure.Url;
+                                if (!string.IsNullOrWhiteSpace(imgUrl) &&
+                                    Uri.IsWellFormedUriString(imgUrl, UriKind.Absolute))
+                                {
+                                    return imgUrl;
+                                }
+
+                                return feed.ImageUrl;
+                            })
+                            .WithOverride("%categories%", () => string.Join(", ", feedItem.Categories))
+                            .WithOverride("%timestamp%", () => TimestampTag.FromDateTime(feedItem.PublishingDate.Value, TimestampTagStyles.LongDateTime).ToString())
+                            .WithOverride("%url%", () => feedItem.Link ?? feedItem.SpecificItem.Link)
+                            .WithOverride("%feedurl%", () => rssUrl)
+                            .Build();
+
+                        if (itemUpdateDate <= lastFeedUpdate) continue;
+                        var embed = new EmbedBuilder()
+                            .WithFooter(rssUrl);
+
+                        lastPosts[rssUrl] = itemUpdateDate;
+
+                        var link = feedItem.SpecificItem.Link;
+                        if (!string.IsNullOrWhiteSpace(link) && Uri.IsWellFormedUriString(link, UriKind.Absolute))
+                            embed.WithUrl(link);
+
+                        var title = string.IsNullOrWhiteSpace(feedItem.Title)
+                            ? "-"
+                            : feedItem.Title;
+
+                        var gotImage = false;
+
+                        // Check for RSS 1.0 compliant media
+                        if (feedItem.SpecificItem is MediaRssFeedItem mrfi &&
+                            (mrfi.Enclosure?.MediaType?.StartsWith("image/") ?? false))
+                        {
+                            var imgUrl = mrfi.Enclosure.Url;
+                            if (!string.IsNullOrWhiteSpace(imgUrl) &&
+                                Uri.IsWellFormedUriString(imgUrl, UriKind.Absolute))
+                            {
+                                embed.WithImageUrl(imgUrl);
+                                gotImage = true;
+                            }
+                        }
+
+                        //todo: Disabling this until I have desire to implement a proper img resizer or scraper
+                        // Some issues with regex filtering inside the descriptor field from nitter
+                        // Can either host a custom nitter, setup a proper regex scraper,
+                        // or get a lib dedicated to parsing this specific stuff
+                        /*
+                        // Check for RSS 2.0 compliant media
+                        if (!gotImage && feed.Type == FeedType.Rss_2_0)
+                        {
+                            var rss20feed = (Rss20Feed)feed.SpecificFeed;
+                            var imageUrl = rss20feed?.Image?.Url;
+                            if (!string.IsNullOrWhiteSpace(imageUrl) &&
+                                Uri.IsWellFormedUriString(imageUrl, UriKind.Absolute))
+                            {
+                                embed.WithImageUrl(imageUrl);
+                                gotImage = true;
+                            }
+                        }
+                        */
+
+                        // Check for ATOM format images
+                        if (!gotImage && feedItem.SpecificItem is AtomFeedItem afi)
+                        {
+                            var previewElement = afi.Element.Elements()
+                                .FirstOrDefault(x => x.Name.LocalName == "preview") ?? afi.Element.Elements()
+                                .FirstOrDefault(x => x.Name.LocalName == "thumbnail");
+
+                            var urlAttribute = previewElement?.Attribute("url");
+                            if (urlAttribute != null && !string.IsNullOrWhiteSpace(urlAttribute.Value)
+                                                     && Uri.IsWellFormedUriString(urlAttribute.Value,
+                                                         UriKind.Absolute))
+                            {
+                                embed.WithImageUrl(urlAttribute.Value);
+                            }
+                        }
+
+
+                        embed.WithTitle(title.TrimTo(256));
+
+                        var desc = feedItem.Description?.StripHtml();
+                        if (!string.IsNullOrWhiteSpace(feedItem.Description))
+                            embed.WithDescription(desc.TrimTo(2048));
+
+                        //send the created embed to all subscribed channels
+                        var feedSendTasks = value.Where(x => x.GuildConfig != null);
+                        foreach (var feed1 in feedSendTasks)
+                        {
+                            var channel = client.GetGuild(feed1.GuildConfig.GuildId).GetTextChannel(feed1.ChannelId);
+                            if (channel is null)
+                                continue;
+                            var (builder, content, componentBuilder) = await GetFeedEmbed(repbuilder.Replace(feed1.Message), channel.Guild.Id);
+
+                            /*
+                            if (feed1.Message is "-" or null)
+                            {
+                                allSendTasks.Add(channel.EmbedAsync(embed));
+                            }
+                            else
+                            {
+                                allSendTasks.Add(channel.EmbedAsync(embed));
+                                allSendTasks.Add(channel.SendMessageAsync(content ?? "", embeds: builder ?? null, components: componentBuilder?.Build()));
+                            }
+                            */
+
+                            if (feed1.Message is "-" or null)
+                                allSendTasks.Add(channel.EmbedAsync(embed));
+                            else
+                                allSendTasks.Add(channel.SendMessageAsync(content ?? "", embeds: builder ?? null, components: componentBuilder?.Build()));
+                            
+                        }
+                    }
+                }
+                catch (UrlNotFoundException ex)
+                {
+                    //Log.Warning($"URL not found for RSS URL: {rssUrl}. Exception: {ex.Message}");
+                }
+//                catch (InvalidFeedLinkException ex)
+//                {
+//                    Log.Warning($"Invalid feed link for RSS URL: {rssUrl}. Exception: {ex.Message}");
+//                }
+//                catch (FeedTypeNotSupportedException ex)
+//                {
+//                    Log.Warning($"Feed type not supported for RSS URL: {rssUrl}. The feed might be of a different type not supported by the library. Exception: {ex.Message}");
+//                }
+//                catch (Exception ex) // General Exception for other errors
+//                {
+//                    Log.Warning($"Error occurred in feed reader for RSS URL: {rssUrl}. Exception: {ex.Message}. StackTrace: {ex.StackTrace}");
+////#if DEBUG
+//                    Log.Information($"{ex.Data}");
+//                    Log.Information($"{ex.Message}");
+//                    Log.Information($"{ex.StackTrace}");
+////#endif
+//                    if (ex.InnerException != null)
+//                    {
+//                        Log.Warning($"Inner Exception: {ex.InnerException.Message}. StackTrace: {ex.InnerException.StackTrace}");
+//                    }
+//                }
+            }
+            await Task.WhenAll(Task.WhenAll(allSendTasks), Task.Delay(180000)).ConfigureAwait(false);
+        }
+        await Task.Delay(5000); // Sleep for a bit when not running (5 seconds)
+        return null;
+    }
+
+    public async Task TestRss(FeedSub sub, ITextChannel channel, bool sendBoth = false)
+    {
+        var feed = await FeedReader.ReadAsync(sub.Url);
+
+        string feedTitle = null;
+
+        // Check for RSS 2.0 type
+        if (feed.Type == FeedType.Rss_2_0)
+        {
+            var rss20feed = (Rss20Feed)feed.SpecificFeed;
+            feedTitle = rss20feed.Title;
+
+            /*
+            feedImage = rss20feed.Image;
+            Log.Information("pubDate: " + rss20feed.PublishingDate);
+            Log.Information("Description: " + rss20feed.Description);
+            Log.Information("Title: " + rss20feed.Title);
+            Log.Information("Link: " + rss20feed.Link);
+            */
+        }
+
+        var (feedItem, _) = feed.Items
+            .Select(item => (Item: item,
+                LastUpdate: item.PublishingDate?.ToUniversalTime() ?? (item.SpecificItem as AtomFeedItem)?.UpdatedDate?.ToUniversalTime()))
+            .Where(data => data.LastUpdate is not null).Select(data => (data.Item, LastUpdate: (DateTime)data.LastUpdate)).LastOrDefault();
+
+        var repbuilder = new ReplacementBuilder()
+            .WithOverride("%title%", () => feedItem.Title ?? "Unkown")
+            .WithOverride("%author%", () => feedItem.Author ?? "Unknown")
+            .WithOverride("%content%", () => feedItem.Description?.StripHtml())
+            .WithOverride("%image_url%", () =>
+            {
+                if (feedItem.SpecificItem is AtomFeedItem atomFeedItem)
+                {
+                    var previewElement = atomFeedItem.Element.Elements().FirstOrDefault(x => x.Name.LocalName == "preview") ??
+                                         atomFeedItem.Element.Elements().FirstOrDefault(x => x.Name.LocalName == "thumbnail");
+                    var urlAttribute = previewElement?.Attribute("url");
+                    if (urlAttribute != null
+                        && !string.IsNullOrWhiteSpace(urlAttribute.Value)
+                        && Uri.IsWellFormedUriString(urlAttribute.Value, UriKind.Absolute))
+                        return urlAttribute.Value;
+                }
+
+                if (feedItem.SpecificItem is not MediaRssFeedItem mediaRssFeedItem || !(mediaRssFeedItem.Enclosure?.MediaType?.StartsWith("image/") ?? false))
+                    return feed.ImageUrl;
+                var imgUrl = mediaRssFeedItem.Enclosure.Url;
+                if (!string.IsNullOrWhiteSpace(imgUrl) && Uri.IsWellFormedUriString(imgUrl, UriKind.Absolute)) return imgUrl;
+
+                return feed.ImageUrl;
+            })
+            .WithOverride("%categories%", () => string.Join(", ", feedItem.Categories))
+            .WithOverride("%timestamp%",
+                () => TimestampTag.FromDateTime(feedItem.PublishingDate.Value, TimestampTagStyles.LongDateTime).ToString())
+            .WithOverride("%url%", () => feedItem.Link ?? feedItem.SpecificItem.Link)
+            .WithOverride("%feedurl%", () => sub.Url).Build();
+        var embed = new EmbedBuilder().WithFooter(sub.Url);
+        var link = feedItem.SpecificItem.Link;
+        if (!string.IsNullOrWhiteSpace(link) && Uri.IsWellFormedUriString(link, UriKind.Absolute))
+            embed.WithUrl(link);
+
+        /*
+        var title = string.IsNullOrWhiteSpace(feedItem.Title) ? "-" : feedItem.Title;
+        */
+
+        var title = string.IsNullOrWhiteSpace(feedTitle)
+                            ? (string.IsNullOrWhiteSpace(feedItem.Title) ? "-" : feedItem.Title)
+                            : feedTitle;
+
+        var gotImage = false;
+
+        // Check for RSS 1.0 compliant media
+        if (feedItem.SpecificItem is MediaRssFeedItem mrfi &&
+            (mrfi.Enclosure?.MediaType?.StartsWith("image/") ?? false))
+        {
+            var imgUrl = mrfi.Enclosure.Url;
+            if (!string.IsNullOrWhiteSpace(imgUrl) &&
+                Uri.IsWellFormedUriString(imgUrl, UriKind.Absolute))
+            {
+                embed.WithImageUrl(imgUrl);
+                gotImage = true;
+            }
+        }
+
+        /*
+        // Check for RSS 2.0 compliant media
+        if (!gotImage && feed.Type == FeedType.Rss_2_0)
+        {
+            var rss20feed = (Rss20Feed)feed.SpecificFeed;
+            var imageUrl = rss20feed?.Image?.Url;
+            if (!string.IsNullOrWhiteSpace(imageUrl) &&
+                Uri.IsWellFormedUriString(imageUrl, UriKind.Absolute))
+            {
+                embed.WithImageUrl(imageUrl);
+                gotImage = true;
+            }
+        }
+        */
+
+        // Check for ATOM format images
+        if (!gotImage && feedItem.SpecificItem is AtomFeedItem afi)
+        {
+            var previewElement = afi.Element.Elements()
+                .FirstOrDefault(x => x.Name.LocalName == "preview") ?? afi.Element.Elements()
+                .FirstOrDefault(x => x.Name.LocalName == "thumbnail");
+
+            var urlAttribute = previewElement?.Attribute("url");
+            if (urlAttribute != null && !string.IsNullOrWhiteSpace(urlAttribute.Value)
+                                     && Uri.IsWellFormedUriString(urlAttribute.Value,
+                                         UriKind.Absolute))
+            {
+                embed.WithImageUrl(urlAttribute.Value);
+            }
+        }
+
+        embed.WithTitle(title.TrimTo(256));
+        var desc = feedItem.Description?.StripHtml();
+
+        if (!string.IsNullOrWhiteSpace(feedItem.Description))
+            embed.WithDescription(desc.TrimTo(2048));
+
+        var (builder, content, componentBuilder) = await GetFeedEmbed(repbuilder.Replace(sub.Message), channel.GuildId);
+
+        if (sendBoth || sub.Message is "-" or null)
+        {
+            await channel.EmbedAsync(embed);
+        }
+
+        if (sendBoth || !(sub.Message is "-" or null))
+        {
+            await channel.SendMessageAsync(content ?? "", embeds: builder ?? null, components: componentBuilder?.Build());
+        }
+
+        /*
+        if (sub.Message is "-" or null) await channel.EmbedAsync(embed);
+        else await channel.SendMessageAsync(content ?? "", embeds: builder ?? null, components: componentBuilder?.Build());
+        */
+    }
+
+    private Task<(Embed[] builder, string content, ComponentBuilder componentBuilder)> GetFeedEmbed(string message, ulong guildId)
+        => SmartEmbed.TryParse(message, guildId, out var embed, out var content, out var components)
+            ? Task.FromResult((embed, content, components))
+            : Task.FromResult<(Embed[], string, ComponentBuilder)>((Array.Empty<Embed>(), message, null));
+
+    public List<FeedSub?> GetFeeds(ulong guildId)
+    {
+        using var uow = db.GetDbContext();
+        return uow.ForGuildId(guildId,
+                set => set.Include(x => x.FeedSubs)).GetAwaiter().GetResult()
+            .FeedSubs
+            .OrderBy(x => x.Id)
+            .ToList();
+    }
+
+    public async Task<bool> AddFeed(ulong guildId, ulong channelId, string rssFeed)
+    {
+        rssFeed.ThrowIfNull(nameof(rssFeed));
+
+        var fs = new FeedSub
+        {
+            ChannelId = channelId, Url = rssFeed.Trim()
+        };
+
+        await using var uow = db.GetDbContext();
+        var gc = await uow.ForGuildId(guildId,
+            set => set.Include(x => x.FeedSubs));
+
+        if (gc.FeedSubs.Any(x => x.Url.ToLower() == fs.Url.ToLower()))
+            return false;
+        if (gc.FeedSubs.Count >= 20) return false;
+
+        gc.FeedSubs.Add(fs);
+        await uow.SaveChangesAsync();
+        //adding all, in case bot wasn't on this guild when it started
+        foreach (var feed in gc.FeedSubs)
+            subs.AddOrUpdate(feed.Url.ToLower(), new HashSet<FeedSub>
+            {
+                feed
+            }, (_, old) =>
+            {
+                old.Add(feed);
+                return old;
+            });
+
+        return true;
+    }
+
+    public async Task<bool> AddFeedMessage(ulong guildId, int index, string message)
+    {
+        if (index < 0)
+            return false;
+        await using var uow = db.GetDbContext();
+        var items = uow.ForGuildId(guildId, set => set.Include(x => x.FeedSubs)).GetAwaiter().GetResult()
+            .FeedSubs
+            .OrderBy(x => x.Id)
+            .ToList();
+        var toupdate = items[index];
+        subs.AddOrUpdate(toupdate.Url.ToLower(), new HashSet<FeedSub>(), (_, old) =>
+        {
+            old.Remove(toupdate);
+            return old;
+        });
+        toupdate.Message = message;
+        uow.Update(toupdate);
+        await uow.SaveChangesAsync().ConfigureAwait(false);
+        subs.AddOrUpdate(toupdate.Url.ToLower(), new HashSet<FeedSub>(), (_, old) =>
+        {
+            old.Add(toupdate);
+            return old;
+        });
+        return true;
+    }
+
+    public bool RemoveFeed(ulong guildId, int index)
+    {
+        if (index < 0)
+            return false;
+
+        using var uow = db.GetDbContext();
+        var items = uow.ForGuildId(guildId, set => set.Include(x => x.FeedSubs)).GetAwaiter().GetResult()
+            .FeedSubs
+            .OrderBy(x => x.Id)
+            .ToList();
+
+        if (items.Count <= index)
+            return false;
+        var toRemove = items[index];
+        subs.AddOrUpdate(toRemove.Url.ToLower(), new HashSet<FeedSub>(), (_, old) =>
+        {
+            old.Remove(toRemove);
+            return old;
+        });
+        uow.Remove(toRemove);
+        uow.SaveChanges();
+
+        return true;
+    }
+
+    public bool StartTracking(ulong guildId)
+    {
+        try
+        {
+            isRunning = true;
+            _ = Task.Run(TrackFeeds); // Should we keep a reference to this task?
+            return true;
+        }
+        catch
+        {
+            throw;
+        }
+        return false;
+    }
+    public bool StopTracking(ulong guildId)
+    {
+        try
+        {
+            isRunning = false;
+            return true;
+        }
+        catch
+        {
+            throw;
+        }
+        return false;
+    }
 }