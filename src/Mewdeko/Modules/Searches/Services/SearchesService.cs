--- conflicted
+++ resolved
@@ -39,8 +39,6 @@
         Birds
     }
 
-<<<<<<< HEAD
-=======
     private static readonly HtmlParser _googleParser = new(new HtmlParserOptions
     {
         IsScripting = false,
@@ -50,7 +48,6 @@
         IsNotSupportingFrames = true
     });
 
->>>>>>> 3a38f866
     private readonly ConcurrentDictionary<ulong, HashSet<string>> _blacklistedTags = new();
     private readonly IDataCache _cache;
     private readonly DiscordSocketClient _client;
@@ -69,21 +66,9 @@
     private readonly object _yomamaLock = new();
     private int yomamaJokeIndex;
 
-<<<<<<< HEAD
-    public SearchesService(
-        DiscordSocketClient client,
-        IGoogleApiService google,
-        DbService db,
-        Mewdeko bot,
-        IDataCache cache,
-        IHttpClientFactory factory,
-        FontProvider fonts,
-        IBotCredentials creds)
-=======
     public SearchesService(DiscordSocketClient client, IGoogleApiService google,
         DbService db, Mewdeko bot, IDataCache cache, IHttpClientFactory factory,
         FontProvider fonts, IBotCredentials creds)
->>>>>>> 3a38f866
     {
         _httpFactory = factory;
         _client = client;
@@ -96,12 +81,8 @@
         _rng = new MewdekoRandom();
 
         _blacklistedTags = new ConcurrentDictionary<ulong, HashSet<string>>(
-<<<<<<< HEAD
-            bot.AllGuildConfigs.ToDictionary(x => x.GuildId,
-=======
             bot.AllGuildConfigs.ToDictionary(
                 x => x.GuildId,
->>>>>>> 3a38f866
                 x => new HashSet<string>(x.NsfwBlacklistedTags.Select(y => y.Tag))));
 
         //translate commands
@@ -110,186 +91,6 @@
             var _ = Task.Run(async () =>
             {
                 try
-<<<<<<< HEAD
-                {
-                    if (msg is not SocketUserMessage umsg)
-                        return;
-
-                    if (!TranslatedChannels.TryGetValue(umsg.Channel.Id, out var autoDelete))
-                        return;
-
-                    var key = (umsg.Author.Id, umsg.Channel.Id);
-
-                    if (!UserLanguages.TryGetValue(key, out var langs))
-                        return;
-
-                    var text = await Translate(langs, umsg.Resolve(TagHandling.Ignore)).ConfigureAwait(false);
-                    if (autoDelete)
-                        try
-                        {
-                            await umsg.DeleteAsync().ConfigureAwait(false);
-                        }
-                        catch
-                        {
-                        }
-
-                    await umsg.Channel.SendConfirmAsync($"{umsg.Author.Mention} `:` "
-                                                        + text.Replace("<@ ", "<@", StringComparison.InvariantCulture)
-                                                              .Replace("<@! ", "<@!",
-                                                                  StringComparison.InvariantCulture))
-                              .ConfigureAwait(false);
-                }
-                catch
-                {
-                }
-            });
-            return Task.CompletedTask;
-        };
-
-        //joke commands
-        if (File.Exists("data/wowjokes.json"))
-            WowJokes = JsonConvert.DeserializeObject<List<WoWJoke>>(File.ReadAllText("data/wowjokes.json"));
-        else
-            Log.Warning("data/wowjokes.json is missing. WOW Jokes are not loaded.");
-
-        if (File.Exists("data/magicitems.json"))
-            MagicItems = JsonConvert.DeserializeObject<List<MagicItem>>(File.ReadAllText("data/magicitems.json"));
-        else
-            Log.Warning("data/magicitems.json is missing. Magic items are not loaded.");
-
-        if (File.Exists("data/yomama.txt"))
-            _yomamaJokes = File.ReadAllLines("data/yomama.txt").Shuffle().ToList();
-        if (File.Exists("data/ultimatelist.txt"))
-            _nsfwreddits = File.ReadAllLines("data/ultimatelist.txt").Shuffle().ToList();
-    }
-
-    public ConcurrentDictionary<ulong, bool> TranslatedChannels { get; } = new();
-
-    // (userId, channelId)
-    public ConcurrentDictionary<(ulong UserId, ulong ChannelId), string> UserLanguages { get; } = new();
-
-    public List<WoWJoke> WowJokes { get; } = new();
-    public List<MagicItem> MagicItems { get; } = new();
-    public static List<RedditCache> Cache { get; set; } = new();
-
-    public ConcurrentDictionary<ulong, Timer> AutoHentaiTimers { get; } = new();
-    public ConcurrentDictionary<ulong, Timer> AutoBoobTimers { get; } = new();
-    public ConcurrentDictionary<ulong, Timer> AutoButtTimers { get; } = new();
-
-    public Task Unload()
-    {
-        AutoBoobTimers.ForEach(x => x.Value.Change(Timeout.Infinite, Timeout.Infinite));
-        AutoBoobTimers.Clear();
-        AutoButtTimers.ForEach(x => x.Value.Change(Timeout.Infinite, Timeout.Infinite));
-        AutoButtTimers.Clear();
-        AutoHentaiTimers.ForEach(x => x.Value.Change(Timeout.Infinite, Timeout.Infinite));
-        AutoHentaiTimers.Clear();
-
-        _imageCacher.Clear();
-        return Task.CompletedTask;
-    }
-
-    public static bool CheckIfAlreadyPosted(IGuild guild, string url)
-    {
-        var e = new RedditCache {Guild = guild, Url = url};
-        if (!Cache.Any())
-        {
-            Cache.Add(e);
-            return false;
-        }
-
-        if (!Cache.Contains(e))
-        {
-            Cache.Add(e);
-            return false;
-        }
-
-        if (Cache.Contains(e)) return true;
-        return true;
-    }
-
-    public async Task<Stream> GetRipPictureAsync(string text, Uri imgUrl)
-    {
-        var data = await _cache.GetOrAddCachedDataAsync($"Mewdeko_rip_{text}_{imgUrl}", GetRipPictureFactory,
-            (text, imgUrl), TimeSpan.FromDays(1)).ConfigureAwait(false);
-
-        return data.ToStream();
-    }
-
-    private static void DrawAvatar(Image bg, Image avatarImage) => bg.Mutate(x =>
-        x.Grayscale().DrawImage(avatarImage, new Point(83, 139), new GraphicsOptions()));
-
-    public async Task<byte[]> GetRipPictureFactory((string text, Uri avatarUrl) arg)
-    {
-        var (text, avatarUrl) = arg;
-        using var bg = Image.Load<Rgba32>(_imgs.Rip.ToArray());
-        var (succ, data) = (false, (byte[])null); //await _cache.TryGetImageDataAsync(avatarUrl);
-        if (!succ)
-        {
-            using var http = _httpFactory.CreateClient();
-            data = await http.GetByteArrayAsync(avatarUrl);
-            using (var avatarImg = Image.Load<Rgba32>(data))
-            {
-                avatarImg.Mutate(x => x.Resize(85, 85).ApplyRoundedCorners(42));
-                data = avatarImg.ToStream().ToArray();
-                DrawAvatar(bg, avatarImg);
-            }
-
-            await _cache.SetImageDataAsync(avatarUrl, data);
-        }
-        else
-        {
-            using var avatarImg = Image.Load<Rgba32>(data);
-            DrawAvatar(bg, avatarImg);
-        }
-
-        bg.Mutate(x => x.DrawText(
-            new TextGraphicsOptions
-            {
-                TextOptions = new TextOptions
-                {
-                    HorizontalAlignment = HorizontalAlignment.Center, WrapTextWidth = 190
-                }.WithFallbackFonts(_fonts.FallBackFonts)
-            }, text, _fonts.RipFont, Color.Black, new PointF(25, 225)));
-
-        //flowa
-        using (var flowers = Image.Load(_imgs.RipOverlay.ToArray()))
-        {
-            bg.Mutate(x => x.DrawImage(flowers, new Point(0, 0), new GraphicsOptions()));
-        }
-
-        return bg.ToStream().ToArray();
-    }
-
-    public Task<WeatherData> GetWeatherDataAsync(string query)
-    {
-        query = query.Trim().ToLowerInvariant();
-
-        return _cache.GetOrAddCachedDataAsync($"Mewdeko_weather_{query}", GetWeatherDataFactory, query,
-            TimeSpan.FromHours(3));
-    }
-
-    private async Task<WeatherData> GetWeatherDataFactory(string query)
-    {
-        using var http = _httpFactory.CreateClient();
-        try
-        {
-            var data = await http
-                             .GetStringAsync("http://api.openweathermap.org/data/2.5/weather?"
-                                             + $"q={query}&"
-                                             + "appid=42cd627dd60debf25a5739e50a217d74&"
-                                             + "units=metric").ConfigureAwait(false);
-
-            if (data == null)
-                return null;
-
-            return JsonConvert.DeserializeObject<WeatherData>(data);
-        }
-        catch (Exception ex)
-        {
-            Log.Warning(ex.Message);
-            return null;
-=======
                 {
                     if (msg is not SocketUserMessage umsg)
                         return;
@@ -385,535 +186,8 @@
         {
             Cache.Add(e);
             return false;
->>>>>>> 3a38f866
-        }
-    }
-
-    public Task<((string Address, DateTime Time, string TimeZoneName), TimeErrors?)> GetTimeDataAsync(string arg) =>
-        GetTimeDataFactory(arg);
-
-<<<<<<< HEAD
-    //return _cache.GetOrAddCachedDataAsync($"Mewdeko_time_{arg}",
-    //    GetTimeDataFactory,
-    //    arg,
-    //    TimeSpan.FromMinutes(1));
-    private async Task<((string Address, DateTime Time, string TimeZoneName), TimeErrors?)> GetTimeDataFactory(
-        string query)
-    {
-        query = query.Trim();
-
-        if (string.IsNullOrEmpty(query)) return (default, TimeErrors.InvalidInput);
-
-        if (string.IsNullOrWhiteSpace(_creds.LocationIqApiKey) || string.IsNullOrWhiteSpace(_creds.TimezoneDbApiKey))
-            return (default, TimeErrors.ApiKeyMissing);
-
-        try
-        {
-            using var http = _httpFactory.CreateClient();
-            var res = await _cache.GetOrAddCachedDataAsync($"geo_{query}", _ =>
-            {
-                var url = "https://eu1.locationiq.com/v1/search.php?"
-                          + (string.IsNullOrWhiteSpace(_creds.LocationIqApiKey)
-                              ? "key="
-                              : $"key={_creds.LocationIqApiKey}&")
-                          + $"q={Uri.EscapeDataString(query)}&"
-                          + "format=json";
-
-                var res = http.GetStringAsync(url);
-                return res;
-            }, "", TimeSpan.FromHours(1));
-
-            var responses = JsonConvert.DeserializeObject<LocationIqResponse[]>(res);
-            if (responses is null || responses.Length == 0)
-            {
-                Log.Warning("Geocode lookup failed for: {Query}", query);
-                return (default, TimeErrors.NotFound);
-            }
-
-            var geoData = responses[0];
-
-            using var req = new HttpRequestMessage(HttpMethod.Get,
-                "http://api.timezonedb.com/v2.1/get-time-zone?"
-                + $"key={_creds.TimezoneDbApiKey}&format=json&"
-                + "by=position&"
-                + $"lat={geoData.Lat}&lng={geoData.Lon}");
-            using var geoRes = await http.SendAsync(req);
-            var resString = await geoRes.Content.ReadAsStringAsync();
-            var timeObj = JsonConvert.DeserializeObject<TimeZoneResult>(resString);
-
-            var time = new DateTime(1970, 1, 1, 0, 0, 0, DateTimeKind.Utc).AddSeconds(timeObj.Timestamp);
-
-            return ((Address: responses[0].DisplayName, Time: time, TimeZoneName: timeObj.TimezoneName), default);
-        }
-        catch (Exception ex)
-        {
-            Log.Error(ex, "Weather error: {Message}", ex.Message);
-            return (default, TimeErrors.NotFound);
-        }
-    }
-
-    public string GetRandomImageUrl(ImageTag tag)
-    {
-        var subpath = tag.ToString().ToLowerInvariant();
-
-        var max = tag switch
-        {
-            ImageTag.Food => 773,
-            ImageTag.Dogs => 750,
-            ImageTag.Cats => 773,
-            ImageTag.Birds => 578,
-            _ => 100
-        };
-
-        return $"https://nadeko-pictures.nyc3.digitaloceanspaces.com/{subpath}/"
-               + _rng.Next(1, max).ToString("000")
-               + ".png";
-    }
-
-    public async Task<string> Translate(string langs, string text = null)
-    {
-        if (string.IsNullOrWhiteSpace(text))
-            throw new ArgumentException("Text is empty or null", nameof(text));
-        var langarr = langs.ToLowerInvariant().Split('>');
-        if (langarr.Length != 2)
-            throw new ArgumentException("Langs does not have 2 parts separated by a >", nameof(langs));
-        var from = langarr[0];
-        var to = langarr[1];
-        text = text?.Trim();
-        return (await _google.Translate(text, from, to).ConfigureAwait(false)).SanitizeMentions(true);
-    }
-
-    public Task<ImageCacherObject> DapiSearch(
-        string tag,
-        DapiSearchType type,
-        ulong? guild,
-        bool isExplicit = false)
-    {
-        tag ??= "";
-        if (string.IsNullOrWhiteSpace(tag) && (tag.Contains("loli") || tag.Contains("shota")))
-            return null;
-
-        var tags = tag.Split('+').Select(x => x.ToLowerInvariant().Replace(' ', '_')).ToArray();
-
-        if (guild.HasValue)
-        {
-            var blacklistedTags = GetBlacklistedTags(guild.Value);
-
-            var cacher = _imageCacher.GetOrAdd(guild.Value, _ => new SearchImageCacher(_httpFactory));
-
-            return cacher.GetImage(tags, isExplicit, type, blacklistedTags);
-        }
-        else
-        {
-            var cacher = _imageCacher.GetOrAdd(guild ?? 0, _ => new SearchImageCacher(_httpFactory));
-
-            return cacher.GetImage(tags, isExplicit, type);
-        }
-    }
-
-    public HashSet<string> GetBlacklistedTags(ulong guildId)
-    {
-        if (_blacklistedTags.TryGetValue(guildId, out var tags))
-            return tags;
-        return new HashSet<string>();
-    }
-
-    public bool ToggleBlacklistedTag(ulong guildId, string tag)
-    {
-        var tagObj = new NsfwBlacklitedTag {Tag = tag};
-
-        bool added;
-        using var uow = _db.GetDbContext();
-        var gc = uow.GuildConfigs.ForId(guildId, set => set.Include(y => y.NsfwBlacklistedTags));
-        if (gc.NsfwBlacklistedTags.Add(tagObj))
-        {
-            added = true;
-        }
-        else
-        {
-            gc.NsfwBlacklistedTags.Remove(tagObj);
-            var toRemove = gc.NsfwBlacklistedTags.FirstOrDefault(x => x.Equals(tagObj));
-            if (toRemove != null)
-                uow.Context.Remove(toRemove);
-            added = false;
-        }
-
-        var newTags = new HashSet<string>(gc.NsfwBlacklistedTags.Select(x => x.Tag));
-        _blacklistedTags.AddOrUpdate(guildId, newTags, delegate { return newTags; });
-
-        uow.SaveChanges();
-
-        return added;
-    }
-
-    public void ClearCache()
-    {
-        foreach (var c in _imageCacher) c.Value?.Clear();
-    }
-
-    public bool NsfwCheck(string reddit)
-    {
-        if (_nsfwreddits.Contains(reddit, StringComparer.OrdinalIgnoreCase))
-            return true;
-        return false;
-    }
-
-    public Task<string> GetYomamaJoke()
-    {
-        string joke;
-        lock (_yomamaLock)
-        {
-            if (yomamaJokeIndex >= _yomamaJokes.Count)
-            {
-                yomamaJokeIndex = 0;
-                var newList = _yomamaJokes.ToList();
-                _yomamaJokes.Clear();
-                _yomamaJokes.AddRange(newList.Shuffle());
-            }
-
-            joke = _yomamaJokes[yomamaJokeIndex++];
-        }
-
-        return Task.FromResult(joke);
-
-        // using (var http = _httpFactory.CreateClient())
-        // {
-        //     var response = await http.GetStringAsync(new Uri("http://api.yomomma.info/")).ConfigureAwait(false);
-        //     return JObject.Parse(response)["joke"].ToString() + " 😆";
-        // }
-    }
-
-    public async Task<(string Setup, string Punchline)> GetRandomJoke()
-    {
-        using var http = _httpFactory.CreateClient();
-        var res = await http.GetStringAsync("https://official-joke-api.appspot.com/random_joke");
-        var resObj = JsonConvert.DeserializeAnonymousType(res, new {setup = "", punchline = ""});
-        return (resObj.setup, resObj.punchline);
-    }
-
-    public async Task<string> GetChuckNorrisJoke()
-    {
-        using var http = _httpFactory.CreateClient();
-        var response = await http.GetStringAsync(new Uri("http://api.icndb.com/jokes/random/")).ConfigureAwait(false);
-        return JObject.Parse(response)["value"]["joke"] + " 😆";
-    }
-
-    public async Task<MtgData> GetMtgCardAsync(string search)
-    {
-        search = search.Trim().ToLowerInvariant();
-        var data = await _cache.GetOrAddCachedDataAsync($"Mewdeko_mtg_{search}",
-            GetMtgCardFactory, search, TimeSpan.FromDays(1)).ConfigureAwait(false);
-
-        if (data == null || data.Length == 0)
-            return null;
-
-        return data[_rng.Next(0, data.Length)];
-    }
-
-    private async Task<MtgData[]> GetMtgCardFactory(string search)
-    {
-        async Task<MtgData> GetMtgDataAsync(MtgResponse.Data card)
-        {
-            string storeUrl;
-            try
-            {
-                storeUrl = await _google
-                                 .ShortenUrl("https://shop.tcgplayer.com/productcatalog/product/show?"
-                                             + "newSearch=false&"
-                                             + "ProductType=All&"
-                                             + "IsProductNameExact=false&"
-                                             + $"ProductName={Uri.EscapeDataString(card.Name)}").ConfigureAwait(false);
-            }
-            catch
-            {
-                storeUrl = "<url can't be found>";
-            }
-
-            return new MtgData
-            {
-                Description = card.Text,
-                Name = card.Name,
-                ImageUrl = card.ImageUrl,
-                StoreUrl = storeUrl,
-                Types = string.Join(",\n", card.Types),
-                ManaCost = card.ManaCost
-            };
-        }
-
-        using var http = _httpFactory.CreateClient();
-        http.DefaultRequestHeaders.Clear();
-        var response = await http
-                             .GetStringAsync(
-                                 $"https://api.magicthegathering.io/v1/cards?name={Uri.EscapeDataString(search)}")
-                             .ConfigureAwait(false);
-
-        var responseObject = JsonConvert.DeserializeObject<MtgResponse>(response);
-        if (responseObject == null)
-            return Array.Empty<MtgData>();
-
-        var cards = responseObject.Cards.Take(5).ToArray();
-        if (cards.Length == 0)
-            return Array.Empty<MtgData>();
-
-        var tasks = new List<Task<MtgData>>(cards.Length);
-        for (var i = 0; i < cards.Length; i++)
-        {
-            var card = cards[i];
-
-            tasks.Add(GetMtgDataAsync(card));
-        }
-
-        return await Task.WhenAll(tasks).ConfigureAwait(false);
-    }
-
-    public Task<HearthstoneCardData> GetHearthstoneCardDataAsync(string name)
-    {
-        name = name.ToLowerInvariant();
-        return _cache.GetOrAddCachedDataAsync($"Mewdeko_hearthstone_{name}", HearthstoneCardDataFactory, name,
-            TimeSpan.FromDays(1));
-    }
-
-    private async Task<HearthstoneCardData> HearthstoneCardDataFactory(string name)
-    {
-        using var http = _httpFactory.CreateClient();
-        http.DefaultRequestHeaders.Clear();
-        http.DefaultRequestHeaders.Add("x-rapidapi-key", _creds.MashapeKey);
-        try
-        {
-            var response = await http
-                                 .GetStringAsync("https://omgvamp-hearthstone-v1.p.rapidapi.com/"
-                                                 + $"cards/search/{Uri.EscapeDataString(name)}").ConfigureAwait(false);
-            var objs = JsonConvert.DeserializeObject<HearthstoneCardData[]>(response);
-            if (objs == null || objs.Length == 0)
-                return null;
-            var data = objs.FirstOrDefault(x => x.Collectible)
-                       ?? objs.FirstOrDefault(x => !string.IsNullOrEmpty(x.PlayerClass)) ?? objs.FirstOrDefault();
-            if (data == null)
-                return null;
-            if (!string.IsNullOrWhiteSpace(data.Img))
-                data.Img = await _google.ShortenUrl(data.Img).ConfigureAwait(false);
-            if (!string.IsNullOrWhiteSpace(data.Text))
-            {
-                var converter = new Converter();
-                data.Text = converter.Convert(data.Text);
-            }
-
-            return data;
-        }
-        catch (Exception ex)
-        {
-            Log.Error(ex.Message);
-            return null;
-        }
-    }
-
-    public Task<OmdbMovie> GetMovieDataAsync(string name)
-    {
-        name = name.Trim().ToLowerInvariant();
-        return _cache.GetOrAddCachedDataAsync($"Mewdeko_movie_{name}", GetMovieDataFactory, name, TimeSpan.FromDays(1));
-    }
-
-    private async Task<OmdbMovie> GetMovieDataFactory(string name)
-    {
-        using var http = _httpFactory.CreateClient();
-        var res = await http.GetStringAsync(string.Format(
-                                "https://omdbapi.nadeko.bot/?t={0}&y=&plot=full&r=json", name.Trim().Replace(' ', '+')))
-                            .ConfigureAwait(false);
-        var movie = JsonConvert.DeserializeObject<OmdbMovie>(res);
-        if (movie?.Title == null)
-            return null;
-        movie.Poster = await _google.ShortenUrl(movie.Poster).ConfigureAwait(false);
-        return movie;
-    }
-
-    public async Task<int> GetSteamAppIdByName(string query)
-    {
-        var redis = _cache.Redis;
-        var db = redis.GetDatabase();
-        const string steamGameIdsKey = "steam_names_to_appid";
-        await db.KeyExistsAsync(steamGameIdsKey).ConfigureAwait(false);
-
-        // if we didn't get steam name to id map already, get it
-        //if (!exists)
-        //{
-        //    using (var http = _httpFactory.CreateClient())
-        //    {
-        //        // https://api.steampowered.com/ISteamApps/GetAppList/v2/
-        //        var gamesStr = await http.GetStringAsync("https://api.steampowered.com/ISteamApps/GetAppList/v2/").ConfigureAwait(false);
-        //        var apps = JsonConvert.DeserializeAnonymousType(gamesStr, new { applist = new { apps = new List<SteamGameId>() } }).applist.apps;
-
-        //        //await db.HashSetAsync("steam_game_ids", apps.Select(app => new HashEntry(app.Name.Trim().ToLowerInvariant(), app.AppId)).ToArray()).ConfigureAwait(false);
-        //        await db.StringSetAsync("steam_game_ids", gamesStr, TimeSpan.FromHours(24));
-        //        //await db.KeyExpireAsync("steam_game_ids", TimeSpan.FromHours(24), CommandFlags.FireAndForget).ConfigureAwait(false);
-        //    }
-        //}
-
-        var gamesMap = await _cache.GetOrAddCachedDataAsync(steamGameIdsKey, async _ =>
-        {
-            using var http = _httpFactory.CreateClient();
-            // https://api.steampowered.com/ISteamApps/GetAppList/v2/
-            var gamesStr = await http.GetStringAsync("https://api.steampowered.com/ISteamApps/GetAppList/v2/")
-                                     .ConfigureAwait(false);
-            var apps = JsonConvert
-                       .DeserializeAnonymousType(gamesStr, new {applist = new {apps = new List<SteamGameId>()}})
-                       ?.applist.apps;
-
-            return apps.OrderBy(x => x.Name, StringComparer.OrdinalIgnoreCase).GroupBy(x => x.Name)
-                       .ToDictionary(x => x.Key, x => x.First().AppId);
-            //await db.HashSetAsync("steam_game_ids", apps.Select(app => new HashEntry(app.Name.Trim().ToLowerInvariant(), app.AppId)).ToArray()).ConfigureAwait(false);
-            //await db.StringSetAsync("steam_game_ids", gamesStr, TimeSpan.FromHours(24));
-            //await db.KeyExpireAsync("steam_game_ids", TimeSpan.FromHours(24), CommandFlags.FireAndForget).ConfigureAwait(false);
-        }, default(string), TimeSpan.FromHours(24));
-
-        if (gamesMap == null)
-            return -1;
-
-
-        query = query.Trim();
-
-        var keyList = gamesMap.Keys.ToList();
-
-        var key = keyList.FirstOrDefault(x => x.Equals(query, StringComparison.OrdinalIgnoreCase));
-
-        if (key == default)
-        {
-            key = keyList.FirstOrDefault(x => x.StartsWith(query, StringComparison.OrdinalIgnoreCase));
-            if (key == default)
-                return -1;
-        }
-
-        return gamesMap[key];
-
-
-        //// try finding the game id
-        //var val = db.HashGet(STEAM_GAME_IDS_KEY, query);
-        //if (val == default)
-        //    return -1; // not found
-
-        //var appid = (int)val;
-        //return appid;
-
-        // now that we have appid, get the game info with that appid
-        //var gameData = await _cache.GetOrAddCachedDataAsync($"steam_game:{appid}", SteamGameDataFactory, appid, TimeSpan.FromHours(12))
-        //    .ConfigureAwait(false);
-
-        //return gameData;
-    }
-
-    public class GoogleSearchResultData
-    {
-        public IReadOnlyList<GoogleSearchResult> Results { get; }
-        public string FullQueryLink { get; }
-        public string TotalResults { get; }
-
-        public GoogleSearchResultData(
-            IReadOnlyList<GoogleSearchResult> results,
-            string fullQueryLink,
-            string totalResults)
-        {
-            Results = results;
-            FullQueryLink = fullQueryLink;
-            TotalResults = totalResults;
-        }
-    }
-
-    private static readonly HtmlParser _googleParser = new HtmlParser(new HtmlParserOptions()
-    {
-        IsScripting = false,
-        IsEmbedded = false,
-        IsSupportingProcessingInstructions = false,
-        IsKeepingSourceReferences = false,
-        IsNotSupportingFrames = true,
-    });
-
-    public async Task<GoogleSearchResultData> GoogleSearchAsync(string query)
-    {
-        query = WebUtility.UrlEncode(query)?.Replace(' ', '+');
-
-        var fullQueryLink = $"https://www.google.ca/search?q={query}&safe=on&lr=lang_eng&hl=en&ie=utf-8&oe=utf-8";
-
-        using var msg = new HttpRequestMessage(HttpMethod.Get, fullQueryLink);
-        msg.Headers.Add("User-Agent",
-            "Mozilla/5.0 (Windows NT 10.0; Win64; x64) AppleWebKit/537.36 (KHTML, like Gecko) Chrome/91.0.4472.77 Safari/537.36");
-        msg.Headers.Add("Cookie", "CONSENT=YES+shp.gws-20210601-0-RC2.en+FX+423;");
-
-        using var http = _httpFactory.CreateClient();
-        http.DefaultRequestHeaders.Clear();
-
-        using var response = await http.SendAsync(msg);
-        var content = await response.Content.ReadAsStreamAsync();
-
-        using var document = await _googleParser.ParseDocumentAsync(content);
-        var elems = document.QuerySelectorAll("div.g > div > div");
-
-        var resultsElem = document.QuerySelectorAll("#resultStats").FirstOrDefault();
-        var totalResults = resultsElem?.TextContent;
-        //var time = resultsElem.Children.FirstOrDefault()?.TextContent
-        //^ this doesn't work for some reason, <nobr> is completely missing in parsed collection
-        if (!elems.Any())
-            return default;
-
-        var results = elems.Select(elem =>
-        {
-           var e = _client.GetApplicationInfoAsync();
-            var children = elem.Children.ToList();
-            if (children.Count < 2)
-                return null;
-
-            var href = (children[0].QuerySelector("a") as IHtmlAnchorElement)?.Href;
-            var name = children[0].QuerySelector("h3")?.TextContent;
-
-            if (href is null || name is null)
-                return null;
-
-            var txt = children[1].TextContent;
-
-            if (string.IsNullOrWhiteSpace(txt))
-                return null;
-
-            return new GoogleSearchResult(name, href, txt);
-        }).Where(x => x != null).ToList();
-
-        return new GoogleSearchResultData(results.AsReadOnly(), fullQueryLink, totalResults);
-    }
-    
-    public async Task<GoogleSearchResultData> DuckDuckGoSearchAsync(string query)
-        {
-            query = WebUtility.UrlEncode(query)?.Replace(' ', '+');
-
-            var fullQueryLink = $"https://html.duckduckgo.com/html";
-
-            using var http = _httpFactory.CreateClient();
-            http.DefaultRequestHeaders.Clear();
-            http.DefaultRequestHeaders.Add("User-Agent", "Mozilla/5.0 (Windows NT 10.0; Win64; x64) AppleWebKit/537.36 (KHTML, like Gecko) Chrome/91.0.4472.77 Safari/537.36");
-
-            using var formData = new MultipartFormDataContent();
-            formData.Add(new StringContent(query), "q");
-            using var response = await http.PostAsync(fullQueryLink, formData);
-            var content = await response.Content.ReadAsStringAsync();
-
-            using var document = await _googleParser.ParseDocumentAsync(content);
-            var searchResults = document.QuerySelector(".results");
-            var elems = searchResults.QuerySelectorAll(".result");
-            
-            if (!elems.Any())
-                return default;
-
-            var results = elems.Select(elem =>
-                {
-                    var anchor = elem.QuerySelector(".result__a") as IHtmlAnchorElement;
-
-                    if (anchor is null)
-                        return null;
-
-                    var href = anchor.Href;
-                    var name = anchor.TextContent;
-                    
-                    if (string.IsNullOrWhiteSpace(href) || string.IsNullOrWhiteSpace(name))
-                        return null;
-
-                    var txt = elem.QuerySelector(".result__snippet")?.TextContent;
-=======
+        }
+
         if (!Cache.Contains(e))
         {
             Cache.Add(e);
@@ -1413,19 +687,145 @@
         if (gamesMap == null)
             return -1;
 
->>>>>>> 3a38f866
 
         query = query.Trim();
 
         var keyList = gamesMap.Keys.ToList();
 
-<<<<<<< HEAD
+        var key = keyList.FirstOrDefault(x => x.Equals(query, StringComparison.OrdinalIgnoreCase));
+
+        if (key == default)
+        {
+            key = keyList.FirstOrDefault(x => x.StartsWith(query, StringComparison.OrdinalIgnoreCase));
+            if (key == default)
+                return -1;
+        }
+
+        return gamesMap[key];
+
+
+        //// try finding the game id
+        //var val = db.HashGet(STEAM_GAME_IDS_KEY, query);
+        //if (val == default)
+        //    return -1; // not found
+
+        //var appid = (int)val;
+        //return appid;
+
+        // now that we have appid, get the game info with that appid
+        //var gameData = await _cache.GetOrAddCachedDataAsync($"steam_game:{appid}", SteamGameDataFactory, appid, TimeSpan.FromHours(12))
+        //    .ConfigureAwait(false);
+
+        //return gameData;
+    }
+
+    public async Task<GoogleSearchResultData> GoogleSearchAsync(string query)
+    {
+        query = WebUtility.UrlEncode(query)?.Replace(' ', '+');
+
+        var fullQueryLink = $"https://www.google.ca/search?q={query}&safe=on&lr=lang_eng&hl=en&ie=utf-8&oe=utf-8";
+
+        using var msg = new HttpRequestMessage(HttpMethod.Get, fullQueryLink);
+        msg.Headers.Add("User-Agent",
+            "Mozilla/5.0 (Windows NT 10.0; Win64; x64) AppleWebKit/537.36 (KHTML, like Gecko) Chrome/91.0.4472.77 Safari/537.36");
+        msg.Headers.Add("Cookie", "CONSENT=YES+shp.gws-20210601-0-RC2.en+FX+423;");
+
+        using var http = _httpFactory.CreateClient();
+        http.DefaultRequestHeaders.Clear();
+        var sw = Stopwatch.StartNew();
+        using var response = await http.SendAsync(msg);
+        var content = await response.Content.ReadAsStreamAsync();
+        sw.Stop();
+        Log.Information("Took {Miliseconds}ms to parse results", sw.ElapsedMilliseconds);
+
+        using var document = await _googleParser.ParseDocumentAsync(content);
+        var elems = document.QuerySelectorAll("div.g > div > div");
+
+        var resultsElem = document.QuerySelectorAll("#resultStats").FirstOrDefault();
+        var totalResults = resultsElem?.TextContent;
+        //var time = resultsElem.Children.FirstOrDefault()?.TextContent
+        //^ this doesn't work for some reason, <nobr> is completely missing in parsed collection
+        if (!elems.Any())
+            return default;
+
+        var results = elems.Select(elem =>
+            {
+                var children = elem.Children.ToList();
+                if (children.Count < 2)
+                    return null;
+
+                var href = (children[0].QuerySelector("a") as IHtmlAnchorElement)?.Href;
+                var name = children[0].QuerySelector("h3")?.TextContent;
+
+                if (href == null || name == null)
+                    return null;
+
+                var txt = children[1].TextContent;
+
+                if (string.IsNullOrWhiteSpace(txt))
+                    return null;
+
+                return new GoogleSearchResult(name, href, txt);
+            })
+            .Where(x => x != null)
+            .ToList();
+
+        return new GoogleSearchResultData(
+            results.AsReadOnly(),
+            fullQueryLink,
+            totalResults);
+    }
+    public async Task<GoogleSearchResultData> DuckDuckGoSearchAsync(string query)
+        {
+            query = WebUtility.UrlEncode(query)?.Replace(' ', '+');
+
+            var fullQueryLink = $"https://html.duckduckgo.com/html";
+
+            using var http = _httpFactory.CreateClient();
+            http.DefaultRequestHeaders.Clear();
+            http.DefaultRequestHeaders.Add("User-Agent", "Mozilla/5.0 (Windows NT 10.0; Win64; x64) AppleWebKit/537.36 (KHTML, like Gecko) Chrome/91.0.4472.77 Safari/537.36");
+
+            using var formData = new MultipartFormDataContent();
+            formData.Add(new StringContent(query), "q");
+            using var response = await http.PostAsync(fullQueryLink, formData);
+            var content = await response.Content.ReadAsStringAsync();
+
+            using var document = await _googleParser.ParseDocumentAsync(content);
+            var searchResults = document.QuerySelector(".results");
+            var elems = searchResults.QuerySelectorAll(".result");
+            
+            if (!elems.Any())
+                return default;
+
+            var results = elems.Select(elem =>
+                {
+                    var anchor = elem.QuerySelector(".result__a") as IHtmlAnchorElement;
+
+                    if (anchor is null)
+                        return null;
+
+                    var href = anchor.Href;
+                    var name = anchor.TextContent;
+                    
+                    if (string.IsNullOrWhiteSpace(href) || string.IsNullOrWhiteSpace(name))
+                        return null;
+
+                    var txt = elem.QuerySelector(".result__snippet")?.TextContent;
+
+                    if (string.IsNullOrWhiteSpace(txt))
+                        return null;
+
+                    return new GoogleSearchResult(name, href, txt);
+                })
+                .Where(x => x != null)
+                .ToList();
+
             return new GoogleSearchResultData(
                 results.AsReadOnly(),
                 fullQueryLink,
                 "0");
         }
-
+    }
 
 
     public record RedditCache
@@ -1447,111 +847,6 @@
     //        return data[appid].Data;
     //    }
     //}
-=======
-        var key = keyList.FirstOrDefault(x => x.Equals(query, StringComparison.OrdinalIgnoreCase));
-
-        if (key == default)
-        {
-            key = keyList.FirstOrDefault(x => x.StartsWith(query, StringComparison.OrdinalIgnoreCase));
-            if (key == default)
-                return -1;
-        }
-
-        return gamesMap[key];
-
-
-        //// try finding the game id
-        //var val = db.HashGet(STEAM_GAME_IDS_KEY, query);
-        //if (val == default)
-        //    return -1; // not found
-
-        //var appid = (int)val;
-        //return appid;
-
-        // now that we have appid, get the game info with that appid
-        //var gameData = await _cache.GetOrAddCachedDataAsync($"steam_game:{appid}", SteamGameDataFactory, appid, TimeSpan.FromHours(12))
-        //    .ConfigureAwait(false);
-
-        //return gameData;
-    }
->>>>>>> 3a38f866
-
-    public async Task<GoogleSearchResultData> GoogleSearchAsync(string query)
-    {
-        query = WebUtility.UrlEncode(query)?.Replace(' ', '+');
-
-        var fullQueryLink = $"https://www.google.ca/search?q={query}&safe=on&lr=lang_eng&hl=en&ie=utf-8&oe=utf-8";
-
-        using var msg = new HttpRequestMessage(HttpMethod.Get, fullQueryLink);
-        msg.Headers.Add("User-Agent",
-            "Mozilla/5.0 (Windows NT 10.0; Win64; x64) AppleWebKit/537.36 (KHTML, like Gecko) Chrome/91.0.4472.77 Safari/537.36");
-        msg.Headers.Add("Cookie", "CONSENT=YES+shp.gws-20210601-0-RC2.en+FX+423;");
-
-        using var http = _httpFactory.CreateClient();
-        http.DefaultRequestHeaders.Clear();
-        var sw = Stopwatch.StartNew();
-        using var response = await http.SendAsync(msg);
-        var content = await response.Content.ReadAsStreamAsync();
-        sw.Stop();
-        Log.Information("Took {Miliseconds}ms to parse results", sw.ElapsedMilliseconds);
-
-        using var document = await _googleParser.ParseDocumentAsync(content);
-        var elems = document.QuerySelectorAll("div.g > div > div");
-
-        var resultsElem = document.QuerySelectorAll("#resultStats").FirstOrDefault();
-        var totalResults = resultsElem?.TextContent;
-        //var time = resultsElem.Children.FirstOrDefault()?.TextContent
-        //^ this doesn't work for some reason, <nobr> is completely missing in parsed collection
-        if (!elems.Any())
-            return default;
-
-        var results = elems.Select(elem =>
-            {
-                var children = elem.Children.ToList();
-                if (children.Count < 2)
-                    return null;
-
-                var href = (children[0].QuerySelector("a") as IHtmlAnchorElement)?.Href;
-                var name = children[0].QuerySelector("h3")?.TextContent;
-
-                if (href == null || name == null)
-                    return null;
-
-                var txt = children[1].TextContent;
-
-                if (string.IsNullOrWhiteSpace(txt))
-                    return null;
-
-                return new GoogleSearchResult(name, href, txt);
-            })
-            .Where(x => x != null)
-            .ToList();
-
-        return new GoogleSearchResultData(
-            results.AsReadOnly(),
-            fullQueryLink,
-            totalResults);
-    }
-
-    public record RedditCache
-    {
-        public IGuild Guild { get; set; }
-        public string Url { get; set; }
-    }
-
-    //private async Task<SteamGameData> SteamGameDataFactory(int appid)
-    //{
-    //    using (var http = _httpFactory.CreateClient())
-    //    {
-    //        //  https://store.steampowered.com/api/appdetails?appids=
-    //        var responseStr = await http.GetStringAsync($"https://store.steampowered.com/api/appdetails?appids={appid}").ConfigureAwait(false);
-    //        var data = JsonConvert.DeserializeObject<Dictionary<int, SteamGameData.Container>>(responseStr);
-    //        if (!data.ContainsKey(appid) || !data[appid].Success)
-    //            return null; // for some reason we can't get the game with valid appid. SHould never happen
-
-    //        return data[appid].Data;
-    //    }
-    //}
 
     public class GoogleSearchResultData
     {
@@ -1567,7 +862,6 @@
         public string FullQueryLink { get; }
         public string TotalResults { get; }
     }
-}
 
 public class SteamGameId
 {
@@ -1576,15 +870,11 @@
     [JsonProperty("appid")] public int AppId { get; set; }
 }
 
-<<<<<<< HEAD
-    public enum TimeErrors
-=======
 public class SteamGameData
 {
     public string ShortDescription { get; set; }
 
     public class Container
->>>>>>> 3a38f866
     {
         [JsonProperty("success")] public bool Success { get; set; }
 
