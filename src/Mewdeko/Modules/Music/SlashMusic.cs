<<<<<<< HEAD
#nullable enable
=======
﻿#nullable enable
using System.Net.Http;
using Discord.Commands;
>>>>>>> 9da708b6
using Discord.Interactions;
using Fergun.Interactive;
using Fergun.Interactive.Pagination;
using Genius;
using Genius.Models.Song;
using HtmlAgilityPack;
using Lavalink4NET;
using Lavalink4NET.Artwork;
using Lavalink4NET.DiscordNet;
using Lavalink4NET.Player;
using Lavalink4NET.Rest;
using Mewdeko.Common.Attributes.InteractionCommands;
using Mewdeko.Common.TypeReaders.Models;
using Mewdeko.Modules.Music.Common;
using Mewdeko.Modules.Music.Services;
using Mewdeko.Services.Settings;
using ContextType = Discord.Interactions.ContextType;

namespace Mewdeko.Modules.Music;

[Discord.Interactions.Group("music", "Play Music!")]
public class SlashMusic : MewdekoSlashModuleBase<MusicService>
{
    private readonly InteractiveService interactivity;
    private readonly LavalinkNode lavaNode;
    private readonly DbService db;
    private readonly DiscordSocketClient client;
    private readonly GuildSettingsService guildSettings;
    private readonly BotConfigService config;
    private readonly IBotCredentials creds;

    public SlashMusic(LavalinkNode lava, InteractiveService interactive, DbService dbService,
        DiscordSocketClient client,
        GuildSettingsService guildSettings,
        BotConfigService config, IBotCredentials creds)
    {
        db = dbService;
        this.client = client;
        this.guildSettings = guildSettings;
        this.config = config;
        this.creds = creds;
        interactivity = interactive;
        lavaNode = lava;
    }

    public enum PlaylistAction
    {
        Show,
        Delete,
        Create,
        Remove,
        Add,
        Load,
        Save,
        Default
    }

    [SlashCommand("remove", "Removes a song from the queue using its number"), Discord.Interactions.RequireContext(ContextType.Guild),
     CheckPermissions]
    public async Task SongRemove(int songNum)
    {
        var player = lavaNode.GetPlayer<MusicPlayer>(ctx.Guild.Id);
        if (player is not null)
        {
            var voiceChannel = await ctx.Guild.GetVoiceChannelAsync(player.VoiceChannelId.Value).ConfigureAwait(false);
            var chanUsers = await voiceChannel.GetUsersAsync().FlattenAsync().ConfigureAwait(false);
            if (!chanUsers.Contains(ctx.User as IGuildUser))
            {
                await ctx.Interaction.SendErrorAsync("You are not in the bots music channel!").ConfigureAwait(false);
                return;
            }

            if (await Service.RemoveSong(ctx.Guild, songNum).ConfigureAwait(false))
            {
                await ctx.Interaction.SendConfirmAsync($"Track {songNum} removed.").ConfigureAwait(false);
            }
            else
            {
                await ctx.Interaction.SendErrorAsync("Seems like that track doesn't exist or you have nothing in queue.").ConfigureAwait(false);
            }
        }
    }

    [SlashCommand("autodisconnect", "Set the autodisconnect type"), Discord.Interactions.RequireContext(ContextType.Guild), CheckPermissions]
    public async Task AutoDisconnect(AutoDisconnect disconnect)
    {
        await Service.ModifySettingsInternalAsync(ctx.Guild.Id,
            (settings, _) => settings.AutoDisconnect = disconnect, disconnect).ConfigureAwait(false);
        await ctx.Interaction.SendConfirmAsync(
            $"Successfully set AutoDisconnect to {Format.Code(disconnect.ToString())}").ConfigureAwait(false);
    }

    [SlashCommand("playlists", "Lists your playlists"), Discord.Interactions.RequireContext(ContextType.Guild)]
    public async Task Playlists()
    {
        var plists = Service.GetPlaylists(ctx.User);
        if (!plists.Any())
        {
            await ctx.Interaction.SendErrorAsync("You dont have any saved playlists!").ConfigureAwait(false);
            return;
        }

        var paginator = new LazyPaginatorBuilder()
            .AddUser(ctx.User)
            .WithPageFactory(PageFactory)
            .WithFooter(PaginatorFooter.PageNumber | PaginatorFooter.Users)
            .WithMaxPageIndex(plists.Count() / 15)
            .WithDefaultCanceledPage()
            .WithDefaultEmotes()
            .WithActionOnCancellation(ActionOnStop.DeleteMessage)
            .Build();
        await interactivity.SendPaginatorAsync(paginator, (ctx.Interaction as SocketInteraction)!, TimeSpan.FromMinutes(60)).ConfigureAwait(false);

        async Task<PageBuilder> PageFactory(int page)
        {
            await Task.CompletedTask.ConfigureAwait(false);
            var e = 1;
            return new PageBuilder().WithOkColor()
                .WithDescription(string.Join("\n",
                    plists.Skip(page).Take(15).Select(x =>
                        $"{e++}. {x.Name} - {x.Songs.Count()} songs")));
        }
    }

    [SlashCommand("playlist", "Create or manage your playlists"), Discord.Interactions.RequireContext(ContextType.Guild), CheckPermissions]
    public async Task Playlist(PlaylistAction action, string? playlistOrSongName = null)
    {
        await ctx.Interaction.DeferAsync().ConfigureAwait(false);
        var plists = Service.GetPlaylists(ctx.User);
        switch (action)
        {
            case PlaylistAction.Show:
                MusicPlaylist? plist;
                if (playlistOrSongName is null)
                {
                    if (await Service.GetDefaultPlaylist(ctx.User) is not null)
                    {
                        plist = await Service.GetDefaultPlaylist(ctx.User);
                    }
                    else
                    {
                        await ctx.Interaction.SendErrorFollowupAsync(
                            "You have not specified a playlist name and do not have a default playlist set, there's nothing to show!").ConfigureAwait(false);
                        return;
                    }
                }
                else
                {
                    plist = Service.GetPlaylists(ctx.User)
                        .FirstOrDefault(x => string.Equals(x.Name, playlistOrSongName, StringComparison.CurrentCultureIgnoreCase))!;
                }

                var songcount = 1;
                if (plist is null)
                {
                    await ctx.Interaction.SendErrorFollowupAsync("This is not a valid playlist!").ConfigureAwait(false);
                    return;
                }

                if (!plist.Songs.Any())
                {
                    await ctx.Interaction.SendErrorFollowupAsync("This playlist has no songs!").ConfigureAwait(false);
                    return;
                }

                var paginator = new LazyPaginatorBuilder().AddUser(ctx.User).WithPageFactory(PageFactory)
                    .WithFooter(
                        PaginatorFooter.PageNumber | PaginatorFooter.Users)
                    .WithMaxPageIndex(plist.Songs.Count() / 15)
                    .WithDefaultCanceledPage().WithDefaultEmotes()
                    .WithActionOnCancellation(ActionOnStop.DeleteMessage).Build();
                await interactivity.SendPaginatorAsync(paginator, (ctx.Interaction as SocketInteraction)!, TimeSpan.FromMinutes(60)).ConfigureAwait(false);

                async Task<PageBuilder> PageFactory(int page)
                {
                    await Task.CompletedTask.ConfigureAwait(false);
                    return new PageBuilder().WithOkColor().WithDescription(string.Join("\n",
                        plist.Songs.Select(x =>
                            $"`{songcount++}.` [{x.Title.TrimTo(45)}]({x.Query}) `{x.Provider}`")));
                }

                break;
            case PlaylistAction.Delete:
                var plist1 = plists.FirstOrDefault(x => x.Name.ToLower() == playlistOrSongName?.ToLower());
                if (plist1 == null)
                {
                    await ctx.Interaction.SendErrorFollowupAsync("Playlist with that name could not be found!").ConfigureAwait(false);
                    return;
                }

                if (await PromptUserConfirmAsync("Are you sure you want to delete this playlist", ctx.User.Id).ConfigureAwait(false))
                {
                    var uow = db.GetDbContext();
                    await using var _ = uow.ConfigureAwait(false);
                    uow.MusicPlaylists.Remove(plist1);
                    await uow.SaveChangesAsync().ConfigureAwait(false);
                    await ctx.Interaction.SendConfirmFollowupAsync("Playlist deleted.").ConfigureAwait(false);
                }

                break;

            case PlaylistAction.Create:
                if (playlistOrSongName is null)
                {
                    await ctx.Interaction.SendErrorFollowupAsync("You need to specify a playlist name!").ConfigureAwait(false);
                }

                if (Service.GetPlaylists(ctx.User).Select(x => x.Name.ToLower()).Contains(playlistOrSongName?.ToLower()))
                {
                    await ctx.Interaction.SendErrorFollowupAsync("You already have a playlist with this name!").ConfigureAwait(false);
                }
                else
                {
                    var toadd = new MusicPlaylist
                    {
                        Author = ctx.User.ToString(), AuthorId = ctx.User.Id, Name = playlistOrSongName, Songs = new List<PlaylistSong>()
                    };
                    var uow = db.GetDbContext();
                    await using var _ = uow.ConfigureAwait(false);
                    uow.MusicPlaylists.Add(toadd);
                    await uow.SaveChangesAsync().ConfigureAwait(false);
                    await ctx.Interaction.SendConfirmFollowupAsync(
                        $"Successfully created playlist with name `{playlistOrSongName}`!").ConfigureAwait(false);
                }

                break;
            case PlaylistAction.Load:
                if (!string.IsNullOrEmpty(playlistOrSongName))
                {
                    var vstate = ctx.User as IVoiceState;
                    if (vstate?.VoiceChannel is null)
                    {
                        await ctx.Interaction.SendErrorFollowupAsync("You must be in a channel to use this!").ConfigureAwait(false);
                        return;
                    }

                    if (!lavaNode.HasPlayer(ctx.Guild))
                    {
                        try
                        {
                            await lavaNode.JoinAsync(() => new MusicPlayer(client, Service, config), ctx.Guild.Id, vstate.VoiceChannel.Id).ConfigureAwait(false);
                            if (vstate.VoiceChannel is IStageChannel chan)
                            {
                                await chan.BecomeSpeakerAsync().ConfigureAwait(false);
                            }
                        }
                        catch (Exception)
                        {
                            await ctx.Interaction.SendErrorFollowupAsync("Seems I may not have permission to join...").ConfigureAwait(false);
                            return;
                        }
                    }

                    var plist3 = Service.GetPlaylists(ctx.User).Where(x => x.Name.ToLower() == playlistOrSongName);
                    var musicPlaylists = plist3 as MusicPlaylist?[] ?? plist3.ToArray();
                    if (musicPlaylists.Length == 0)
                    {
                        await ctx.Interaction.SendErrorFollowupAsync("A playlist with that name wasnt found!").ConfigureAwait(false);
                        return;
                    }

                    var songs3 = musicPlaylists.Select(x => x.Songs).FirstOrDefault();
                    var msg = await ctx.Interaction.SendConfirmFollowupAsync(
                        $"Queueing {songs3!.Count()} songs from {musicPlaylists.FirstOrDefault()?.Name}...").ConfigureAwait(false);
                    foreach (var i in songs3!)
                    {
                        var search = await lavaNode.LoadTracksAsync(i.Query).ConfigureAwait(false);
                        var platform = Platform.Youtube;
                        if (search.LoadType != TrackLoadType.NoMatches)
                        {
                            platform = i.Provider switch
                            {
                                "Spotify" => Platform.Spotify,
                                "Soundcloud" => Platform.Soundcloud,
                                "Direct Url / File" => Platform.Url,
                                "Youtube" => Platform.Youtube,
                                _ => platform
                            };

                            await Service.Enqueue(ctx.Guild.Id, ctx.User, search.Tracks.FirstOrDefault(), platform).ConfigureAwait(false);
                        }

                        var player = lavaNode.GetPlayer<MusicPlayer>(ctx.Guild);
                        if (player.State == PlayerState.Playing) continue;
                        await player.PlayAsync(search.Tracks.FirstOrDefault()).ConfigureAwait(false);
                        await player.SetVolumeAsync(await Service.GetVolume(ctx.Guild.Id).ConfigureAwait(false) / 100.0F).ConfigureAwait(false);
                    }

                    await msg.ModifyAsync(x => x.Embed = new EmbedBuilder()
                        .WithOkColor()
                        .WithDescription(
                            $"Successfully loaded {songs3.Count()} songs from {musicPlaylists.FirstOrDefault()?.Name}!")
                        .Build()).ConfigureAwait(false);
                    return;
                }

                if (await Service.GetDefaultPlaylist(ctx.User) is not null && !string.IsNullOrEmpty(playlistOrSongName))
                {
                    var vstate = ctx.User as IVoiceState;
                    if (vstate?.VoiceChannel is null)
                    {
                        await ctx.Interaction.SendErrorFollowupAsync("You must be in a channel to use this!").ConfigureAwait(false);
                        return;
                    }

                    var uow = db.GetDbContext();
                    await using var _ = uow.ConfigureAwait(false);
                    var plist2 = await uow.MusicPlaylists.GetDefaultPlaylist(ctx.User.Id);
                    var songs2 = plist2.Songs;
                    if (!songs2.Any())
                    {
                        await ctx.Interaction.SendErrorFollowupAsync(
                            "Your default playlist has no songs! Please add songs and try again.").ConfigureAwait(false);
                        return;
                    }

                    if (!lavaNode.HasPlayer(ctx.Guild))
                    {
                        try
                        {
                            await lavaNode.JoinAsync(() => new MusicPlayer(client, Service, config), ctx.Guild.Id, vstate.VoiceChannel.Id).ConfigureAwait(false);
                            if (vstate.VoiceChannel is IStageChannel chan)
                            {
                                await chan.BecomeSpeakerAsync().ConfigureAwait(false);
                            }
                        }
                        catch (Exception)
                        {
                            await ctx.Interaction.SendErrorFollowupAsync("Seems I may not have permission to join...").ConfigureAwait(false);
                            return;
                        }
                    }

                    var msg = await ctx.Interaction.SendConfirmFollowupAsync(
                        $"Queueing {songs2.Count()} songs from {plist2.Name}...").ConfigureAwait(false);
                    foreach (var i in songs2)
                    {
                        var search = await lavaNode.LoadTracksAsync(i.Query).ConfigureAwait(false);
                        if (search.LoadType != TrackLoadType.NoMatches)
                            await Service.Enqueue(ctx.Guild.Id, ctx.User, search.Tracks.FirstOrDefault()).ConfigureAwait(false);
                        var player = lavaNode.GetPlayer<MusicPlayer>(ctx.Guild);
                        if (player.State == PlayerState.Playing) continue;
                        await player.PlayAsync(search.Tracks.FirstOrDefault()).ConfigureAwait(false);
                        await player.SetVolumeAsync(await Service.GetVolume(ctx.Guild.Id).ConfigureAwait(false) / 100.0F).ConfigureAwait(false);
                    }

                    await msg.ModifyAsync(x => x.Embed = new EmbedBuilder()
                        .WithOkColor()
                        .WithDescription(
                            $"Successfully loaded {songs2.Count()} songs from {plist2.Name}!")
                        .Build()).ConfigureAwait(false);
                    return;
                }

                if (await Service.GetDefaultPlaylist(ctx.User) is null && string.IsNullOrEmpty(playlistOrSongName))
                {
                    await ctx.Interaction.SendErrorFollowupAsync(
                        "You don't have a default playlist set and have not specified a playlist name!").ConfigureAwait(false);
                }

                break;
            case PlaylistAction.Save:
                var queue = Service.GetQueue(ctx.Guild.Id);
                var plists5 = Service.GetPlaylists(ctx.User);
                if (!plists5.Any())
                {
                    await ctx.Interaction.SendErrorFollowupAsync("You do not have any playlists!").ConfigureAwait(false);
                    return;
                }

                var trysearch = queue.Where(x => x.Title.ToLower().Contains(playlistOrSongName?.ToLower() ?? "")).Take(20);
                var advancedLavaTracks = trysearch as LavalinkTrack[] ?? trysearch.ToArray();

                if (advancedLavaTracks.Length == 1)
                {
                    var msg = await ctx.Interaction.SendConfirmFollowupAsync(
                        "Please type the name of the playlist you wanna save this to!").ConfigureAwait(false);
                    var nmsg = await NextMessageAsync(ctx.Interaction.Id, ctx.User.Id).ConfigureAwait(false);
                    var plists6 = plists5.FirstOrDefault(x => string.Equals(x.Name, nmsg, StringComparison.CurrentCultureIgnoreCase));
                    if (plists6 is not null)
                    {
                        var currentContext =
                            advancedLavaTracks.FirstOrDefault().Context as AdvancedTrackContext;
                        var toadd = new PlaylistSong
                        {
                            Title = advancedLavaTracks.FirstOrDefault()?.Title,
                            ProviderType = currentContext.QueuedPlatform,
                            Provider = currentContext.QueuedPlatform.ToString(),
                            Query = advancedLavaTracks.FirstOrDefault()!.Uri.AbsoluteUri
                        };
                        var newsongs = plists6.Songs.ToList();
                        newsongs.Add(toadd);
                        var toupdate = new MusicPlaylist
                        {
                            Id = plists6.Id,
                            AuthorId = plists6.AuthorId,
                            Author = plists6.Author,
                            DateAdded = plists6.DateAdded,
                            IsDefault = plists6.IsDefault,
                            Name = plists6.Name,
                            Songs = newsongs
                        };
                        var uow = db.GetDbContext();
                        await using var _ = uow.ConfigureAwait(false);
                        uow.MusicPlaylists.Update(toupdate);
                        await uow.SaveChangesAsync().ConfigureAwait(false);
                        await msg.DeleteAsync().ConfigureAwait(false);
                        await ctx.Interaction.SendConfirmFollowupAsync(
                            $"Added {advancedLavaTracks.FirstOrDefault()?.Title} to {plists6.Name}.").ConfigureAwait(false);
                    }
                    else
                    {
                        await ctx.Interaction.SendErrorFollowupAsync("Please make sure you put in the right playlist name.").ConfigureAwait(false);
                    }
                }
                else
                {
                    var components = new ComponentBuilder().WithButton("Save All", "all")
                        .WithButton("Choose", "choose");
                    var msg = await ctx.Interaction.SendConfirmFollowupAsync(
                        "I found more than one result for that name. Would you like me to save all or choose from 10?",
                        components).ConfigureAwait(false);
                    switch (await GetButtonInputAsync(ctx.Interaction.Id, msg.Id, ctx.User.Id).ConfigureAwait(false))
                    {
                        case "all":
                            msg = await ctx.Interaction.SendConfirmFollowupAsync(
                                "Please type the name of the playlist you wanna save this to!").ConfigureAwait(false);
                            var nmsg1 = await NextMessageAsync(ctx.Interaction.Id, ctx.User.Id).ConfigureAwait(false);
                            var plists7 = plists5.FirstOrDefault(x => string.Equals(x.Name, nmsg1, StringComparison.CurrentCultureIgnoreCase));
                            if (plists7 is not null)
                            {
                                var toadd = advancedLavaTracks.Select(x => new PlaylistSong
                                {
                                    Title = x.Title,
                                    ProviderType = (x.Context as AdvancedTrackContext).QueuedPlatform,
                                    Provider = (x.Context as AdvancedTrackContext).QueuedPlatform.ToString(),
                                    Query = x.Uri.AbsolutePath
                                });
                                var newsongs = plists7.Songs.ToList();
                                newsongs.AddRange(toadd);
                                var toupdate = new MusicPlaylist
                                {
                                    Id = plists7.Id,
                                    AuthorId = plists7.AuthorId,
                                    Author = plists7.Author,
                                    DateAdded = plists7.DateAdded,
                                    IsDefault = plists7.IsDefault,
                                    Name = plists7.Name,
                                    Songs = newsongs
                                };
                                var uow = db.GetDbContext();
                                await using var _ = uow.ConfigureAwait(false);
                                uow.MusicPlaylists.Update(toupdate);
                                await uow.SaveChangesAsync().ConfigureAwait(false);
                                await msg.DeleteAsync().ConfigureAwait(false);
                                await ctx.Interaction.SendConfirmFollowupAsync($"Added {toadd.Count()} tracks to {plists7.Name}.").ConfigureAwait(false);
                            }
                            else
                            {
                                await ctx.Interaction.SendErrorFollowupAsync(
                                    "Please make sure you put in the right playlist name.").ConfigureAwait(false);
                            }

                            break;

                        case "choose":
                            var components1 = new ComponentBuilder();
                            var count1 = 1;
                            var count = 1;
                            foreach (var _ in advancedLavaTracks)
                            {
                                if (count1 >= 6)
                                {
                                    components1.WithButton(count1++.ToString(), count1.ToString(), ButtonStyle.Primary,
                                        row: 1);
                                }
                                else
                                {
                                    components1.WithButton(count1++.ToString(), count1.ToString());
                                }
                            }

                            await msg.DeleteAsync().ConfigureAwait(false);
                            var msg2 = await ctx.Interaction.SendConfirmFollowupAsync(
                                string.Join("\n",
                                    advancedLavaTracks.Select(x => $"{count++}. {x.Title.TrimTo(140)} - {x.Author}")),
                                components1).ConfigureAwait(false);
                            var response = await GetButtonInputAsync(ctx.Interaction.Id, msg2.Id, ctx.User.Id).ConfigureAwait(false);
                            var track = advancedLavaTracks.ElementAt(int.Parse(response) - 2);
                            msg = await ctx.Interaction.SendConfirmFollowupAsync(
                                "Please type the name of the playlist you wanna save this to!").ConfigureAwait(false);
                            var nmsg = await NextMessageAsync(ctx.Interaction.Id, ctx.User.Id).ConfigureAwait(false);
                            var plists6 = plists5.FirstOrDefault(x => string.Equals(x.Name, nmsg, StringComparison.CurrentCultureIgnoreCase));
                            if (plists6 is not null)
                            {
                                var currentContext = track.Context as AdvancedTrackContext;
                                var toadd = new PlaylistSong
                                {
                                    Title = track.Title,
                                    ProviderType = currentContext.QueuedPlatform,
                                    Provider = currentContext.QueuedPlatform.ToString(),
                                    Query = track.Uri.AbsoluteUri
                                };
                                var newsongs = plists6.Songs.ToList();
                                newsongs.Add(toadd);
                                var toupdate = new MusicPlaylist
                                {
                                    Id = plists6.Id,
                                    AuthorId = plists6.AuthorId,
                                    Author = plists6.Author,
                                    DateAdded = plists6.DateAdded,
                                    IsDefault = plists6.IsDefault,
                                    Name = plists6.Name,
                                    Songs = newsongs
                                };
                                var uow = db.GetDbContext();
                                await using var _ = uow.ConfigureAwait(false);
                                uow.MusicPlaylists.Update(toupdate);
                                await uow.SaveChangesAsync().ConfigureAwait(false);
                                await msg.DeleteAsync().ConfigureAwait(false);
                                await ctx.Interaction.SendConfirmFollowupAsync($"Added {track.Title} to {plists6.Name}.").ConfigureAwait(false);
                            }
                            else
                            {
                                await ctx.Interaction.SendErrorFollowupAsync(
                                    "Please make sure you put in the right playlist name.").ConfigureAwait(false);
                            }

                            break;
                    }
                }

                break;
            case PlaylistAction.Default:
                var defaultplaylist = await Service.GetDefaultPlaylist(ctx.User);
                if (string.IsNullOrEmpty(playlistOrSongName) && defaultplaylist is not null)
                {
                    await ctx.Interaction.SendConfirmFollowupAsync($"Your current default playlist is {defaultplaylist.Name}").ConfigureAwait(false);
                    return;
                }

                if (string.IsNullOrEmpty(playlistOrSongName) && defaultplaylist is null)
                {
                    await ctx.Interaction.SendErrorFollowupAsync("You do not have a default playlist set.").ConfigureAwait(false);
                    return;
                }

                if (!string.IsNullOrEmpty(playlistOrSongName) && defaultplaylist is not null)
                {
                    var plist4 = Service.GetPlaylists(ctx.User)
                        .FirstOrDefault(x => string.Equals(x.Name, playlistOrSongName, StringComparison.CurrentCultureIgnoreCase));
                    if (plist4 is null)
                    {
                        await ctx.Interaction.SendErrorFollowupAsync(
                            "Playlist by that name wasn't found. Please try another name!").ConfigureAwait(false);
                        return;
                    }

                    if (plist4.Name == defaultplaylist.Name)
                    {
                        await ctx.Interaction.SendErrorFollowupAsync("This is already your default playlist!").ConfigureAwait(false);
                        return;
                    }

                    if (await PromptUserConfirmAsync("Are you sure you want to switch default playlists?", ctx.User.Id).ConfigureAwait(false))
                    {
                        await Service.UpdateDefaultPlaylist(ctx.User, plist4).ConfigureAwait(false);
                        await ctx.Interaction.SendConfirmFollowupAsync("Default Playlist Updated.").ConfigureAwait(false);
                    }
                }

                if (!string.IsNullOrEmpty(playlistOrSongName) && defaultplaylist is null)
                {
                    var plist4 = Service.GetPlaylists(ctx.User)
                        .FirstOrDefault(x => string.Equals(x.Name, playlistOrSongName, StringComparison.CurrentCultureIgnoreCase));
                    if (plist4 is null)
                    {
                        await ctx.Interaction.SendErrorFollowupAsync(
                            "Playlist by that name wasn't found. Please try another name!").ConfigureAwait(false);
                        return;
                    }

                    await Service.UpdateDefaultPlaylist(ctx.User, plist4).ConfigureAwait(false);
                    await ctx.Interaction.SendConfirmFollowupAsync("Default Playlist Set.").ConfigureAwait(false);
                }

                break;
        }
    }

    [SlashCommand("lyrics", "Get lyrics for the currently playing or mentioned song"), Discord.Interactions.RequireContext(ContextType.Guild)]
    public async Task Lyrics([Remainder] string? name = null)
    {
        if (string.IsNullOrEmpty(creds.GeniusKey))
        {
            await ctx.Channel.SendErrorAsync("Genius API key is not set up.").ConfigureAwait(false);
            return;
        }

        var api = new GeniusClient(creds.GeniusKey);
        if (api is null)
        {
            await ctx.Channel.SendErrorAsync("Wrong genius key.");
            return;
        }

        Song song;
        if (name is null)
        {
            var player = lavaNode.GetPlayer<MusicPlayer>(ctx.Guild.Id);
            if (player is null)
            {
                await ctx.Channel.SendErrorAsync("Theres nothing playing.").ConfigureAwait(false);
                return;
            }

            var search = await api.SearchClient.Search($"{player.CurrentTrack.Author} {player.CurrentTrack.Title}").ConfigureAwait(false);
            if (!search.Response.Hits.Any())
            {
                await ctx.Channel.SendErrorAsync("No lyrics found for this song.").ConfigureAwait(false);
                return;
            }

            song = search.Response.Hits.First().Result;
        }
        else
        {
            var search = await api.SearchClient.Search(name).ConfigureAwait(false);
            if (!search.Response.Hits.Any())
            {
                await ctx.Channel.SendErrorAsync("No lyrics found for this song.").ConfigureAwait(false);
                return;
            }

            song = search.Response.Hits.First().Result;
        }

        var httpClient = new HttpClient();
        var songPage = await httpClient.GetStringAsync($"{song.Url}?bagon=1");
        var htmlDoc = new HtmlDocument();
        htmlDoc.LoadHtml(songPage);
        var lyricsDiv = htmlDoc.DocumentNode.SelectSingleNode("//*[contains(@class, 'Lyrics__Container-sc-1ynbvzw-5')]");
        if (lyricsDiv is null)
        {
            await ctx.Channel.SendErrorAsync("Could not find lyrics for this song.").ConfigureAwait(false);
            return;
        }

        var htmlWithLineBreaks = lyricsDiv.InnerHtml.Replace("<br>", "\n").Replace("<p>", "\n");
        var htmlDocWithLineBreaks = new HtmlDocument();
        htmlDocWithLineBreaks.LoadHtml(htmlWithLineBreaks);

        var fullLyrics = htmlDocWithLineBreaks.DocumentNode.InnerText.Trim();
        var lyricsPages = new List<string>();
        for (var i = 0; i < fullLyrics.Length; i += 4000)
        {
            lyricsPages.Add(fullLyrics.Substring(i, Math.Min(4000, fullLyrics.Length - i)));
        }

        var paginator = new LazyPaginatorBuilder()
            .AddUser(ctx.User)
            .WithPageFactory(PageFactory)
            .WithFooter(PaginatorFooter.Users | PaginatorFooter.PageNumber)
            .WithMaxPageIndex(lyricsPages.Count - 1)
            .WithDefaultCanceledPage()
            .WithDefaultEmotes()
            .WithActionOnCancellation(ActionOnStop.DeleteMessage)
            .Build();

        await interactivity.SendPaginatorAsync(paginator, Context.Channel, TimeSpan.FromMinutes(60)).ConfigureAwait(false);

        async Task<PageBuilder> PageFactory(int page)
        {
            await Task.CompletedTask.ConfigureAwait(false);
            return new PageBuilder()
                .WithTitle($"{song.PrimaryArtist.Name} - {song.Title}")
                .WithDescription(lyricsPages[page])
                .WithOkColor();
        }
    }

    [SlashCommand("join", "Join your current voice channel."), Discord.Interactions.RequireContext(ContextType.Guild), CheckPermissions]
    public async Task Join()
    {
        var currentUser = await ctx.Guild.GetUserAsync(Context.Client.CurrentUser.Id).ConfigureAwait(false);
        if (lavaNode.GetPlayer<MusicPlayer>(Context.Guild) != null && currentUser.VoiceChannel != null)
        {
            await ctx.Interaction.SendErrorAsync("I'm already connected to a voice channel!").ConfigureAwait(false);
            return;
        }

        var voiceState = Context.User as IVoiceState;
        if (voiceState?.VoiceChannel == null)
        {
            await ctx.Interaction.SendErrorAsync("You must be connected to a voice channel!").ConfigureAwait(false);
            return;
        }

        await lavaNode.JoinAsync(() => new MusicPlayer(client, Service, config), ctx.Guild.Id, voiceState.VoiceChannel.Id).ConfigureAwait(false);
        if (voiceState.VoiceChannel is IStageChannel chan)
        {
            try
            {
                await chan.BecomeSpeakerAsync().ConfigureAwait(false);
            }
            catch
            {
                //
            }
        }

        await ctx.Interaction.SendConfirmAsync($"Joined {voiceState.VoiceChannel.Name}!").ConfigureAwait(false);
    }

    [SlashCommand("leave", "Leave your current voice channel"), Discord.Interactions.RequireContext(ContextType.Guild), CheckPermissions]
    public async Task Leave()
    {
        var player = lavaNode.GetPlayer<MusicPlayer>(ctx.Guild.Id);
        if (player == null)
        {
            await ctx.Interaction.SendErrorAsync("I'm not connected to any voice channels!").ConfigureAwait(false);
            return;
        }

        var voiceChannel = (Context.User as IVoiceState)?.VoiceChannel.Id ?? player.VoiceChannelId;
        if (voiceChannel == null)
        {
            await ctx.Interaction.SendErrorAsync("Not sure which voice channel to disconnect from.").ConfigureAwait(false);
            return;
        }

        await player.StopAsync(true).ConfigureAwait(false);
        await ctx.Interaction.SendConfirmAsync("I've left the channel and cleared the queue!").ConfigureAwait(false);
        await Service.QueueClear(ctx.Guild.Id).ConfigureAwait(false);
    }

    [SlashCommand("queueplay", "Plays a song from a number in queue"), Discord.Interactions.RequireContext(ContextType.Guild), CheckPermissions]
    public async Task Play(int number)
    {
        var player = lavaNode.GetPlayer<MusicPlayer>(ctx.Guild.Id);
        var queue = Service.GetQueue(ctx.Guild.Id);
        if (player is null)
        {
            var vc = ctx.User as IVoiceState;
            if (vc?.VoiceChannel is null)
            {
                await ctx.Interaction.SendErrorAsync("Looks like both you and the bot are not in a voice channel.").ConfigureAwait(false);
                return;
            }
        }

        if (queue.Count > 0)
        {
            var track = queue.ElementAt(number - 1);
            if (track.Uri is null)
            {
                await Play($"{number}").ConfigureAwait(false);
                return;
            }

            await player.PlayAsync(track).ConfigureAwait(false);
            using var artworkService = new ArtworkService();
            var e = await artworkService.ResolveAsync(track).ConfigureAwait(false);
            var eb = new EmbedBuilder()
                .WithDescription($"Playing {track.Title}")
                .WithFooter($"Track {queue.IndexOf(track) + 1} | {track.Duration:hh\\:mm\\:ss} | {((AdvancedTrackContext)track.Context).QueueUser}")
                .WithThumbnailUrl(e.AbsoluteUri)
                .WithOkColor();
            await ctx.Interaction.RespondAsync(embed: eb.Build()).ConfigureAwait(false);
        }
        else
        {
            await Play($"{number}").ConfigureAwait(false);
        }
    }

    [SlashCommand("play", "play a song using the name or a link"), Discord.Interactions.RequireContext(ContextType.Guild), CheckPermissions]
    // ReSharper disable once MemberCanBePrivate.Global
    public async Task Play(string? searchQuery)
    {
        await ctx.Interaction.DeferAsync().ConfigureAwait(false);
        int count;
        if (!lavaNode.HasPlayer(Context.Guild))
        {
            var vc = ctx.User as IVoiceState;
            if (vc?.VoiceChannel is null)
            {
                await ctx.Interaction.SendErrorAsync("Looks like both you and the bot are not in a voice channel.").ConfigureAwait(false);
                return;
            }

            try
            {
                await lavaNode.JoinAsync(() => new MusicPlayer(client, Service, config), ctx.Guild.Id, vc.VoiceChannel.Id).ConfigureAwait(false);
                if (vc.VoiceChannel is SocketStageChannel chan)
                {
                    try
                    {
                        await chan.BecomeSpeakerAsync().ConfigureAwait(false);
                    }
                    catch
                    {
                        await ctx.Interaction.SendErrorAsync(
                            "I tried to join as a speaker but I'm unable to! Please drag me to the channel manually.").ConfigureAwait(false);
                    }
                }
            }
            catch
            {
                await ctx.Interaction.SendErrorAsync("Seems I'm unable to join the channel! Check permissions!").ConfigureAwait(false);
                return;
            }
        }

        if ((!config.Data.YoutubeSupport && searchQuery.Contains("youtube.com")) ||
            (!config.Data.YoutubeSupport && searchQuery.Contains("youtu.be")))
        {
            var eb = new EmbedBuilder().WithErrorColor()
                .WithTitle("YouTube support on Public Mewdeko has been disabled.")
                .WithDescription(Format.Bold(
                    "YouTube support has been disabled due to unfair unverification from Discord that is targetting smaller bots that use YouTube for music.\n\n This does not mean Mewdeko is going premium. You have options below."))
                .AddField("Donate for a Selfhost", Format.Bold("https://ko-fi.com/mewdeko"))
                .AddField("Host on yourself", Format.Bold("https://github.com/Pusheon/Mewdeko"))
                .AddField("More Info", Format.Bold("https://youtu.be/fOpEdS3JVYQ"))
                .AddField("Support Server", Format.Bold(config.Data.SupportServer))
                .Build();
            await ctx.Interaction.FollowupAsync(embed: eb);
            return;
        }

        var player = lavaNode.GetPlayer<MusicPlayer>(ctx.Guild);
        if (!Uri.IsWellFormedUriString(searchQuery, UriKind.RelativeOrAbsolute)
            || searchQuery.Contains("youtube.com") || searchQuery.Contains("youtu.be") || searchQuery.Contains("soundcloud.com") || searchQuery.Contains("soundcloud.com") ||
            searchQuery.Contains("twitch.tv") || searchQuery.CheckIfMusicUrl())
        {
            if (player is null)
            {
                await Service.ModifySettingsInternalAsync(ctx.Guild.Id,
                    (settings, _) => settings.MusicChannelId = ctx.Interaction.Id, ctx.Interaction.Id).ConfigureAwait(false);
            }

            var searchResponse = await lavaNode.LoadTracksAsync(searchQuery, !config.Data.YoutubeSupport ? SearchMode.SoundCloud : SearchMode.None)
                .ConfigureAwait(false);
            var platform = Platform.Youtube;
            if (client.CurrentUser.Id == 1092943806732710058)
                platform = Platform.Soundcloud;
            if (searchQuery.Contains("soundcloud.com"))
                platform = Platform.Soundcloud;
            if (searchQuery.CheckIfMusicUrl())
                platform = Platform.Url;
            if (searchQuery.Contains("twitch.tv"))
                platform = Platform.Twitch;
            await Service.Enqueue(ctx.Guild.Id, ctx.User, searchResponse.Tracks, platform).ConfigureAwait(false);
            count = Service.GetQueue(ctx.Guild.Id).Count;
            if (searchResponse.PlaylistInfo.Name is not null)
            {
                var eb = new EmbedBuilder()
                    .WithOkColor()
                    .WithDescription(
                        $"Queued {searchResponse.Tracks.Length} tracks from {searchResponse.PlaylistInfo.Name}")
                    .WithFooter($"{count} songs now in the queue");
                await ctx.Interaction.FollowupAsync(embed: eb.Build(),
                    components: config.Data.ShowInviteButton
                        ? new ComponentBuilder()
                            .WithButton(style: ButtonStyle.Link,
                                url:
                                "",
                                label: "",
                                emote: "".ToIEmote()).Build()
                        : null).ConfigureAwait(false);
                if (player.State != PlayerState.Playing)
                    await player.PlayAsync(searchResponse.Tracks.FirstOrDefault()).ConfigureAwait(false);
                await player.SetVolumeAsync(await Service.GetVolume(ctx.Guild.Id).ConfigureAwait(false) / 100.0F).ConfigureAwait(false);
                return;
            }
            else
            {
                var artworkService = new ArtworkService();
                var art = new Uri(null);
                try
                {
                    art = await artworkService.ResolveAsync(searchResponse.Tracks.FirstOrDefault()).ConfigureAwait(false);
                }
                catch
                {
                    //ignored
                }

                var eb = new EmbedBuilder()
                    .WithOkColor()
                    .WithThumbnailUrl(art?.AbsoluteUri)
                    .WithDescription(
                        $"Queued {searchResponse.Tracks.FirstOrDefault().Title} by {searchResponse.Tracks.FirstOrDefault().Author}!");
                await ctx.Interaction.FollowupAsync(embed: eb.Build(),
                    components: config.Data.ShowInviteButton
                        ? new ComponentBuilder()
                            .WithButton(style: ButtonStyle.Link,
                                url:
                                "",
                                label: "",
                                emote: "".ToIEmote()).Build()
                        : null).ConfigureAwait(false);
                if (player.State != PlayerState.Playing)
                    await player.PlayAsync(searchResponse.Tracks.FirstOrDefault()).ConfigureAwait(false);
                await player.SetVolumeAsync(await Service.GetVolume(ctx.Guild.Id).ConfigureAwait(false) / 100.0F).ConfigureAwait(false);
                return;
            }
        }

        if (searchQuery.Contains("spotify"))
        {
            await Service.SpotifyQueue(ctx.Guild, ctx.User, ctx.Channel as ITextChannel, player, searchQuery).ConfigureAwait(false);
            return;
        }

        var searchResponse2 = await lavaNode.GetTracksAsync(searchQuery, !config.Data.YoutubeSupport ? SearchMode.SoundCloud : SearchMode.YouTube)
            .ConfigureAwait(false);
        if (!searchResponse2.Any())
        {
            await ctx.Interaction.SendErrorFollowupAsync("Seems like I can't find that video, please try again.").ConfigureAwait(false);
            return;
        }

        var components = new ComponentBuilder().WithButton("Play All", "all").WithButton("Select", "select")
            .WithButton("Play First", "pf").WithButton("Cancel", "cancel", ButtonStyle.Danger);
        var eb12 = new EmbedBuilder()
            .WithOkColor()
            .WithTitle("Would you like me to:")
            .WithDescription("Play all that I found\n" +
                             "Let you select from the top 5\n" +
                             "Just play the first thing I found");
        var msg = await ctx.Interaction.FollowupAsync(embed: eb12.Build(), components: components.Build()).ConfigureAwait(false);
        var button = await GetButtonInputAsync(ctx.Channel.Id, msg.Id, ctx.User.Id, true).ConfigureAwait(false);
        switch (button)
        {
            case "all":
                await Service.Enqueue(ctx.Guild.Id, ctx.User, searchResponse2.ToArray()).ConfigureAwait(false);
                count = Service.GetQueue(ctx.Guild.Id).Count;
                var track = searchResponse2.FirstOrDefault();
                var e = new ArtworkService();
                var info = await e.ResolveAsync(track).ConfigureAwait(false);
                var eb1 = new EmbedBuilder()
                    .WithOkColor()
                    .WithDescription($"Added {track.Title} along with {searchResponse2.Count()} other tracks.")
                    .WithThumbnailUrl(info.AbsoluteUri)
                    .WithFooter($"{count} songs in queue");
                if (player.State != PlayerState.Playing)
                {
                    await player.PlayAsync(track).ConfigureAwait(false);
                    await player.SetVolumeAsync(await Service.GetVolume(ctx.Guild.Id).ConfigureAwait(false) / 100.0F).ConfigureAwait(false);
                    await Service.ModifySettingsInternalAsync(ctx.Guild.Id,
                        (settings, _) => settings.MusicChannelId = ctx.Interaction.Id, ctx.Interaction.Id).ConfigureAwait(false);
                }

                await msg.ModifyAsync(x =>
                {
                    x.Components = null;
                    x.Embed = eb1.Build();
                }).ConfigureAwait(false);
                break;
            case "select":
                var tracks = searchResponse2.Take(5).ToArray();
                var count1 = 1;
                var eb = new EmbedBuilder()
                    .WithDescription(string.Join("\n", tracks.Select(x => $"{count1++}. {x.Title} by {x.Author}")))
                    .WithOkColor()
                    .WithTitle("Pick which one!");
                count1 = 0;
                var components1 = new ComponentBuilder();
                foreach (var _ in tracks)
                {
                    var component =
                        new ButtonBuilder(customId: (count1 + 1).ToString(), label: (count1 + 1).ToString());
                    count1++;
                    components1.WithButton(component);
                }

                await msg.ModifyAsync(x =>
                {
                    x.Components = components1.Build();
                    x.Embed = eb.Build();
                }).ConfigureAwait(false);
                var input = await GetButtonInputAsync(ctx.Channel.Id, msg.Id, ctx.User.Id).ConfigureAwait(false);
                var chosen = tracks[int.Parse(input) - 1];
                var e1 = new ArtworkService();
                var info1 = await e1.ResolveAsync(chosen).ConfigureAwait(false);
                await Service.Enqueue(ctx.Guild.Id, ctx.User, chosen).ConfigureAwait(false);
                count = Service.GetQueue(ctx.Guild.Id).Count;
                eb1 = new EmbedBuilder()
                    .WithOkColor()
                    .WithDescription($"Added {chosen.Title} by {chosen.Author} to the queue.")
                    .WithThumbnailUrl(info1.AbsoluteUri)
                    .WithFooter($"{count} songs in queue");
                if (player.State != PlayerState.Playing)
                {
                    await player.PlayAsync(chosen).ConfigureAwait(false);
                    await player.SetVolumeAsync(await Service.GetVolume(ctx.Guild.Id).ConfigureAwait(false) / 100.0F).ConfigureAwait(false);
                    await Service.ModifySettingsInternalAsync(ctx.Guild.Id,
                        (settings, _) => settings.MusicChannelId = ctx.Interaction.Id, ctx.Interaction.Id).ConfigureAwait(false);
                }

                await msg.ModifyAsync(x =>
                {
                    x.Components = null;
                    x.Embed = eb1.Build();
                }).ConfigureAwait(false);
                break;
            case "pf":
                track = searchResponse2.FirstOrDefault();
                await Service.Enqueue(ctx.Guild.Id, ctx.User, track).ConfigureAwait(false);
                var a = new ArtworkService();
                var info2 = await a.ResolveAsync(track).ConfigureAwait(false);
                count = Service.GetQueue(ctx.Guild.Id).Count;
                eb1 = new EmbedBuilder()
                    .WithOkColor()
                    .WithDescription($"Added {track.Title} by {track.Author} to the queue.")
                    .WithThumbnailUrl(info2.AbsoluteUri)
                    .WithFooter($"{count} songs in queue");
                await msg.ModifyAsync(x =>
                {
                    x.Embed = eb1.Build();
                    x.Components = null;
                }).ConfigureAwait(false);
                if (player.State != PlayerState.Playing)
                {
                    await player.PlayAsync(track).ConfigureAwait(false);
                    await player.SetVolumeAsync(await Service.GetVolume(ctx.Guild.Id).ConfigureAwait(false) / 100.0F).ConfigureAwait(false);
                    await Service.ModifySettingsInternalAsync(ctx.Guild.Id,
                        (settings, _) => settings.MusicChannelId = ctx.Interaction.Id, ctx.Interaction.Id).ConfigureAwait(false);
                }

                break;
            case "cancel":
                var eb13 = new EmbedBuilder()
                    .WithDescription("Cancelled.")
                    .WithErrorColor();
                await msg.ModifyAsync(x =>
                {
                    x.Embed = eb13.Build();
                    x.Components = null;
                }).ConfigureAwait(false);
                break;
        }
    }

    [SlashCommand("pause", "Pauses the current track"), Discord.Interactions.RequireContext(ContextType.Guild), CheckPermissions]
    public async Task Pause()
    {
        var player = lavaNode.GetPlayer<MusicPlayer>(ctx.Guild.Id);
        if (player is null)
        {
            await ctx.Interaction.SendErrorAsync("I'm not connected to a voice channel.").ConfigureAwait(false);
            return;
        }

        if (player.State != PlayerState.Playing)
        {
            await player.ResumeAsync().ConfigureAwait(false);
            await ctx.Interaction.SendConfirmAsync("Resumed player.").ConfigureAwait(false);
            return;
        }

        await player.PauseAsync().ConfigureAwait(false);
        await ctx.Interaction.SendConfirmAsync($"Paused player. Do {await guildSettings.GetPrefix(ctx.Guild.Id)}pause again to resume.").ConfigureAwait(false);
    }

    [SlashCommand("shuffle", "Shuffles the current queue"), Discord.Interactions.RequireContext(ContextType.Guild), CheckPermissions]
    public async Task Shuffle()
    {
        var player = lavaNode.GetPlayer<MusicPlayer>(ctx.Guild.Id);
        if (player is null)
        {
            await ctx.Interaction.SendErrorAsync("I'm not even playing anything.").ConfigureAwait(false);
            return;
        }

        if (Service.GetQueue(ctx.Guild.Id).Count == 0)
        {
            await ctx.Interaction.SendErrorAsync("There's nothing in queue.").ConfigureAwait(false);
            return;
        }

        if (Service.GetQueue(ctx.Guild.Id).Count == 1)
        {
            await ctx.Interaction.SendErrorAsync("... There's literally only one thing in queue.").ConfigureAwait(false);
            return;
        }

        Service.Shuffle(ctx.Guild);
        await ctx.Interaction.SendConfirmAsync("Successfully shuffled the queue!").ConfigureAwait(false);
    }

    [SlashCommand("stop", "Stops the player and clears all current songs"), Discord.Interactions.RequireContext(ContextType.Guild), CheckPermissions]
    public async Task Stop()
    {
        var player = lavaNode.GetPlayer<MusicPlayer>(ctx.Guild.Id);
        if (player is null)
        {
            await ctx.Interaction.SendErrorAsync("I'm not connected to a channel!").ConfigureAwait(false);
            return;
        }

        await player.StopAsync().ConfigureAwait(false);
        await Service.QueueClear(ctx.Guild.Id).ConfigureAwait(false);
        await ctx.Interaction.SendConfirmAsync("Stopped the player and cleared the queue!").ConfigureAwait(false);
    }

    [SlashCommand("skip", "Skip to the next song, if there is one"), Discord.Interactions.RequireContext(ContextType.Guild), CheckPermissions]
    public async Task Skip(int num = 1)
    {
        if (num < 1)
        {
            await ctx.Interaction.SendErrorAsync("You can only skip ahead.").ConfigureAwait(false);
            return;
        }

        var player = lavaNode.GetPlayer<MusicPlayer>(ctx.Guild.Id);
        if (player is null)
        {
            await ctx.Interaction.SendErrorAsync("I'm not connected to a voice channel.").ConfigureAwait(false);
            return;
        }

        await Service.Skip(ctx.Guild, ctx.Channel as ITextChannel, player, ctx, num).ConfigureAwait(false);
    }

    [SlashCommand("seek", "Seek to a certain time in the current song"), Discord.Interactions.RequireContext(ContextType.Guild), CheckPermissions]
    public async Task Seek(string input)
    {
        StoopidTime time;
        try
        {
            time = StoopidTime.FromInput(input);
        }
        catch
        {
            await ctx.Interaction.SendErrorAsync("Invalid time.").ConfigureAwait(false);
            return;
        }

        var player = lavaNode.GetPlayer<MusicPlayer>(ctx.Guild.Id);
        if (player is null)
        {
            await ctx.Interaction.SendErrorAsync("I'm not connected to a voice channel.").ConfigureAwait(false);
            return;
        }

        if (player.State != PlayerState.Playing)
        {
            await ctx.Interaction.SendErrorAsync("Woaaah there, I can't seek when nothing is playing.").ConfigureAwait(false);
            return;
        }

        if (time.Time > player.CurrentTrack.Duration)
            await ctx.Channel.SendErrorAsync("That's longer than the song lol, try again.").ConfigureAwait(false);
        await player.SeekPositionAsync(time.Time).ConfigureAwait(false);
        await ctx.Channel.SendConfirmAsync($"I've seeked `{player.CurrentTrack.Title}` to {time.Time}.").ConfigureAwait(false);
    }

    [SlashCommand("clearqueue", "Clears the current queue"), Discord.Interactions.RequireContext(ContextType.Guild), CheckPermissions]
    public async Task ClearQueue()
    {
        var player = lavaNode.GetPlayer<MusicPlayer>(ctx.Guild.Id);
        if (player is null)
        {
            await ctx.Interaction.SendErrorAsync("I'm not connected to a voice channel.").ConfigureAwait(false);
            return;
        }

        await player.StopAsync().ConfigureAwait(false);
        await Service.QueueClear(ctx.Guild.Id).ConfigureAwait(false);
        await ctx.Interaction.SendConfirmAsync("Cleared the queue!").ConfigureAwait(false);
    }

    [SlashCommand("channel", "Set the channel where music events go"), Discord.Interactions.RequireContext(ContextType.Guild),
     CheckPermissions]
    public async Task SetMusicChannel()
    {
        var user = await ctx.Guild.GetUserAsync(ctx.Client.CurrentUser.Id).ConfigureAwait(false);
        if (!user.GetPermissions(ctx.Channel as ITextChannel).EmbedLinks)
            return;
        await Service.ModifySettingsInternalAsync(ctx.Guild.Id, (settings, _) => settings.MusicChannelId = ctx.Interaction.Id, ctx.Interaction.Id).ConfigureAwait(false);
        await ctx.Interaction.SendConfirmAsync("Set this channel to recieve music events.").ConfigureAwait(false);
    }

    [SlashCommand("autoplay", "Set the amount of songs to add at the end of the queue."), Discord.Interactions.RequireContext(ContextType.Guild), CheckPermissions]
    public async Task AutoPlay(int autoPlayNum)
    {
        await Service.ModifySettingsInternalAsync(ctx.Guild.Id, (settings, _) => settings.AutoPlay = autoPlayNum, autoPlayNum).ConfigureAwait(false);
        switch (autoPlayNum)
        {
            case > 0 and < 6:
                await ctx.Interaction.SendConfirmAsync($"When the last song is reached autoplay will attempt to add `{autoPlayNum}` songs to the queue.");
                break;
            case > 5:
                await ctx.Interaction.SendErrorAsync("I can only do so much. Keep it to a maximum of 5 please.");
                break;
            case 0:
                await ctx.Interaction.SendConfirmAsync("Autoplay has been disabled.");
                break;
        }
    }

    [SlashCommand("loop", "Sets the loop type"), Discord.Interactions.RequireContext(ContextType.Guild), CheckPermissions]
    public async Task Loop(PlayerRepeatType reptype = PlayerRepeatType.None)
    {
        await Service.ModifySettingsInternalAsync(ctx.Guild.Id, (settings, _) => settings.PlayerRepeat = reptype,
            reptype).ConfigureAwait(false);
        await ctx.Interaction.SendConfirmAsync($"Loop has now been set to {reptype}").ConfigureAwait(false);
    }

    [SlashCommand("volume", "Sets the current volume"), Discord.Interactions.RequireContext(ContextType.Guild), CheckPermissions]
    public async Task Volume(int volume)
    {
        var player = lavaNode.GetPlayer<MusicPlayer>(ctx.Guild.Id);
        if (player is null)
        {
            await ctx.Interaction.SendErrorAsync("I'm not connected to a voice channel.").ConfigureAwait(false);
            return;
        }

        if (volume > 100)
        {
            await ctx.Interaction.SendErrorAsync("Max is 100 m8").ConfigureAwait(false);
            return;
        }

        await player.SetVolumeAsync(volume / 100.0F).ConfigureAwait(false);
        await Service.ModifySettingsInternalAsync(ctx.Guild.Id, (settings, _) => settings.Volume = volume, volume).ConfigureAwait(false);
        await ctx.Interaction.SendConfirmAsync($"Set the volume to {volume}").ConfigureAwait(false);
    }

    [SlashCommand("nowplaying", "Shows the currently playing song"), Discord.Interactions.RequireContext(ContextType.Guild), CheckPermissions]
    public async Task NowPlaying()
    {
        var player = lavaNode.GetPlayer<MusicPlayer>(ctx.Guild.Id);
        if (player is null)
        {
            await ctx.Interaction.SendErrorAsync("I'm not connected to a voice channel.").ConfigureAwait(false);
            return;
        }

        if (player.State != PlayerState.Playing)
        {
            await ctx.Interaction.SendErrorAsync("Woaaah there, I'm not playing any tracks.").ConfigureAwait(false);
            return;
        }

        var qcount = Service.GetQueue(ctx.Guild.Id);
        var track = player.CurrentTrack;
        var artService = new ArtworkService();
        var info = await artService.ResolveAsync(track).ConfigureAwait(false);
        var eb = new EmbedBuilder()
            .WithOkColor()
            .WithTitle($"Track #{qcount.IndexOf(track) + 1}")
            .WithDescription($"Now Playing {track.Title} by {track.Author}")
            .WithThumbnailUrl(info?.AbsoluteUri)
            .WithFooter(
                await Service.GetPrettyInfo(player, ctx.Guild).ConfigureAwait(false));
        await ctx.Interaction.RespondAsync(embed: eb.Build()).ConfigureAwait(false);
    }

    [SlashCommand("queue", "Lists all songs"), Discord.Interactions.RequireContext(ContextType.Guild), CheckPermissions]
    public async Task Queue()
    {
        var player = lavaNode.GetPlayer<MusicPlayer>(ctx.Guild.Id);
        if (player is null)
        {
            await ctx.Interaction.SendErrorAsync("I am not playing anything at the moment!").ConfigureAwait(false);
            return;
        }

        var queue = Service.GetQueue(ctx.Guild.Id);
        var paginator = new LazyPaginatorBuilder()
            .AddUser(ctx.User)
            .WithPageFactory(PageFactory)
            .WithFooter(PaginatorFooter.PageNumber | PaginatorFooter.Users)
            .WithMaxPageIndex(queue.Count / 10)
            .WithDefaultCanceledPage()
            .WithDefaultEmotes()
            .WithActionOnCancellation(ActionOnStop.DeleteMessage)
            .Build();

        await interactivity.SendPaginatorAsync(paginator, ctx.Interaction as SocketInteraction, TimeSpan.FromMinutes(60)).ConfigureAwait(false);

        async Task<PageBuilder> PageFactory(int page)
        {
            await Task.CompletedTask.ConfigureAwait(false);
            var tracks = queue.OrderBy(x => queue.IndexOf(x)).Skip(page * 10).Take(10);
            return new PageBuilder()
                .WithDescription(string.Join("\n", tracks.Select(x =>
                    $"`{queue.IndexOf(x) + 1}.` [{x.Title}]({x.Uri})\n`{x.Duration:mm\\:ss} {GetContext(x).QueueUser} {GetContext(x).QueuedPlatform}`")))
                .WithOkColor();
        }
    }

    private static AdvancedTrackContext GetContext(LavalinkTrack track)
        => track.Context as AdvancedTrackContext;
}<|MERGE_RESOLUTION|>--- conflicted
+++ resolved
@@ -1,1306 +1,1302 @@
-<<<<<<< HEAD
-#nullable enable
-=======
-﻿#nullable enable
-using System.Net.Http;
-using Discord.Commands;
->>>>>>> 9da708b6
-using Discord.Interactions;
-using Fergun.Interactive;
-using Fergun.Interactive.Pagination;
-using Genius;
-using Genius.Models.Song;
-using HtmlAgilityPack;
-using Lavalink4NET;
-using Lavalink4NET.Artwork;
-using Lavalink4NET.DiscordNet;
-using Lavalink4NET.Player;
-using Lavalink4NET.Rest;
-using Mewdeko.Common.Attributes.InteractionCommands;
-using Mewdeko.Common.TypeReaders.Models;
-using Mewdeko.Modules.Music.Common;
-using Mewdeko.Modules.Music.Services;
-using Mewdeko.Services.Settings;
-using ContextType = Discord.Interactions.ContextType;
-
-namespace Mewdeko.Modules.Music;
-
-[Discord.Interactions.Group("music", "Play Music!")]
-public class SlashMusic : MewdekoSlashModuleBase<MusicService>
-{
-    private readonly InteractiveService interactivity;
-    private readonly LavalinkNode lavaNode;
-    private readonly DbService db;
-    private readonly DiscordSocketClient client;
-    private readonly GuildSettingsService guildSettings;
-    private readonly BotConfigService config;
-    private readonly IBotCredentials creds;
-
-    public SlashMusic(LavalinkNode lava, InteractiveService interactive, DbService dbService,
-        DiscordSocketClient client,
-        GuildSettingsService guildSettings,
-        BotConfigService config, IBotCredentials creds)
-    {
-        db = dbService;
-        this.client = client;
-        this.guildSettings = guildSettings;
-        this.config = config;
-        this.creds = creds;
-        interactivity = interactive;
-        lavaNode = lava;
-    }
-
-    public enum PlaylistAction
-    {
-        Show,
-        Delete,
-        Create,
-        Remove,
-        Add,
-        Load,
-        Save,
-        Default
-    }
-
-    [SlashCommand("remove", "Removes a song from the queue using its number"), Discord.Interactions.RequireContext(ContextType.Guild),
-     CheckPermissions]
-    public async Task SongRemove(int songNum)
-    {
-        var player = lavaNode.GetPlayer<MusicPlayer>(ctx.Guild.Id);
-        if (player is not null)
-        {
-            var voiceChannel = await ctx.Guild.GetVoiceChannelAsync(player.VoiceChannelId.Value).ConfigureAwait(false);
-            var chanUsers = await voiceChannel.GetUsersAsync().FlattenAsync().ConfigureAwait(false);
-            if (!chanUsers.Contains(ctx.User as IGuildUser))
-            {
-                await ctx.Interaction.SendErrorAsync("You are not in the bots music channel!").ConfigureAwait(false);
-                return;
-            }
-
-            if (await Service.RemoveSong(ctx.Guild, songNum).ConfigureAwait(false))
-            {
-                await ctx.Interaction.SendConfirmAsync($"Track {songNum} removed.").ConfigureAwait(false);
-            }
-            else
-            {
-                await ctx.Interaction.SendErrorAsync("Seems like that track doesn't exist or you have nothing in queue.").ConfigureAwait(false);
-            }
-        }
-    }
-
-    [SlashCommand("autodisconnect", "Set the autodisconnect type"), Discord.Interactions.RequireContext(ContextType.Guild), CheckPermissions]
-    public async Task AutoDisconnect(AutoDisconnect disconnect)
-    {
-        await Service.ModifySettingsInternalAsync(ctx.Guild.Id,
-            (settings, _) => settings.AutoDisconnect = disconnect, disconnect).ConfigureAwait(false);
-        await ctx.Interaction.SendConfirmAsync(
-            $"Successfully set AutoDisconnect to {Format.Code(disconnect.ToString())}").ConfigureAwait(false);
-    }
-
-    [SlashCommand("playlists", "Lists your playlists"), Discord.Interactions.RequireContext(ContextType.Guild)]
-    public async Task Playlists()
-    {
-        var plists = Service.GetPlaylists(ctx.User);
-        if (!plists.Any())
-        {
-            await ctx.Interaction.SendErrorAsync("You dont have any saved playlists!").ConfigureAwait(false);
-            return;
-        }
-
-        var paginator = new LazyPaginatorBuilder()
-            .AddUser(ctx.User)
-            .WithPageFactory(PageFactory)
-            .WithFooter(PaginatorFooter.PageNumber | PaginatorFooter.Users)
-            .WithMaxPageIndex(plists.Count() / 15)
-            .WithDefaultCanceledPage()
-            .WithDefaultEmotes()
-            .WithActionOnCancellation(ActionOnStop.DeleteMessage)
-            .Build();
-        await interactivity.SendPaginatorAsync(paginator, (ctx.Interaction as SocketInteraction)!, TimeSpan.FromMinutes(60)).ConfigureAwait(false);
-
-        async Task<PageBuilder> PageFactory(int page)
-        {
-            await Task.CompletedTask.ConfigureAwait(false);
-            var e = 1;
-            return new PageBuilder().WithOkColor()
-                .WithDescription(string.Join("\n",
-                    plists.Skip(page).Take(15).Select(x =>
-                        $"{e++}. {x.Name} - {x.Songs.Count()} songs")));
-        }
-    }
-
-    [SlashCommand("playlist", "Create or manage your playlists"), Discord.Interactions.RequireContext(ContextType.Guild), CheckPermissions]
-    public async Task Playlist(PlaylistAction action, string? playlistOrSongName = null)
-    {
-        await ctx.Interaction.DeferAsync().ConfigureAwait(false);
-        var plists = Service.GetPlaylists(ctx.User);
-        switch (action)
-        {
-            case PlaylistAction.Show:
-                MusicPlaylist? plist;
-                if (playlistOrSongName is null)
-                {
-                    if (await Service.GetDefaultPlaylist(ctx.User) is not null)
-                    {
-                        plist = await Service.GetDefaultPlaylist(ctx.User);
-                    }
-                    else
-                    {
-                        await ctx.Interaction.SendErrorFollowupAsync(
-                            "You have not specified a playlist name and do not have a default playlist set, there's nothing to show!").ConfigureAwait(false);
-                        return;
-                    }
-                }
-                else
-                {
-                    plist = Service.GetPlaylists(ctx.User)
-                        .FirstOrDefault(x => string.Equals(x.Name, playlistOrSongName, StringComparison.CurrentCultureIgnoreCase))!;
-                }
-
-                var songcount = 1;
-                if (plist is null)
-                {
-                    await ctx.Interaction.SendErrorFollowupAsync("This is not a valid playlist!").ConfigureAwait(false);
-                    return;
-                }
-
-                if (!plist.Songs.Any())
-                {
-                    await ctx.Interaction.SendErrorFollowupAsync("This playlist has no songs!").ConfigureAwait(false);
-                    return;
-                }
-
-                var paginator = new LazyPaginatorBuilder().AddUser(ctx.User).WithPageFactory(PageFactory)
-                    .WithFooter(
-                        PaginatorFooter.PageNumber | PaginatorFooter.Users)
-                    .WithMaxPageIndex(plist.Songs.Count() / 15)
-                    .WithDefaultCanceledPage().WithDefaultEmotes()
-                    .WithActionOnCancellation(ActionOnStop.DeleteMessage).Build();
-                await interactivity.SendPaginatorAsync(paginator, (ctx.Interaction as SocketInteraction)!, TimeSpan.FromMinutes(60)).ConfigureAwait(false);
-
-                async Task<PageBuilder> PageFactory(int page)
-                {
-                    await Task.CompletedTask.ConfigureAwait(false);
-                    return new PageBuilder().WithOkColor().WithDescription(string.Join("\n",
-                        plist.Songs.Select(x =>
-                            $"`{songcount++}.` [{x.Title.TrimTo(45)}]({x.Query}) `{x.Provider}`")));
-                }
-
-                break;
-            case PlaylistAction.Delete:
-                var plist1 = plists.FirstOrDefault(x => x.Name.ToLower() == playlistOrSongName?.ToLower());
-                if (plist1 == null)
-                {
-                    await ctx.Interaction.SendErrorFollowupAsync("Playlist with that name could not be found!").ConfigureAwait(false);
-                    return;
-                }
-
-                if (await PromptUserConfirmAsync("Are you sure you want to delete this playlist", ctx.User.Id).ConfigureAwait(false))
-                {
-                    var uow = db.GetDbContext();
-                    await using var _ = uow.ConfigureAwait(false);
-                    uow.MusicPlaylists.Remove(plist1);
-                    await uow.SaveChangesAsync().ConfigureAwait(false);
-                    await ctx.Interaction.SendConfirmFollowupAsync("Playlist deleted.").ConfigureAwait(false);
-                }
-
-                break;
-
-            case PlaylistAction.Create:
-                if (playlistOrSongName is null)
-                {
-                    await ctx.Interaction.SendErrorFollowupAsync("You need to specify a playlist name!").ConfigureAwait(false);
-                }
-
-                if (Service.GetPlaylists(ctx.User).Select(x => x.Name.ToLower()).Contains(playlistOrSongName?.ToLower()))
-                {
-                    await ctx.Interaction.SendErrorFollowupAsync("You already have a playlist with this name!").ConfigureAwait(false);
-                }
-                else
-                {
-                    var toadd = new MusicPlaylist
-                    {
-                        Author = ctx.User.ToString(), AuthorId = ctx.User.Id, Name = playlistOrSongName, Songs = new List<PlaylistSong>()
-                    };
-                    var uow = db.GetDbContext();
-                    await using var _ = uow.ConfigureAwait(false);
-                    uow.MusicPlaylists.Add(toadd);
-                    await uow.SaveChangesAsync().ConfigureAwait(false);
-                    await ctx.Interaction.SendConfirmFollowupAsync(
-                        $"Successfully created playlist with name `{playlistOrSongName}`!").ConfigureAwait(false);
-                }
-
-                break;
-            case PlaylistAction.Load:
-                if (!string.IsNullOrEmpty(playlistOrSongName))
-                {
-                    var vstate = ctx.User as IVoiceState;
-                    if (vstate?.VoiceChannel is null)
-                    {
-                        await ctx.Interaction.SendErrorFollowupAsync("You must be in a channel to use this!").ConfigureAwait(false);
-                        return;
-                    }
-
-                    if (!lavaNode.HasPlayer(ctx.Guild))
-                    {
-                        try
-                        {
-                            await lavaNode.JoinAsync(() => new MusicPlayer(client, Service, config), ctx.Guild.Id, vstate.VoiceChannel.Id).ConfigureAwait(false);
-                            if (vstate.VoiceChannel is IStageChannel chan)
-                            {
-                                await chan.BecomeSpeakerAsync().ConfigureAwait(false);
-                            }
-                        }
-                        catch (Exception)
-                        {
-                            await ctx.Interaction.SendErrorFollowupAsync("Seems I may not have permission to join...").ConfigureAwait(false);
-                            return;
-                        }
-                    }
-
-                    var plist3 = Service.GetPlaylists(ctx.User).Where(x => x.Name.ToLower() == playlistOrSongName);
-                    var musicPlaylists = plist3 as MusicPlaylist?[] ?? plist3.ToArray();
-                    if (musicPlaylists.Length == 0)
-                    {
-                        await ctx.Interaction.SendErrorFollowupAsync("A playlist with that name wasnt found!").ConfigureAwait(false);
-                        return;
-                    }
-
-                    var songs3 = musicPlaylists.Select(x => x.Songs).FirstOrDefault();
-                    var msg = await ctx.Interaction.SendConfirmFollowupAsync(
-                        $"Queueing {songs3!.Count()} songs from {musicPlaylists.FirstOrDefault()?.Name}...").ConfigureAwait(false);
-                    foreach (var i in songs3!)
-                    {
-                        var search = await lavaNode.LoadTracksAsync(i.Query).ConfigureAwait(false);
-                        var platform = Platform.Youtube;
-                        if (search.LoadType != TrackLoadType.NoMatches)
-                        {
-                            platform = i.Provider switch
-                            {
-                                "Spotify" => Platform.Spotify,
-                                "Soundcloud" => Platform.Soundcloud,
-                                "Direct Url / File" => Platform.Url,
-                                "Youtube" => Platform.Youtube,
-                                _ => platform
-                            };
-
-                            await Service.Enqueue(ctx.Guild.Id, ctx.User, search.Tracks.FirstOrDefault(), platform).ConfigureAwait(false);
-                        }
-
-                        var player = lavaNode.GetPlayer<MusicPlayer>(ctx.Guild);
-                        if (player.State == PlayerState.Playing) continue;
-                        await player.PlayAsync(search.Tracks.FirstOrDefault()).ConfigureAwait(false);
-                        await player.SetVolumeAsync(await Service.GetVolume(ctx.Guild.Id).ConfigureAwait(false) / 100.0F).ConfigureAwait(false);
-                    }
-
-                    await msg.ModifyAsync(x => x.Embed = new EmbedBuilder()
-                        .WithOkColor()
-                        .WithDescription(
-                            $"Successfully loaded {songs3.Count()} songs from {musicPlaylists.FirstOrDefault()?.Name}!")
-                        .Build()).ConfigureAwait(false);
-                    return;
-                }
-
-                if (await Service.GetDefaultPlaylist(ctx.User) is not null && !string.IsNullOrEmpty(playlistOrSongName))
-                {
-                    var vstate = ctx.User as IVoiceState;
-                    if (vstate?.VoiceChannel is null)
-                    {
-                        await ctx.Interaction.SendErrorFollowupAsync("You must be in a channel to use this!").ConfigureAwait(false);
-                        return;
-                    }
-
-                    var uow = db.GetDbContext();
-                    await using var _ = uow.ConfigureAwait(false);
-                    var plist2 = await uow.MusicPlaylists.GetDefaultPlaylist(ctx.User.Id);
-                    var songs2 = plist2.Songs;
-                    if (!songs2.Any())
-                    {
-                        await ctx.Interaction.SendErrorFollowupAsync(
-                            "Your default playlist has no songs! Please add songs and try again.").ConfigureAwait(false);
-                        return;
-                    }
-
-                    if (!lavaNode.HasPlayer(ctx.Guild))
-                    {
-                        try
-                        {
-                            await lavaNode.JoinAsync(() => new MusicPlayer(client, Service, config), ctx.Guild.Id, vstate.VoiceChannel.Id).ConfigureAwait(false);
-                            if (vstate.VoiceChannel is IStageChannel chan)
-                            {
-                                await chan.BecomeSpeakerAsync().ConfigureAwait(false);
-                            }
-                        }
-                        catch (Exception)
-                        {
-                            await ctx.Interaction.SendErrorFollowupAsync("Seems I may not have permission to join...").ConfigureAwait(false);
-                            return;
-                        }
-                    }
-
-                    var msg = await ctx.Interaction.SendConfirmFollowupAsync(
-                        $"Queueing {songs2.Count()} songs from {plist2.Name}...").ConfigureAwait(false);
-                    foreach (var i in songs2)
-                    {
-                        var search = await lavaNode.LoadTracksAsync(i.Query).ConfigureAwait(false);
-                        if (search.LoadType != TrackLoadType.NoMatches)
-                            await Service.Enqueue(ctx.Guild.Id, ctx.User, search.Tracks.FirstOrDefault()).ConfigureAwait(false);
-                        var player = lavaNode.GetPlayer<MusicPlayer>(ctx.Guild);
-                        if (player.State == PlayerState.Playing) continue;
-                        await player.PlayAsync(search.Tracks.FirstOrDefault()).ConfigureAwait(false);
-                        await player.SetVolumeAsync(await Service.GetVolume(ctx.Guild.Id).ConfigureAwait(false) / 100.0F).ConfigureAwait(false);
-                    }
-
-                    await msg.ModifyAsync(x => x.Embed = new EmbedBuilder()
-                        .WithOkColor()
-                        .WithDescription(
-                            $"Successfully loaded {songs2.Count()} songs from {plist2.Name}!")
-                        .Build()).ConfigureAwait(false);
-                    return;
-                }
-
-                if (await Service.GetDefaultPlaylist(ctx.User) is null && string.IsNullOrEmpty(playlistOrSongName))
-                {
-                    await ctx.Interaction.SendErrorFollowupAsync(
-                        "You don't have a default playlist set and have not specified a playlist name!").ConfigureAwait(false);
-                }
-
-                break;
-            case PlaylistAction.Save:
-                var queue = Service.GetQueue(ctx.Guild.Id);
-                var plists5 = Service.GetPlaylists(ctx.User);
-                if (!plists5.Any())
-                {
-                    await ctx.Interaction.SendErrorFollowupAsync("You do not have any playlists!").ConfigureAwait(false);
-                    return;
-                }
-
-                var trysearch = queue.Where(x => x.Title.ToLower().Contains(playlistOrSongName?.ToLower() ?? "")).Take(20);
-                var advancedLavaTracks = trysearch as LavalinkTrack[] ?? trysearch.ToArray();
-
-                if (advancedLavaTracks.Length == 1)
-                {
-                    var msg = await ctx.Interaction.SendConfirmFollowupAsync(
-                        "Please type the name of the playlist you wanna save this to!").ConfigureAwait(false);
-                    var nmsg = await NextMessageAsync(ctx.Interaction.Id, ctx.User.Id).ConfigureAwait(false);
-                    var plists6 = plists5.FirstOrDefault(x => string.Equals(x.Name, nmsg, StringComparison.CurrentCultureIgnoreCase));
-                    if (plists6 is not null)
-                    {
-                        var currentContext =
-                            advancedLavaTracks.FirstOrDefault().Context as AdvancedTrackContext;
-                        var toadd = new PlaylistSong
-                        {
-                            Title = advancedLavaTracks.FirstOrDefault()?.Title,
-                            ProviderType = currentContext.QueuedPlatform,
-                            Provider = currentContext.QueuedPlatform.ToString(),
-                            Query = advancedLavaTracks.FirstOrDefault()!.Uri.AbsoluteUri
-                        };
-                        var newsongs = plists6.Songs.ToList();
-                        newsongs.Add(toadd);
-                        var toupdate = new MusicPlaylist
-                        {
-                            Id = plists6.Id,
-                            AuthorId = plists6.AuthorId,
-                            Author = plists6.Author,
-                            DateAdded = plists6.DateAdded,
-                            IsDefault = plists6.IsDefault,
-                            Name = plists6.Name,
-                            Songs = newsongs
-                        };
-                        var uow = db.GetDbContext();
-                        await using var _ = uow.ConfigureAwait(false);
-                        uow.MusicPlaylists.Update(toupdate);
-                        await uow.SaveChangesAsync().ConfigureAwait(false);
-                        await msg.DeleteAsync().ConfigureAwait(false);
-                        await ctx.Interaction.SendConfirmFollowupAsync(
-                            $"Added {advancedLavaTracks.FirstOrDefault()?.Title} to {plists6.Name}.").ConfigureAwait(false);
-                    }
-                    else
-                    {
-                        await ctx.Interaction.SendErrorFollowupAsync("Please make sure you put in the right playlist name.").ConfigureAwait(false);
-                    }
-                }
-                else
-                {
-                    var components = new ComponentBuilder().WithButton("Save All", "all")
-                        .WithButton("Choose", "choose");
-                    var msg = await ctx.Interaction.SendConfirmFollowupAsync(
-                        "I found more than one result for that name. Would you like me to save all or choose from 10?",
-                        components).ConfigureAwait(false);
-                    switch (await GetButtonInputAsync(ctx.Interaction.Id, msg.Id, ctx.User.Id).ConfigureAwait(false))
-                    {
-                        case "all":
-                            msg = await ctx.Interaction.SendConfirmFollowupAsync(
-                                "Please type the name of the playlist you wanna save this to!").ConfigureAwait(false);
-                            var nmsg1 = await NextMessageAsync(ctx.Interaction.Id, ctx.User.Id).ConfigureAwait(false);
-                            var plists7 = plists5.FirstOrDefault(x => string.Equals(x.Name, nmsg1, StringComparison.CurrentCultureIgnoreCase));
-                            if (plists7 is not null)
-                            {
-                                var toadd = advancedLavaTracks.Select(x => new PlaylistSong
-                                {
-                                    Title = x.Title,
-                                    ProviderType = (x.Context as AdvancedTrackContext).QueuedPlatform,
-                                    Provider = (x.Context as AdvancedTrackContext).QueuedPlatform.ToString(),
-                                    Query = x.Uri.AbsolutePath
-                                });
-                                var newsongs = plists7.Songs.ToList();
-                                newsongs.AddRange(toadd);
-                                var toupdate = new MusicPlaylist
-                                {
-                                    Id = plists7.Id,
-                                    AuthorId = plists7.AuthorId,
-                                    Author = plists7.Author,
-                                    DateAdded = plists7.DateAdded,
-                                    IsDefault = plists7.IsDefault,
-                                    Name = plists7.Name,
-                                    Songs = newsongs
-                                };
-                                var uow = db.GetDbContext();
-                                await using var _ = uow.ConfigureAwait(false);
-                                uow.MusicPlaylists.Update(toupdate);
-                                await uow.SaveChangesAsync().ConfigureAwait(false);
-                                await msg.DeleteAsync().ConfigureAwait(false);
-                                await ctx.Interaction.SendConfirmFollowupAsync($"Added {toadd.Count()} tracks to {plists7.Name}.").ConfigureAwait(false);
-                            }
-                            else
-                            {
-                                await ctx.Interaction.SendErrorFollowupAsync(
-                                    "Please make sure you put in the right playlist name.").ConfigureAwait(false);
-                            }
-
-                            break;
-
-                        case "choose":
-                            var components1 = new ComponentBuilder();
-                            var count1 = 1;
-                            var count = 1;
-                            foreach (var _ in advancedLavaTracks)
-                            {
-                                if (count1 >= 6)
-                                {
-                                    components1.WithButton(count1++.ToString(), count1.ToString(), ButtonStyle.Primary,
-                                        row: 1);
-                                }
-                                else
-                                {
-                                    components1.WithButton(count1++.ToString(), count1.ToString());
-                                }
-                            }
-
-                            await msg.DeleteAsync().ConfigureAwait(false);
-                            var msg2 = await ctx.Interaction.SendConfirmFollowupAsync(
-                                string.Join("\n",
-                                    advancedLavaTracks.Select(x => $"{count++}. {x.Title.TrimTo(140)} - {x.Author}")),
-                                components1).ConfigureAwait(false);
-                            var response = await GetButtonInputAsync(ctx.Interaction.Id, msg2.Id, ctx.User.Id).ConfigureAwait(false);
-                            var track = advancedLavaTracks.ElementAt(int.Parse(response) - 2);
-                            msg = await ctx.Interaction.SendConfirmFollowupAsync(
-                                "Please type the name of the playlist you wanna save this to!").ConfigureAwait(false);
-                            var nmsg = await NextMessageAsync(ctx.Interaction.Id, ctx.User.Id).ConfigureAwait(false);
-                            var plists6 = plists5.FirstOrDefault(x => string.Equals(x.Name, nmsg, StringComparison.CurrentCultureIgnoreCase));
-                            if (plists6 is not null)
-                            {
-                                var currentContext = track.Context as AdvancedTrackContext;
-                                var toadd = new PlaylistSong
-                                {
-                                    Title = track.Title,
-                                    ProviderType = currentContext.QueuedPlatform,
-                                    Provider = currentContext.QueuedPlatform.ToString(),
-                                    Query = track.Uri.AbsoluteUri
-                                };
-                                var newsongs = plists6.Songs.ToList();
-                                newsongs.Add(toadd);
-                                var toupdate = new MusicPlaylist
-                                {
-                                    Id = plists6.Id,
-                                    AuthorId = plists6.AuthorId,
-                                    Author = plists6.Author,
-                                    DateAdded = plists6.DateAdded,
-                                    IsDefault = plists6.IsDefault,
-                                    Name = plists6.Name,
-                                    Songs = newsongs
-                                };
-                                var uow = db.GetDbContext();
-                                await using var _ = uow.ConfigureAwait(false);
-                                uow.MusicPlaylists.Update(toupdate);
-                                await uow.SaveChangesAsync().ConfigureAwait(false);
-                                await msg.DeleteAsync().ConfigureAwait(false);
-                                await ctx.Interaction.SendConfirmFollowupAsync($"Added {track.Title} to {plists6.Name}.").ConfigureAwait(false);
-                            }
-                            else
-                            {
-                                await ctx.Interaction.SendErrorFollowupAsync(
-                                    "Please make sure you put in the right playlist name.").ConfigureAwait(false);
-                            }
-
-                            break;
-                    }
-                }
-
-                break;
-            case PlaylistAction.Default:
-                var defaultplaylist = await Service.GetDefaultPlaylist(ctx.User);
-                if (string.IsNullOrEmpty(playlistOrSongName) && defaultplaylist is not null)
-                {
-                    await ctx.Interaction.SendConfirmFollowupAsync($"Your current default playlist is {defaultplaylist.Name}").ConfigureAwait(false);
-                    return;
-                }
-
-                if (string.IsNullOrEmpty(playlistOrSongName) && defaultplaylist is null)
-                {
-                    await ctx.Interaction.SendErrorFollowupAsync("You do not have a default playlist set.").ConfigureAwait(false);
-                    return;
-                }
-
-                if (!string.IsNullOrEmpty(playlistOrSongName) && defaultplaylist is not null)
-                {
-                    var plist4 = Service.GetPlaylists(ctx.User)
-                        .FirstOrDefault(x => string.Equals(x.Name, playlistOrSongName, StringComparison.CurrentCultureIgnoreCase));
-                    if (plist4 is null)
-                    {
-                        await ctx.Interaction.SendErrorFollowupAsync(
-                            "Playlist by that name wasn't found. Please try another name!").ConfigureAwait(false);
-                        return;
-                    }
-
-                    if (plist4.Name == defaultplaylist.Name)
-                    {
-                        await ctx.Interaction.SendErrorFollowupAsync("This is already your default playlist!").ConfigureAwait(false);
-                        return;
-                    }
-
-                    if (await PromptUserConfirmAsync("Are you sure you want to switch default playlists?", ctx.User.Id).ConfigureAwait(false))
-                    {
-                        await Service.UpdateDefaultPlaylist(ctx.User, plist4).ConfigureAwait(false);
-                        await ctx.Interaction.SendConfirmFollowupAsync("Default Playlist Updated.").ConfigureAwait(false);
-                    }
-                }
-
-                if (!string.IsNullOrEmpty(playlistOrSongName) && defaultplaylist is null)
-                {
-                    var plist4 = Service.GetPlaylists(ctx.User)
-                        .FirstOrDefault(x => string.Equals(x.Name, playlistOrSongName, StringComparison.CurrentCultureIgnoreCase));
-                    if (plist4 is null)
-                    {
-                        await ctx.Interaction.SendErrorFollowupAsync(
-                            "Playlist by that name wasn't found. Please try another name!").ConfigureAwait(false);
-                        return;
-                    }
-
-                    await Service.UpdateDefaultPlaylist(ctx.User, plist4).ConfigureAwait(false);
-                    await ctx.Interaction.SendConfirmFollowupAsync("Default Playlist Set.").ConfigureAwait(false);
-                }
-
-                break;
-        }
-    }
-
-    [SlashCommand("lyrics", "Get lyrics for the currently playing or mentioned song"), Discord.Interactions.RequireContext(ContextType.Guild)]
-    public async Task Lyrics([Remainder] string? name = null)
-    {
-        if (string.IsNullOrEmpty(creds.GeniusKey))
-        {
-            await ctx.Channel.SendErrorAsync("Genius API key is not set up.").ConfigureAwait(false);
-            return;
-        }
-
-        var api = new GeniusClient(creds.GeniusKey);
-        if (api is null)
-        {
-            await ctx.Channel.SendErrorAsync("Wrong genius key.");
-            return;
-        }
-
-        Song song;
-        if (name is null)
-        {
-            var player = lavaNode.GetPlayer<MusicPlayer>(ctx.Guild.Id);
-            if (player is null)
-            {
-                await ctx.Channel.SendErrorAsync("Theres nothing playing.").ConfigureAwait(false);
-                return;
-            }
-
-            var search = await api.SearchClient.Search($"{player.CurrentTrack.Author} {player.CurrentTrack.Title}").ConfigureAwait(false);
-            if (!search.Response.Hits.Any())
-            {
-                await ctx.Channel.SendErrorAsync("No lyrics found for this song.").ConfigureAwait(false);
-                return;
-            }
-
-            song = search.Response.Hits.First().Result;
-        }
-        else
-        {
-            var search = await api.SearchClient.Search(name).ConfigureAwait(false);
-            if (!search.Response.Hits.Any())
-            {
-                await ctx.Channel.SendErrorAsync("No lyrics found for this song.").ConfigureAwait(false);
-                return;
-            }
-
-            song = search.Response.Hits.First().Result;
-        }
-
-        var httpClient = new HttpClient();
-        var songPage = await httpClient.GetStringAsync($"{song.Url}?bagon=1");
-        var htmlDoc = new HtmlDocument();
-        htmlDoc.LoadHtml(songPage);
-        var lyricsDiv = htmlDoc.DocumentNode.SelectSingleNode("//*[contains(@class, 'Lyrics__Container-sc-1ynbvzw-5')]");
-        if (lyricsDiv is null)
-        {
-            await ctx.Channel.SendErrorAsync("Could not find lyrics for this song.").ConfigureAwait(false);
-            return;
-        }
-
-        var htmlWithLineBreaks = lyricsDiv.InnerHtml.Replace("<br>", "\n").Replace("<p>", "\n");
-        var htmlDocWithLineBreaks = new HtmlDocument();
-        htmlDocWithLineBreaks.LoadHtml(htmlWithLineBreaks);
-
-        var fullLyrics = htmlDocWithLineBreaks.DocumentNode.InnerText.Trim();
-        var lyricsPages = new List<string>();
-        for (var i = 0; i < fullLyrics.Length; i += 4000)
-        {
-            lyricsPages.Add(fullLyrics.Substring(i, Math.Min(4000, fullLyrics.Length - i)));
-        }
-
-        var paginator = new LazyPaginatorBuilder()
-            .AddUser(ctx.User)
-            .WithPageFactory(PageFactory)
-            .WithFooter(PaginatorFooter.Users | PaginatorFooter.PageNumber)
-            .WithMaxPageIndex(lyricsPages.Count - 1)
-            .WithDefaultCanceledPage()
-            .WithDefaultEmotes()
-            .WithActionOnCancellation(ActionOnStop.DeleteMessage)
-            .Build();
-
-        await interactivity.SendPaginatorAsync(paginator, Context.Channel, TimeSpan.FromMinutes(60)).ConfigureAwait(false);
-
-        async Task<PageBuilder> PageFactory(int page)
-        {
-            await Task.CompletedTask.ConfigureAwait(false);
-            return new PageBuilder()
-                .WithTitle($"{song.PrimaryArtist.Name} - {song.Title}")
-                .WithDescription(lyricsPages[page])
-                .WithOkColor();
-        }
-    }
-
-    [SlashCommand("join", "Join your current voice channel."), Discord.Interactions.RequireContext(ContextType.Guild), CheckPermissions]
-    public async Task Join()
-    {
-        var currentUser = await ctx.Guild.GetUserAsync(Context.Client.CurrentUser.Id).ConfigureAwait(false);
-        if (lavaNode.GetPlayer<MusicPlayer>(Context.Guild) != null && currentUser.VoiceChannel != null)
-        {
-            await ctx.Interaction.SendErrorAsync("I'm already connected to a voice channel!").ConfigureAwait(false);
-            return;
-        }
-
-        var voiceState = Context.User as IVoiceState;
-        if (voiceState?.VoiceChannel == null)
-        {
-            await ctx.Interaction.SendErrorAsync("You must be connected to a voice channel!").ConfigureAwait(false);
-            return;
-        }
-
-        await lavaNode.JoinAsync(() => new MusicPlayer(client, Service, config), ctx.Guild.Id, voiceState.VoiceChannel.Id).ConfigureAwait(false);
-        if (voiceState.VoiceChannel is IStageChannel chan)
-        {
-            try
-            {
-                await chan.BecomeSpeakerAsync().ConfigureAwait(false);
-            }
-            catch
-            {
-                //
-            }
-        }
-
-        await ctx.Interaction.SendConfirmAsync($"Joined {voiceState.VoiceChannel.Name}!").ConfigureAwait(false);
-    }
-
-    [SlashCommand("leave", "Leave your current voice channel"), Discord.Interactions.RequireContext(ContextType.Guild), CheckPermissions]
-    public async Task Leave()
-    {
-        var player = lavaNode.GetPlayer<MusicPlayer>(ctx.Guild.Id);
-        if (player == null)
-        {
-            await ctx.Interaction.SendErrorAsync("I'm not connected to any voice channels!").ConfigureAwait(false);
-            return;
-        }
-
-        var voiceChannel = (Context.User as IVoiceState)?.VoiceChannel.Id ?? player.VoiceChannelId;
-        if (voiceChannel == null)
-        {
-            await ctx.Interaction.SendErrorAsync("Not sure which voice channel to disconnect from.").ConfigureAwait(false);
-            return;
-        }
-
-        await player.StopAsync(true).ConfigureAwait(false);
-        await ctx.Interaction.SendConfirmAsync("I've left the channel and cleared the queue!").ConfigureAwait(false);
-        await Service.QueueClear(ctx.Guild.Id).ConfigureAwait(false);
-    }
-
-    [SlashCommand("queueplay", "Plays a song from a number in queue"), Discord.Interactions.RequireContext(ContextType.Guild), CheckPermissions]
-    public async Task Play(int number)
-    {
-        var player = lavaNode.GetPlayer<MusicPlayer>(ctx.Guild.Id);
-        var queue = Service.GetQueue(ctx.Guild.Id);
-        if (player is null)
-        {
-            var vc = ctx.User as IVoiceState;
-            if (vc?.VoiceChannel is null)
-            {
-                await ctx.Interaction.SendErrorAsync("Looks like both you and the bot are not in a voice channel.").ConfigureAwait(false);
-                return;
-            }
-        }
-
-        if (queue.Count > 0)
-        {
-            var track = queue.ElementAt(number - 1);
-            if (track.Uri is null)
-            {
-                await Play($"{number}").ConfigureAwait(false);
-                return;
-            }
-
-            await player.PlayAsync(track).ConfigureAwait(false);
-            using var artworkService = new ArtworkService();
-            var e = await artworkService.ResolveAsync(track).ConfigureAwait(false);
-            var eb = new EmbedBuilder()
-                .WithDescription($"Playing {track.Title}")
-                .WithFooter($"Track {queue.IndexOf(track) + 1} | {track.Duration:hh\\:mm\\:ss} | {((AdvancedTrackContext)track.Context).QueueUser}")
-                .WithThumbnailUrl(e.AbsoluteUri)
-                .WithOkColor();
-            await ctx.Interaction.RespondAsync(embed: eb.Build()).ConfigureAwait(false);
-        }
-        else
-        {
-            await Play($"{number}").ConfigureAwait(false);
-        }
-    }
-
-    [SlashCommand("play", "play a song using the name or a link"), Discord.Interactions.RequireContext(ContextType.Guild), CheckPermissions]
-    // ReSharper disable once MemberCanBePrivate.Global
-    public async Task Play(string? searchQuery)
-    {
-        await ctx.Interaction.DeferAsync().ConfigureAwait(false);
-        int count;
-        if (!lavaNode.HasPlayer(Context.Guild))
-        {
-            var vc = ctx.User as IVoiceState;
-            if (vc?.VoiceChannel is null)
-            {
-                await ctx.Interaction.SendErrorAsync("Looks like both you and the bot are not in a voice channel.").ConfigureAwait(false);
-                return;
-            }
-
-            try
-            {
-                await lavaNode.JoinAsync(() => new MusicPlayer(client, Service, config), ctx.Guild.Id, vc.VoiceChannel.Id).ConfigureAwait(false);
-                if (vc.VoiceChannel is SocketStageChannel chan)
-                {
-                    try
-                    {
-                        await chan.BecomeSpeakerAsync().ConfigureAwait(false);
-                    }
-                    catch
-                    {
-                        await ctx.Interaction.SendErrorAsync(
-                            "I tried to join as a speaker but I'm unable to! Please drag me to the channel manually.").ConfigureAwait(false);
-                    }
-                }
-            }
-            catch
-            {
-                await ctx.Interaction.SendErrorAsync("Seems I'm unable to join the channel! Check permissions!").ConfigureAwait(false);
-                return;
-            }
-        }
-
-        if ((!config.Data.YoutubeSupport && searchQuery.Contains("youtube.com")) ||
-            (!config.Data.YoutubeSupport && searchQuery.Contains("youtu.be")))
-        {
-            var eb = new EmbedBuilder().WithErrorColor()
-                .WithTitle("YouTube support on Public Mewdeko has been disabled.")
-                .WithDescription(Format.Bold(
-                    "YouTube support has been disabled due to unfair unverification from Discord that is targetting smaller bots that use YouTube for music.\n\n This does not mean Mewdeko is going premium. You have options below."))
-                .AddField("Donate for a Selfhost", Format.Bold("https://ko-fi.com/mewdeko"))
-                .AddField("Host on yourself", Format.Bold("https://github.com/Pusheon/Mewdeko"))
-                .AddField("More Info", Format.Bold("https://youtu.be/fOpEdS3JVYQ"))
-                .AddField("Support Server", Format.Bold(config.Data.SupportServer))
-                .Build();
-            await ctx.Interaction.FollowupAsync(embed: eb);
-            return;
-        }
-
-        var player = lavaNode.GetPlayer<MusicPlayer>(ctx.Guild);
-        if (!Uri.IsWellFormedUriString(searchQuery, UriKind.RelativeOrAbsolute)
-            || searchQuery.Contains("youtube.com") || searchQuery.Contains("youtu.be") || searchQuery.Contains("soundcloud.com") || searchQuery.Contains("soundcloud.com") ||
-            searchQuery.Contains("twitch.tv") || searchQuery.CheckIfMusicUrl())
-        {
-            if (player is null)
-            {
-                await Service.ModifySettingsInternalAsync(ctx.Guild.Id,
-                    (settings, _) => settings.MusicChannelId = ctx.Interaction.Id, ctx.Interaction.Id).ConfigureAwait(false);
-            }
-
-            var searchResponse = await lavaNode.LoadTracksAsync(searchQuery, !config.Data.YoutubeSupport ? SearchMode.SoundCloud : SearchMode.None)
-                .ConfigureAwait(false);
-            var platform = Platform.Youtube;
-            if (client.CurrentUser.Id == 1092943806732710058)
-                platform = Platform.Soundcloud;
-            if (searchQuery.Contains("soundcloud.com"))
-                platform = Platform.Soundcloud;
-            if (searchQuery.CheckIfMusicUrl())
-                platform = Platform.Url;
-            if (searchQuery.Contains("twitch.tv"))
-                platform = Platform.Twitch;
-            await Service.Enqueue(ctx.Guild.Id, ctx.User, searchResponse.Tracks, platform).ConfigureAwait(false);
-            count = Service.GetQueue(ctx.Guild.Id).Count;
-            if (searchResponse.PlaylistInfo.Name is not null)
-            {
-                var eb = new EmbedBuilder()
-                    .WithOkColor()
-                    .WithDescription(
-                        $"Queued {searchResponse.Tracks.Length} tracks from {searchResponse.PlaylistInfo.Name}")
-                    .WithFooter($"{count} songs now in the queue");
-                await ctx.Interaction.FollowupAsync(embed: eb.Build(),
-                    components: config.Data.ShowInviteButton
-                        ? new ComponentBuilder()
-                            .WithButton(style: ButtonStyle.Link,
-                                url:
-                                "",
-                                label: "",
-                                emote: "".ToIEmote()).Build()
-                        : null).ConfigureAwait(false);
-                if (player.State != PlayerState.Playing)
-                    await player.PlayAsync(searchResponse.Tracks.FirstOrDefault()).ConfigureAwait(false);
-                await player.SetVolumeAsync(await Service.GetVolume(ctx.Guild.Id).ConfigureAwait(false) / 100.0F).ConfigureAwait(false);
-                return;
-            }
-            else
-            {
-                var artworkService = new ArtworkService();
-                var art = new Uri(null);
-                try
-                {
-                    art = await artworkService.ResolveAsync(searchResponse.Tracks.FirstOrDefault()).ConfigureAwait(false);
-                }
-                catch
-                {
-                    //ignored
-                }
-
-                var eb = new EmbedBuilder()
-                    .WithOkColor()
-                    .WithThumbnailUrl(art?.AbsoluteUri)
-                    .WithDescription(
-                        $"Queued {searchResponse.Tracks.FirstOrDefault().Title} by {searchResponse.Tracks.FirstOrDefault().Author}!");
-                await ctx.Interaction.FollowupAsync(embed: eb.Build(),
-                    components: config.Data.ShowInviteButton
-                        ? new ComponentBuilder()
-                            .WithButton(style: ButtonStyle.Link,
-                                url:
-                                "",
-                                label: "",
-                                emote: "".ToIEmote()).Build()
-                        : null).ConfigureAwait(false);
-                if (player.State != PlayerState.Playing)
-                    await player.PlayAsync(searchResponse.Tracks.FirstOrDefault()).ConfigureAwait(false);
-                await player.SetVolumeAsync(await Service.GetVolume(ctx.Guild.Id).ConfigureAwait(false) / 100.0F).ConfigureAwait(false);
-                return;
-            }
-        }
-
-        if (searchQuery.Contains("spotify"))
-        {
-            await Service.SpotifyQueue(ctx.Guild, ctx.User, ctx.Channel as ITextChannel, player, searchQuery).ConfigureAwait(false);
-            return;
-        }
-
-        var searchResponse2 = await lavaNode.GetTracksAsync(searchQuery, !config.Data.YoutubeSupport ? SearchMode.SoundCloud : SearchMode.YouTube)
-            .ConfigureAwait(false);
-        if (!searchResponse2.Any())
-        {
-            await ctx.Interaction.SendErrorFollowupAsync("Seems like I can't find that video, please try again.").ConfigureAwait(false);
-            return;
-        }
-
-        var components = new ComponentBuilder().WithButton("Play All", "all").WithButton("Select", "select")
-            .WithButton("Play First", "pf").WithButton("Cancel", "cancel", ButtonStyle.Danger);
-        var eb12 = new EmbedBuilder()
-            .WithOkColor()
-            .WithTitle("Would you like me to:")
-            .WithDescription("Play all that I found\n" +
-                             "Let you select from the top 5\n" +
-                             "Just play the first thing I found");
-        var msg = await ctx.Interaction.FollowupAsync(embed: eb12.Build(), components: components.Build()).ConfigureAwait(false);
-        var button = await GetButtonInputAsync(ctx.Channel.Id, msg.Id, ctx.User.Id, true).ConfigureAwait(false);
-        switch (button)
-        {
-            case "all":
-                await Service.Enqueue(ctx.Guild.Id, ctx.User, searchResponse2.ToArray()).ConfigureAwait(false);
-                count = Service.GetQueue(ctx.Guild.Id).Count;
-                var track = searchResponse2.FirstOrDefault();
-                var e = new ArtworkService();
-                var info = await e.ResolveAsync(track).ConfigureAwait(false);
-                var eb1 = new EmbedBuilder()
-                    .WithOkColor()
-                    .WithDescription($"Added {track.Title} along with {searchResponse2.Count()} other tracks.")
-                    .WithThumbnailUrl(info.AbsoluteUri)
-                    .WithFooter($"{count} songs in queue");
-                if (player.State != PlayerState.Playing)
-                {
-                    await player.PlayAsync(track).ConfigureAwait(false);
-                    await player.SetVolumeAsync(await Service.GetVolume(ctx.Guild.Id).ConfigureAwait(false) / 100.0F).ConfigureAwait(false);
-                    await Service.ModifySettingsInternalAsync(ctx.Guild.Id,
-                        (settings, _) => settings.MusicChannelId = ctx.Interaction.Id, ctx.Interaction.Id).ConfigureAwait(false);
-                }
-
-                await msg.ModifyAsync(x =>
-                {
-                    x.Components = null;
-                    x.Embed = eb1.Build();
-                }).ConfigureAwait(false);
-                break;
-            case "select":
-                var tracks = searchResponse2.Take(5).ToArray();
-                var count1 = 1;
-                var eb = new EmbedBuilder()
-                    .WithDescription(string.Join("\n", tracks.Select(x => $"{count1++}. {x.Title} by {x.Author}")))
-                    .WithOkColor()
-                    .WithTitle("Pick which one!");
-                count1 = 0;
-                var components1 = new ComponentBuilder();
-                foreach (var _ in tracks)
-                {
-                    var component =
-                        new ButtonBuilder(customId: (count1 + 1).ToString(), label: (count1 + 1).ToString());
-                    count1++;
-                    components1.WithButton(component);
-                }
-
-                await msg.ModifyAsync(x =>
-                {
-                    x.Components = components1.Build();
-                    x.Embed = eb.Build();
-                }).ConfigureAwait(false);
-                var input = await GetButtonInputAsync(ctx.Channel.Id, msg.Id, ctx.User.Id).ConfigureAwait(false);
-                var chosen = tracks[int.Parse(input) - 1];
-                var e1 = new ArtworkService();
-                var info1 = await e1.ResolveAsync(chosen).ConfigureAwait(false);
-                await Service.Enqueue(ctx.Guild.Id, ctx.User, chosen).ConfigureAwait(false);
-                count = Service.GetQueue(ctx.Guild.Id).Count;
-                eb1 = new EmbedBuilder()
-                    .WithOkColor()
-                    .WithDescription($"Added {chosen.Title} by {chosen.Author} to the queue.")
-                    .WithThumbnailUrl(info1.AbsoluteUri)
-                    .WithFooter($"{count} songs in queue");
-                if (player.State != PlayerState.Playing)
-                {
-                    await player.PlayAsync(chosen).ConfigureAwait(false);
-                    await player.SetVolumeAsync(await Service.GetVolume(ctx.Guild.Id).ConfigureAwait(false) / 100.0F).ConfigureAwait(false);
-                    await Service.ModifySettingsInternalAsync(ctx.Guild.Id,
-                        (settings, _) => settings.MusicChannelId = ctx.Interaction.Id, ctx.Interaction.Id).ConfigureAwait(false);
-                }
-
-                await msg.ModifyAsync(x =>
-                {
-                    x.Components = null;
-                    x.Embed = eb1.Build();
-                }).ConfigureAwait(false);
-                break;
-            case "pf":
-                track = searchResponse2.FirstOrDefault();
-                await Service.Enqueue(ctx.Guild.Id, ctx.User, track).ConfigureAwait(false);
-                var a = new ArtworkService();
-                var info2 = await a.ResolveAsync(track).ConfigureAwait(false);
-                count = Service.GetQueue(ctx.Guild.Id).Count;
-                eb1 = new EmbedBuilder()
-                    .WithOkColor()
-                    .WithDescription($"Added {track.Title} by {track.Author} to the queue.")
-                    .WithThumbnailUrl(info2.AbsoluteUri)
-                    .WithFooter($"{count} songs in queue");
-                await msg.ModifyAsync(x =>
-                {
-                    x.Embed = eb1.Build();
-                    x.Components = null;
-                }).ConfigureAwait(false);
-                if (player.State != PlayerState.Playing)
-                {
-                    await player.PlayAsync(track).ConfigureAwait(false);
-                    await player.SetVolumeAsync(await Service.GetVolume(ctx.Guild.Id).ConfigureAwait(false) / 100.0F).ConfigureAwait(false);
-                    await Service.ModifySettingsInternalAsync(ctx.Guild.Id,
-                        (settings, _) => settings.MusicChannelId = ctx.Interaction.Id, ctx.Interaction.Id).ConfigureAwait(false);
-                }
-
-                break;
-            case "cancel":
-                var eb13 = new EmbedBuilder()
-                    .WithDescription("Cancelled.")
-                    .WithErrorColor();
-                await msg.ModifyAsync(x =>
-                {
-                    x.Embed = eb13.Build();
-                    x.Components = null;
-                }).ConfigureAwait(false);
-                break;
-        }
-    }
-
-    [SlashCommand("pause", "Pauses the current track"), Discord.Interactions.RequireContext(ContextType.Guild), CheckPermissions]
-    public async Task Pause()
-    {
-        var player = lavaNode.GetPlayer<MusicPlayer>(ctx.Guild.Id);
-        if (player is null)
-        {
-            await ctx.Interaction.SendErrorAsync("I'm not connected to a voice channel.").ConfigureAwait(false);
-            return;
-        }
-
-        if (player.State != PlayerState.Playing)
-        {
-            await player.ResumeAsync().ConfigureAwait(false);
-            await ctx.Interaction.SendConfirmAsync("Resumed player.").ConfigureAwait(false);
-            return;
-        }
-
-        await player.PauseAsync().ConfigureAwait(false);
-        await ctx.Interaction.SendConfirmAsync($"Paused player. Do {await guildSettings.GetPrefix(ctx.Guild.Id)}pause again to resume.").ConfigureAwait(false);
-    }
-
-    [SlashCommand("shuffle", "Shuffles the current queue"), Discord.Interactions.RequireContext(ContextType.Guild), CheckPermissions]
-    public async Task Shuffle()
-    {
-        var player = lavaNode.GetPlayer<MusicPlayer>(ctx.Guild.Id);
-        if (player is null)
-        {
-            await ctx.Interaction.SendErrorAsync("I'm not even playing anything.").ConfigureAwait(false);
-            return;
-        }
-
-        if (Service.GetQueue(ctx.Guild.Id).Count == 0)
-        {
-            await ctx.Interaction.SendErrorAsync("There's nothing in queue.").ConfigureAwait(false);
-            return;
-        }
-
-        if (Service.GetQueue(ctx.Guild.Id).Count == 1)
-        {
-            await ctx.Interaction.SendErrorAsync("... There's literally only one thing in queue.").ConfigureAwait(false);
-            return;
-        }
-
-        Service.Shuffle(ctx.Guild);
-        await ctx.Interaction.SendConfirmAsync("Successfully shuffled the queue!").ConfigureAwait(false);
-    }
-
-    [SlashCommand("stop", "Stops the player and clears all current songs"), Discord.Interactions.RequireContext(ContextType.Guild), CheckPermissions]
-    public async Task Stop()
-    {
-        var player = lavaNode.GetPlayer<MusicPlayer>(ctx.Guild.Id);
-        if (player is null)
-        {
-            await ctx.Interaction.SendErrorAsync("I'm not connected to a channel!").ConfigureAwait(false);
-            return;
-        }
-
-        await player.StopAsync().ConfigureAwait(false);
-        await Service.QueueClear(ctx.Guild.Id).ConfigureAwait(false);
-        await ctx.Interaction.SendConfirmAsync("Stopped the player and cleared the queue!").ConfigureAwait(false);
-    }
-
-    [SlashCommand("skip", "Skip to the next song, if there is one"), Discord.Interactions.RequireContext(ContextType.Guild), CheckPermissions]
-    public async Task Skip(int num = 1)
-    {
-        if (num < 1)
-        {
-            await ctx.Interaction.SendErrorAsync("You can only skip ahead.").ConfigureAwait(false);
-            return;
-        }
-
-        var player = lavaNode.GetPlayer<MusicPlayer>(ctx.Guild.Id);
-        if (player is null)
-        {
-            await ctx.Interaction.SendErrorAsync("I'm not connected to a voice channel.").ConfigureAwait(false);
-            return;
-        }
-
-        await Service.Skip(ctx.Guild, ctx.Channel as ITextChannel, player, ctx, num).ConfigureAwait(false);
-    }
-
-    [SlashCommand("seek", "Seek to a certain time in the current song"), Discord.Interactions.RequireContext(ContextType.Guild), CheckPermissions]
-    public async Task Seek(string input)
-    {
-        StoopidTime time;
-        try
-        {
-            time = StoopidTime.FromInput(input);
-        }
-        catch
-        {
-            await ctx.Interaction.SendErrorAsync("Invalid time.").ConfigureAwait(false);
-            return;
-        }
-
-        var player = lavaNode.GetPlayer<MusicPlayer>(ctx.Guild.Id);
-        if (player is null)
-        {
-            await ctx.Interaction.SendErrorAsync("I'm not connected to a voice channel.").ConfigureAwait(false);
-            return;
-        }
-
-        if (player.State != PlayerState.Playing)
-        {
-            await ctx.Interaction.SendErrorAsync("Woaaah there, I can't seek when nothing is playing.").ConfigureAwait(false);
-            return;
-        }
-
-        if (time.Time > player.CurrentTrack.Duration)
-            await ctx.Channel.SendErrorAsync("That's longer than the song lol, try again.").ConfigureAwait(false);
-        await player.SeekPositionAsync(time.Time).ConfigureAwait(false);
-        await ctx.Channel.SendConfirmAsync($"I've seeked `{player.CurrentTrack.Title}` to {time.Time}.").ConfigureAwait(false);
-    }
-
-    [SlashCommand("clearqueue", "Clears the current queue"), Discord.Interactions.RequireContext(ContextType.Guild), CheckPermissions]
-    public async Task ClearQueue()
-    {
-        var player = lavaNode.GetPlayer<MusicPlayer>(ctx.Guild.Id);
-        if (player is null)
-        {
-            await ctx.Interaction.SendErrorAsync("I'm not connected to a voice channel.").ConfigureAwait(false);
-            return;
-        }
-
-        await player.StopAsync().ConfigureAwait(false);
-        await Service.QueueClear(ctx.Guild.Id).ConfigureAwait(false);
-        await ctx.Interaction.SendConfirmAsync("Cleared the queue!").ConfigureAwait(false);
-    }
-
-    [SlashCommand("channel", "Set the channel where music events go"), Discord.Interactions.RequireContext(ContextType.Guild),
-     CheckPermissions]
-    public async Task SetMusicChannel()
-    {
-        var user = await ctx.Guild.GetUserAsync(ctx.Client.CurrentUser.Id).ConfigureAwait(false);
-        if (!user.GetPermissions(ctx.Channel as ITextChannel).EmbedLinks)
-            return;
-        await Service.ModifySettingsInternalAsync(ctx.Guild.Id, (settings, _) => settings.MusicChannelId = ctx.Interaction.Id, ctx.Interaction.Id).ConfigureAwait(false);
-        await ctx.Interaction.SendConfirmAsync("Set this channel to recieve music events.").ConfigureAwait(false);
-    }
-
-    [SlashCommand("autoplay", "Set the amount of songs to add at the end of the queue."), Discord.Interactions.RequireContext(ContextType.Guild), CheckPermissions]
-    public async Task AutoPlay(int autoPlayNum)
-    {
-        await Service.ModifySettingsInternalAsync(ctx.Guild.Id, (settings, _) => settings.AutoPlay = autoPlayNum, autoPlayNum).ConfigureAwait(false);
-        switch (autoPlayNum)
-        {
-            case > 0 and < 6:
-                await ctx.Interaction.SendConfirmAsync($"When the last song is reached autoplay will attempt to add `{autoPlayNum}` songs to the queue.");
-                break;
-            case > 5:
-                await ctx.Interaction.SendErrorAsync("I can only do so much. Keep it to a maximum of 5 please.");
-                break;
-            case 0:
-                await ctx.Interaction.SendConfirmAsync("Autoplay has been disabled.");
-                break;
-        }
-    }
-
-    [SlashCommand("loop", "Sets the loop type"), Discord.Interactions.RequireContext(ContextType.Guild), CheckPermissions]
-    public async Task Loop(PlayerRepeatType reptype = PlayerRepeatType.None)
-    {
-        await Service.ModifySettingsInternalAsync(ctx.Guild.Id, (settings, _) => settings.PlayerRepeat = reptype,
-            reptype).ConfigureAwait(false);
-        await ctx.Interaction.SendConfirmAsync($"Loop has now been set to {reptype}").ConfigureAwait(false);
-    }
-
-    [SlashCommand("volume", "Sets the current volume"), Discord.Interactions.RequireContext(ContextType.Guild), CheckPermissions]
-    public async Task Volume(int volume)
-    {
-        var player = lavaNode.GetPlayer<MusicPlayer>(ctx.Guild.Id);
-        if (player is null)
-        {
-            await ctx.Interaction.SendErrorAsync("I'm not connected to a voice channel.").ConfigureAwait(false);
-            return;
-        }
-
-        if (volume > 100)
-        {
-            await ctx.Interaction.SendErrorAsync("Max is 100 m8").ConfigureAwait(false);
-            return;
-        }
-
-        await player.SetVolumeAsync(volume / 100.0F).ConfigureAwait(false);
-        await Service.ModifySettingsInternalAsync(ctx.Guild.Id, (settings, _) => settings.Volume = volume, volume).ConfigureAwait(false);
-        await ctx.Interaction.SendConfirmAsync($"Set the volume to {volume}").ConfigureAwait(false);
-    }
-
-    [SlashCommand("nowplaying", "Shows the currently playing song"), Discord.Interactions.RequireContext(ContextType.Guild), CheckPermissions]
-    public async Task NowPlaying()
-    {
-        var player = lavaNode.GetPlayer<MusicPlayer>(ctx.Guild.Id);
-        if (player is null)
-        {
-            await ctx.Interaction.SendErrorAsync("I'm not connected to a voice channel.").ConfigureAwait(false);
-            return;
-        }
-
-        if (player.State != PlayerState.Playing)
-        {
-            await ctx.Interaction.SendErrorAsync("Woaaah there, I'm not playing any tracks.").ConfigureAwait(false);
-            return;
-        }
-
-        var qcount = Service.GetQueue(ctx.Guild.Id);
-        var track = player.CurrentTrack;
-        var artService = new ArtworkService();
-        var info = await artService.ResolveAsync(track).ConfigureAwait(false);
-        var eb = new EmbedBuilder()
-            .WithOkColor()
-            .WithTitle($"Track #{qcount.IndexOf(track) + 1}")
-            .WithDescription($"Now Playing {track.Title} by {track.Author}")
-            .WithThumbnailUrl(info?.AbsoluteUri)
-            .WithFooter(
-                await Service.GetPrettyInfo(player, ctx.Guild).ConfigureAwait(false));
-        await ctx.Interaction.RespondAsync(embed: eb.Build()).ConfigureAwait(false);
-    }
-
-    [SlashCommand("queue", "Lists all songs"), Discord.Interactions.RequireContext(ContextType.Guild), CheckPermissions]
-    public async Task Queue()
-    {
-        var player = lavaNode.GetPlayer<MusicPlayer>(ctx.Guild.Id);
-        if (player is null)
-        {
-            await ctx.Interaction.SendErrorAsync("I am not playing anything at the moment!").ConfigureAwait(false);
-            return;
-        }
-
-        var queue = Service.GetQueue(ctx.Guild.Id);
-        var paginator = new LazyPaginatorBuilder()
-            .AddUser(ctx.User)
-            .WithPageFactory(PageFactory)
-            .WithFooter(PaginatorFooter.PageNumber | PaginatorFooter.Users)
-            .WithMaxPageIndex(queue.Count / 10)
-            .WithDefaultCanceledPage()
-            .WithDefaultEmotes()
-            .WithActionOnCancellation(ActionOnStop.DeleteMessage)
-            .Build();
-
-        await interactivity.SendPaginatorAsync(paginator, ctx.Interaction as SocketInteraction, TimeSpan.FromMinutes(60)).ConfigureAwait(false);
-
-        async Task<PageBuilder> PageFactory(int page)
-        {
-            await Task.CompletedTask.ConfigureAwait(false);
-            var tracks = queue.OrderBy(x => queue.IndexOf(x)).Skip(page * 10).Take(10);
-            return new PageBuilder()
-                .WithDescription(string.Join("\n", tracks.Select(x =>
-                    $"`{queue.IndexOf(x) + 1}.` [{x.Title}]({x.Uri})\n`{x.Duration:mm\\:ss} {GetContext(x).QueueUser} {GetContext(x).QueuedPlatform}`")))
-                .WithOkColor();
-        }
-    }
-
-    private static AdvancedTrackContext GetContext(LavalinkTrack track)
-        => track.Context as AdvancedTrackContext;
+﻿#nullable enable
+using System.Net.Http;
+using Discord.Commands;
+using Discord.Interactions;
+using Fergun.Interactive;
+using Fergun.Interactive.Pagination;
+using Genius;
+using Genius.Models.Song;
+using HtmlAgilityPack;
+using Lavalink4NET;
+using Lavalink4NET.Artwork;
+using Lavalink4NET.DiscordNet;
+using Lavalink4NET.Player;
+using Lavalink4NET.Rest;
+using Mewdeko.Common.Attributes.InteractionCommands;
+using Mewdeko.Common.TypeReaders.Models;
+using Mewdeko.Modules.Music.Common;
+using Mewdeko.Modules.Music.Services;
+using Mewdeko.Services.Settings;
+using ContextType = Discord.Interactions.ContextType;
+
+namespace Mewdeko.Modules.Music;
+
+[Discord.Interactions.Group("music", "Play Music!")]
+public class SlashMusic : MewdekoSlashModuleBase<MusicService>
+{
+    private readonly InteractiveService interactivity;
+    private readonly LavalinkNode lavaNode;
+    private readonly DbService db;
+    private readonly DiscordSocketClient client;
+    private readonly GuildSettingsService guildSettings;
+    private readonly BotConfigService config;
+    private readonly IBotCredentials creds;
+
+    public SlashMusic(LavalinkNode lava, InteractiveService interactive, DbService dbService,
+        DiscordSocketClient client,
+        GuildSettingsService guildSettings,
+        BotConfigService config, IBotCredentials creds)
+    {
+        db = dbService;
+        this.client = client;
+        this.guildSettings = guildSettings;
+        this.config = config;
+        this.creds = creds;
+        interactivity = interactive;
+        lavaNode = lava;
+    }
+
+    public enum PlaylistAction
+    {
+        Show,
+        Delete,
+        Create,
+        Remove,
+        Add,
+        Load,
+        Save,
+        Default
+    }
+
+    [SlashCommand("remove", "Removes a song from the queue using its number"), Discord.Interactions.RequireContext(ContextType.Guild),
+     CheckPermissions]
+    public async Task SongRemove(int songNum)
+    {
+        var player = lavaNode.GetPlayer<MusicPlayer>(ctx.Guild.Id);
+        if (player is not null)
+        {
+            var voiceChannel = await ctx.Guild.GetVoiceChannelAsync(player.VoiceChannelId.Value).ConfigureAwait(false);
+            var chanUsers = await voiceChannel.GetUsersAsync().FlattenAsync().ConfigureAwait(false);
+            if (!chanUsers.Contains(ctx.User as IGuildUser))
+            {
+                await ctx.Interaction.SendErrorAsync("You are not in the bots music channel!").ConfigureAwait(false);
+                return;
+            }
+
+            if (await Service.RemoveSong(ctx.Guild, songNum).ConfigureAwait(false))
+            {
+                await ctx.Interaction.SendConfirmAsync($"Track {songNum} removed.").ConfigureAwait(false);
+            }
+            else
+            {
+                await ctx.Interaction.SendErrorAsync("Seems like that track doesn't exist or you have nothing in queue.").ConfigureAwait(false);
+            }
+        }
+    }
+
+    [SlashCommand("autodisconnect", "Set the autodisconnect type"), Discord.Interactions.RequireContext(ContextType.Guild), CheckPermissions]
+    public async Task AutoDisconnect(AutoDisconnect disconnect)
+    {
+        await Service.ModifySettingsInternalAsync(ctx.Guild.Id,
+            (settings, _) => settings.AutoDisconnect = disconnect, disconnect).ConfigureAwait(false);
+        await ctx.Interaction.SendConfirmAsync(
+            $"Successfully set AutoDisconnect to {Format.Code(disconnect.ToString())}").ConfigureAwait(false);
+    }
+
+    [SlashCommand("playlists", "Lists your playlists"), Discord.Interactions.RequireContext(ContextType.Guild)]
+    public async Task Playlists()
+    {
+        var plists = Service.GetPlaylists(ctx.User);
+        if (!plists.Any())
+        {
+            await ctx.Interaction.SendErrorAsync("You dont have any saved playlists!").ConfigureAwait(false);
+            return;
+        }
+
+        var paginator = new LazyPaginatorBuilder()
+            .AddUser(ctx.User)
+            .WithPageFactory(PageFactory)
+            .WithFooter(PaginatorFooter.PageNumber | PaginatorFooter.Users)
+            .WithMaxPageIndex(plists.Count() / 15)
+            .WithDefaultCanceledPage()
+            .WithDefaultEmotes()
+            .WithActionOnCancellation(ActionOnStop.DeleteMessage)
+            .Build();
+        await interactivity.SendPaginatorAsync(paginator, (ctx.Interaction as SocketInteraction)!, TimeSpan.FromMinutes(60)).ConfigureAwait(false);
+
+        async Task<PageBuilder> PageFactory(int page)
+        {
+            await Task.CompletedTask.ConfigureAwait(false);
+            var e = 1;
+            return new PageBuilder().WithOkColor()
+                .WithDescription(string.Join("\n",
+                    plists.Skip(page).Take(15).Select(x =>
+                        $"{e++}. {x.Name} - {x.Songs.Count()} songs")));
+        }
+    }
+
+    [SlashCommand("playlist", "Create or manage your playlists"), Discord.Interactions.RequireContext(ContextType.Guild), CheckPermissions]
+    public async Task Playlist(PlaylistAction action, string? playlistOrSongName = null)
+    {
+        await ctx.Interaction.DeferAsync().ConfigureAwait(false);
+        var plists = Service.GetPlaylists(ctx.User);
+        switch (action)
+        {
+            case PlaylistAction.Show:
+                MusicPlaylist? plist;
+                if (playlistOrSongName is null)
+                {
+                    if (await Service.GetDefaultPlaylist(ctx.User) is not null)
+                    {
+                        plist = await Service.GetDefaultPlaylist(ctx.User);
+                    }
+                    else
+                    {
+                        await ctx.Interaction.SendErrorFollowupAsync(
+                            "You have not specified a playlist name and do not have a default playlist set, there's nothing to show!").ConfigureAwait(false);
+                        return;
+                    }
+                }
+                else
+                {
+                    plist = Service.GetPlaylists(ctx.User)
+                        .FirstOrDefault(x => string.Equals(x.Name, playlistOrSongName, StringComparison.CurrentCultureIgnoreCase))!;
+                }
+
+                var songcount = 1;
+                if (plist is null)
+                {
+                    await ctx.Interaction.SendErrorFollowupAsync("This is not a valid playlist!").ConfigureAwait(false);
+                    return;
+                }
+
+                if (!plist.Songs.Any())
+                {
+                    await ctx.Interaction.SendErrorFollowupAsync("This playlist has no songs!").ConfigureAwait(false);
+                    return;
+                }
+
+                var paginator = new LazyPaginatorBuilder().AddUser(ctx.User).WithPageFactory(PageFactory)
+                    .WithFooter(
+                        PaginatorFooter.PageNumber | PaginatorFooter.Users)
+                    .WithMaxPageIndex(plist.Songs.Count() / 15)
+                    .WithDefaultCanceledPage().WithDefaultEmotes()
+                    .WithActionOnCancellation(ActionOnStop.DeleteMessage).Build();
+                await interactivity.SendPaginatorAsync(paginator, (ctx.Interaction as SocketInteraction)!, TimeSpan.FromMinutes(60)).ConfigureAwait(false);
+
+                async Task<PageBuilder> PageFactory(int page)
+                {
+                    await Task.CompletedTask.ConfigureAwait(false);
+                    return new PageBuilder().WithOkColor().WithDescription(string.Join("\n",
+                        plist.Songs.Select(x =>
+                            $"`{songcount++}.` [{x.Title.TrimTo(45)}]({x.Query}) `{x.Provider}`")));
+                }
+
+                break;
+            case PlaylistAction.Delete:
+                var plist1 = plists.FirstOrDefault(x => x.Name.ToLower() == playlistOrSongName?.ToLower());
+                if (plist1 == null)
+                {
+                    await ctx.Interaction.SendErrorFollowupAsync("Playlist with that name could not be found!").ConfigureAwait(false);
+                    return;
+                }
+
+                if (await PromptUserConfirmAsync("Are you sure you want to delete this playlist", ctx.User.Id).ConfigureAwait(false))
+                {
+                    var uow = db.GetDbContext();
+                    await using var _ = uow.ConfigureAwait(false);
+                    uow.MusicPlaylists.Remove(plist1);
+                    await uow.SaveChangesAsync().ConfigureAwait(false);
+                    await ctx.Interaction.SendConfirmFollowupAsync("Playlist deleted.").ConfigureAwait(false);
+                }
+
+                break;
+
+            case PlaylistAction.Create:
+                if (playlistOrSongName is null)
+                {
+                    await ctx.Interaction.SendErrorFollowupAsync("You need to specify a playlist name!").ConfigureAwait(false);
+                }
+
+                if (Service.GetPlaylists(ctx.User).Select(x => x.Name.ToLower()).Contains(playlistOrSongName?.ToLower()))
+                {
+                    await ctx.Interaction.SendErrorFollowupAsync("You already have a playlist with this name!").ConfigureAwait(false);
+                }
+                else
+                {
+                    var toadd = new MusicPlaylist
+                    {
+                        Author = ctx.User.ToString(), AuthorId = ctx.User.Id, Name = playlistOrSongName, Songs = new List<PlaylistSong>()
+                    };
+                    var uow = db.GetDbContext();
+                    await using var _ = uow.ConfigureAwait(false);
+                    uow.MusicPlaylists.Add(toadd);
+                    await uow.SaveChangesAsync().ConfigureAwait(false);
+                    await ctx.Interaction.SendConfirmFollowupAsync(
+                        $"Successfully created playlist with name `{playlistOrSongName}`!").ConfigureAwait(false);
+                }
+
+                break;
+            case PlaylistAction.Load:
+                if (!string.IsNullOrEmpty(playlistOrSongName))
+                {
+                    var vstate = ctx.User as IVoiceState;
+                    if (vstate?.VoiceChannel is null)
+                    {
+                        await ctx.Interaction.SendErrorFollowupAsync("You must be in a channel to use this!").ConfigureAwait(false);
+                        return;
+                    }
+
+                    if (!lavaNode.HasPlayer(ctx.Guild))
+                    {
+                        try
+                        {
+                            await lavaNode.JoinAsync(() => new MusicPlayer(client, Service, config), ctx.Guild.Id, vstate.VoiceChannel.Id).ConfigureAwait(false);
+                            if (vstate.VoiceChannel is IStageChannel chan)
+                            {
+                                await chan.BecomeSpeakerAsync().ConfigureAwait(false);
+                            }
+                        }
+                        catch (Exception)
+                        {
+                            await ctx.Interaction.SendErrorFollowupAsync("Seems I may not have permission to join...").ConfigureAwait(false);
+                            return;
+                        }
+                    }
+
+                    var plist3 = Service.GetPlaylists(ctx.User).Where(x => x.Name.ToLower() == playlistOrSongName);
+                    var musicPlaylists = plist3 as MusicPlaylist?[] ?? plist3.ToArray();
+                    if (musicPlaylists.Length == 0)
+                    {
+                        await ctx.Interaction.SendErrorFollowupAsync("A playlist with that name wasnt found!").ConfigureAwait(false);
+                        return;
+                    }
+
+                    var songs3 = musicPlaylists.Select(x => x.Songs).FirstOrDefault();
+                    var msg = await ctx.Interaction.SendConfirmFollowupAsync(
+                        $"Queueing {songs3!.Count()} songs from {musicPlaylists.FirstOrDefault()?.Name}...").ConfigureAwait(false);
+                    foreach (var i in songs3!)
+                    {
+                        var search = await lavaNode.LoadTracksAsync(i.Query).ConfigureAwait(false);
+                        var platform = Platform.Youtube;
+                        if (search.LoadType != TrackLoadType.NoMatches)
+                        {
+                            platform = i.Provider switch
+                            {
+                                "Spotify" => Platform.Spotify,
+                                "Soundcloud" => Platform.Soundcloud,
+                                "Direct Url / File" => Platform.Url,
+                                "Youtube" => Platform.Youtube,
+                                _ => platform
+                            };
+
+                            await Service.Enqueue(ctx.Guild.Id, ctx.User, search.Tracks.FirstOrDefault(), platform).ConfigureAwait(false);
+                        }
+
+                        var player = lavaNode.GetPlayer<MusicPlayer>(ctx.Guild);
+                        if (player.State == PlayerState.Playing) continue;
+                        await player.PlayAsync(search.Tracks.FirstOrDefault()).ConfigureAwait(false);
+                        await player.SetVolumeAsync(await Service.GetVolume(ctx.Guild.Id).ConfigureAwait(false) / 100.0F).ConfigureAwait(false);
+                    }
+
+                    await msg.ModifyAsync(x => x.Embed = new EmbedBuilder()
+                        .WithOkColor()
+                        .WithDescription(
+                            $"Successfully loaded {songs3.Count()} songs from {musicPlaylists.FirstOrDefault()?.Name}!")
+                        .Build()).ConfigureAwait(false);
+                    return;
+                }
+
+                if (await Service.GetDefaultPlaylist(ctx.User) is not null && !string.IsNullOrEmpty(playlistOrSongName))
+                {
+                    var vstate = ctx.User as IVoiceState;
+                    if (vstate?.VoiceChannel is null)
+                    {
+                        await ctx.Interaction.SendErrorFollowupAsync("You must be in a channel to use this!").ConfigureAwait(false);
+                        return;
+                    }
+
+                    var uow = db.GetDbContext();
+                    await using var _ = uow.ConfigureAwait(false);
+                    var plist2 = await uow.MusicPlaylists.GetDefaultPlaylist(ctx.User.Id);
+                    var songs2 = plist2.Songs;
+                    if (!songs2.Any())
+                    {
+                        await ctx.Interaction.SendErrorFollowupAsync(
+                            "Your default playlist has no songs! Please add songs and try again.").ConfigureAwait(false);
+                        return;
+                    }
+
+                    if (!lavaNode.HasPlayer(ctx.Guild))
+                    {
+                        try
+                        {
+                            await lavaNode.JoinAsync(() => new MusicPlayer(client, Service, config), ctx.Guild.Id, vstate.VoiceChannel.Id).ConfigureAwait(false);
+                            if (vstate.VoiceChannel is IStageChannel chan)
+                            {
+                                await chan.BecomeSpeakerAsync().ConfigureAwait(false);
+                            }
+                        }
+                        catch (Exception)
+                        {
+                            await ctx.Interaction.SendErrorFollowupAsync("Seems I may not have permission to join...").ConfigureAwait(false);
+                            return;
+                        }
+                    }
+
+                    var msg = await ctx.Interaction.SendConfirmFollowupAsync(
+                        $"Queueing {songs2.Count()} songs from {plist2.Name}...").ConfigureAwait(false);
+                    foreach (var i in songs2)
+                    {
+                        var search = await lavaNode.LoadTracksAsync(i.Query).ConfigureAwait(false);
+                        if (search.LoadType != TrackLoadType.NoMatches)
+                            await Service.Enqueue(ctx.Guild.Id, ctx.User, search.Tracks.FirstOrDefault()).ConfigureAwait(false);
+                        var player = lavaNode.GetPlayer<MusicPlayer>(ctx.Guild);
+                        if (player.State == PlayerState.Playing) continue;
+                        await player.PlayAsync(search.Tracks.FirstOrDefault()).ConfigureAwait(false);
+                        await player.SetVolumeAsync(await Service.GetVolume(ctx.Guild.Id).ConfigureAwait(false) / 100.0F).ConfigureAwait(false);
+                    }
+
+                    await msg.ModifyAsync(x => x.Embed = new EmbedBuilder()
+                        .WithOkColor()
+                        .WithDescription(
+                            $"Successfully loaded {songs2.Count()} songs from {plist2.Name}!")
+                        .Build()).ConfigureAwait(false);
+                    return;
+                }
+
+                if (await Service.GetDefaultPlaylist(ctx.User) is null && string.IsNullOrEmpty(playlistOrSongName))
+                {
+                    await ctx.Interaction.SendErrorFollowupAsync(
+                        "You don't have a default playlist set and have not specified a playlist name!").ConfigureAwait(false);
+                }
+
+                break;
+            case PlaylistAction.Save:
+                var queue = Service.GetQueue(ctx.Guild.Id);
+                var plists5 = Service.GetPlaylists(ctx.User);
+                if (!plists5.Any())
+                {
+                    await ctx.Interaction.SendErrorFollowupAsync("You do not have any playlists!").ConfigureAwait(false);
+                    return;
+                }
+
+                var trysearch = queue.Where(x => x.Title.ToLower().Contains(playlistOrSongName?.ToLower() ?? "")).Take(20);
+                var advancedLavaTracks = trysearch as LavalinkTrack[] ?? trysearch.ToArray();
+
+                if (advancedLavaTracks.Length == 1)
+                {
+                    var msg = await ctx.Interaction.SendConfirmFollowupAsync(
+                        "Please type the name of the playlist you wanna save this to!").ConfigureAwait(false);
+                    var nmsg = await NextMessageAsync(ctx.Interaction.Id, ctx.User.Id).ConfigureAwait(false);
+                    var plists6 = plists5.FirstOrDefault(x => string.Equals(x.Name, nmsg, StringComparison.CurrentCultureIgnoreCase));
+                    if (plists6 is not null)
+                    {
+                        var currentContext =
+                            advancedLavaTracks.FirstOrDefault().Context as AdvancedTrackContext;
+                        var toadd = new PlaylistSong
+                        {
+                            Title = advancedLavaTracks.FirstOrDefault()?.Title,
+                            ProviderType = currentContext.QueuedPlatform,
+                            Provider = currentContext.QueuedPlatform.ToString(),
+                            Query = advancedLavaTracks.FirstOrDefault()!.Uri.AbsoluteUri
+                        };
+                        var newsongs = plists6.Songs.ToList();
+                        newsongs.Add(toadd);
+                        var toupdate = new MusicPlaylist
+                        {
+                            Id = plists6.Id,
+                            AuthorId = plists6.AuthorId,
+                            Author = plists6.Author,
+                            DateAdded = plists6.DateAdded,
+                            IsDefault = plists6.IsDefault,
+                            Name = plists6.Name,
+                            Songs = newsongs
+                        };
+                        var uow = db.GetDbContext();
+                        await using var _ = uow.ConfigureAwait(false);
+                        uow.MusicPlaylists.Update(toupdate);
+                        await uow.SaveChangesAsync().ConfigureAwait(false);
+                        await msg.DeleteAsync().ConfigureAwait(false);
+                        await ctx.Interaction.SendConfirmFollowupAsync(
+                            $"Added {advancedLavaTracks.FirstOrDefault()?.Title} to {plists6.Name}.").ConfigureAwait(false);
+                    }
+                    else
+                    {
+                        await ctx.Interaction.SendErrorFollowupAsync("Please make sure you put in the right playlist name.").ConfigureAwait(false);
+                    }
+                }
+                else
+                {
+                    var components = new ComponentBuilder().WithButton("Save All", "all")
+                        .WithButton("Choose", "choose");
+                    var msg = await ctx.Interaction.SendConfirmFollowupAsync(
+                        "I found more than one result for that name. Would you like me to save all or choose from 10?",
+                        components).ConfigureAwait(false);
+                    switch (await GetButtonInputAsync(ctx.Interaction.Id, msg.Id, ctx.User.Id).ConfigureAwait(false))
+                    {
+                        case "all":
+                            msg = await ctx.Interaction.SendConfirmFollowupAsync(
+                                "Please type the name of the playlist you wanna save this to!").ConfigureAwait(false);
+                            var nmsg1 = await NextMessageAsync(ctx.Interaction.Id, ctx.User.Id).ConfigureAwait(false);
+                            var plists7 = plists5.FirstOrDefault(x => string.Equals(x.Name, nmsg1, StringComparison.CurrentCultureIgnoreCase));
+                            if (plists7 is not null)
+                            {
+                                var toadd = advancedLavaTracks.Select(x => new PlaylistSong
+                                {
+                                    Title = x.Title,
+                                    ProviderType = (x.Context as AdvancedTrackContext).QueuedPlatform,
+                                    Provider = (x.Context as AdvancedTrackContext).QueuedPlatform.ToString(),
+                                    Query = x.Uri.AbsolutePath
+                                });
+                                var newsongs = plists7.Songs.ToList();
+                                newsongs.AddRange(toadd);
+                                var toupdate = new MusicPlaylist
+                                {
+                                    Id = plists7.Id,
+                                    AuthorId = plists7.AuthorId,
+                                    Author = plists7.Author,
+                                    DateAdded = plists7.DateAdded,
+                                    IsDefault = plists7.IsDefault,
+                                    Name = plists7.Name,
+                                    Songs = newsongs
+                                };
+                                var uow = db.GetDbContext();
+                                await using var _ = uow.ConfigureAwait(false);
+                                uow.MusicPlaylists.Update(toupdate);
+                                await uow.SaveChangesAsync().ConfigureAwait(false);
+                                await msg.DeleteAsync().ConfigureAwait(false);
+                                await ctx.Interaction.SendConfirmFollowupAsync($"Added {toadd.Count()} tracks to {plists7.Name}.").ConfigureAwait(false);
+                            }
+                            else
+                            {
+                                await ctx.Interaction.SendErrorFollowupAsync(
+                                    "Please make sure you put in the right playlist name.").ConfigureAwait(false);
+                            }
+
+                            break;
+
+                        case "choose":
+                            var components1 = new ComponentBuilder();
+                            var count1 = 1;
+                            var count = 1;
+                            foreach (var _ in advancedLavaTracks)
+                            {
+                                if (count1 >= 6)
+                                {
+                                    components1.WithButton(count1++.ToString(), count1.ToString(), ButtonStyle.Primary,
+                                        row: 1);
+                                }
+                                else
+                                {
+                                    components1.WithButton(count1++.ToString(), count1.ToString());
+                                }
+                            }
+
+                            await msg.DeleteAsync().ConfigureAwait(false);
+                            var msg2 = await ctx.Interaction.SendConfirmFollowupAsync(
+                                string.Join("\n",
+                                    advancedLavaTracks.Select(x => $"{count++}. {x.Title.TrimTo(140)} - {x.Author}")),
+                                components1).ConfigureAwait(false);
+                            var response = await GetButtonInputAsync(ctx.Interaction.Id, msg2.Id, ctx.User.Id).ConfigureAwait(false);
+                            var track = advancedLavaTracks.ElementAt(int.Parse(response) - 2);
+                            msg = await ctx.Interaction.SendConfirmFollowupAsync(
+                                "Please type the name of the playlist you wanna save this to!").ConfigureAwait(false);
+                            var nmsg = await NextMessageAsync(ctx.Interaction.Id, ctx.User.Id).ConfigureAwait(false);
+                            var plists6 = plists5.FirstOrDefault(x => string.Equals(x.Name, nmsg, StringComparison.CurrentCultureIgnoreCase));
+                            if (plists6 is not null)
+                            {
+                                var currentContext = track.Context as AdvancedTrackContext;
+                                var toadd = new PlaylistSong
+                                {
+                                    Title = track.Title,
+                                    ProviderType = currentContext.QueuedPlatform,
+                                    Provider = currentContext.QueuedPlatform.ToString(),
+                                    Query = track.Uri.AbsoluteUri
+                                };
+                                var newsongs = plists6.Songs.ToList();
+                                newsongs.Add(toadd);
+                                var toupdate = new MusicPlaylist
+                                {
+                                    Id = plists6.Id,
+                                    AuthorId = plists6.AuthorId,
+                                    Author = plists6.Author,
+                                    DateAdded = plists6.DateAdded,
+                                    IsDefault = plists6.IsDefault,
+                                    Name = plists6.Name,
+                                    Songs = newsongs
+                                };
+                                var uow = db.GetDbContext();
+                                await using var _ = uow.ConfigureAwait(false);
+                                uow.MusicPlaylists.Update(toupdate);
+                                await uow.SaveChangesAsync().ConfigureAwait(false);
+                                await msg.DeleteAsync().ConfigureAwait(false);
+                                await ctx.Interaction.SendConfirmFollowupAsync($"Added {track.Title} to {plists6.Name}.").ConfigureAwait(false);
+                            }
+                            else
+                            {
+                                await ctx.Interaction.SendErrorFollowupAsync(
+                                    "Please make sure you put in the right playlist name.").ConfigureAwait(false);
+                            }
+
+                            break;
+                    }
+                }
+
+                break;
+            case PlaylistAction.Default:
+                var defaultplaylist = await Service.GetDefaultPlaylist(ctx.User);
+                if (string.IsNullOrEmpty(playlistOrSongName) && defaultplaylist is not null)
+                {
+                    await ctx.Interaction.SendConfirmFollowupAsync($"Your current default playlist is {defaultplaylist.Name}").ConfigureAwait(false);
+                    return;
+                }
+
+                if (string.IsNullOrEmpty(playlistOrSongName) && defaultplaylist is null)
+                {
+                    await ctx.Interaction.SendErrorFollowupAsync("You do not have a default playlist set.").ConfigureAwait(false);
+                    return;
+                }
+
+                if (!string.IsNullOrEmpty(playlistOrSongName) && defaultplaylist is not null)
+                {
+                    var plist4 = Service.GetPlaylists(ctx.User)
+                        .FirstOrDefault(x => string.Equals(x.Name, playlistOrSongName, StringComparison.CurrentCultureIgnoreCase));
+                    if (plist4 is null)
+                    {
+                        await ctx.Interaction.SendErrorFollowupAsync(
+                            "Playlist by that name wasn't found. Please try another name!").ConfigureAwait(false);
+                        return;
+                    }
+
+                    if (plist4.Name == defaultplaylist.Name)
+                    {
+                        await ctx.Interaction.SendErrorFollowupAsync("This is already your default playlist!").ConfigureAwait(false);
+                        return;
+                    }
+
+                    if (await PromptUserConfirmAsync("Are you sure you want to switch default playlists?", ctx.User.Id).ConfigureAwait(false))
+                    {
+                        await Service.UpdateDefaultPlaylist(ctx.User, plist4).ConfigureAwait(false);
+                        await ctx.Interaction.SendConfirmFollowupAsync("Default Playlist Updated.").ConfigureAwait(false);
+                    }
+                }
+
+                if (!string.IsNullOrEmpty(playlistOrSongName) && defaultplaylist is null)
+                {
+                    var plist4 = Service.GetPlaylists(ctx.User)
+                        .FirstOrDefault(x => string.Equals(x.Name, playlistOrSongName, StringComparison.CurrentCultureIgnoreCase));
+                    if (plist4 is null)
+                    {
+                        await ctx.Interaction.SendErrorFollowupAsync(
+                            "Playlist by that name wasn't found. Please try another name!").ConfigureAwait(false);
+                        return;
+                    }
+
+                    await Service.UpdateDefaultPlaylist(ctx.User, plist4).ConfigureAwait(false);
+                    await ctx.Interaction.SendConfirmFollowupAsync("Default Playlist Set.").ConfigureAwait(false);
+                }
+
+                break;
+        }
+    }
+
+    [SlashCommand("lyrics", "Get lyrics for the currently playing or mentioned song"), Discord.Interactions.RequireContext(ContextType.Guild)]
+    public async Task Lyrics([Remainder] string? name = null)
+    {
+        if (string.IsNullOrEmpty(creds.GeniusKey))
+        {
+            await ctx.Channel.SendErrorAsync("Genius API key is not set up.").ConfigureAwait(false);
+            return;
+        }
+
+        var api = new GeniusClient(creds.GeniusKey);
+        if (api is null)
+        {
+            await ctx.Channel.SendErrorAsync("Wrong genius key.");
+            return;
+        }
+
+        Song song;
+        if (name is null)
+        {
+            var player = lavaNode.GetPlayer<MusicPlayer>(ctx.Guild.Id);
+            if (player is null)
+            {
+                await ctx.Channel.SendErrorAsync("Theres nothing playing.").ConfigureAwait(false);
+                return;
+            }
+
+            var search = await api.SearchClient.Search($"{player.CurrentTrack.Author} {player.CurrentTrack.Title}").ConfigureAwait(false);
+            if (!search.Response.Hits.Any())
+            {
+                await ctx.Channel.SendErrorAsync("No lyrics found for this song.").ConfigureAwait(false);
+                return;
+            }
+
+            song = search.Response.Hits.First().Result;
+        }
+        else
+        {
+            var search = await api.SearchClient.Search(name).ConfigureAwait(false);
+            if (!search.Response.Hits.Any())
+            {
+                await ctx.Channel.SendErrorAsync("No lyrics found for this song.").ConfigureAwait(false);
+                return;
+            }
+
+            song = search.Response.Hits.First().Result;
+        }
+
+        var httpClient = new HttpClient();
+        var songPage = await httpClient.GetStringAsync($"{song.Url}?bagon=1");
+        var htmlDoc = new HtmlDocument();
+        htmlDoc.LoadHtml(songPage);
+        var lyricsDiv = htmlDoc.DocumentNode.SelectSingleNode("//*[contains(@class, 'Lyrics__Container-sc-1ynbvzw-5')]");
+        if (lyricsDiv is null)
+        {
+            await ctx.Channel.SendErrorAsync("Could not find lyrics for this song.").ConfigureAwait(false);
+            return;
+        }
+
+        var htmlWithLineBreaks = lyricsDiv.InnerHtml.Replace("<br>", "\n").Replace("<p>", "\n");
+        var htmlDocWithLineBreaks = new HtmlDocument();
+        htmlDocWithLineBreaks.LoadHtml(htmlWithLineBreaks);
+
+        var fullLyrics = htmlDocWithLineBreaks.DocumentNode.InnerText.Trim();
+        var lyricsPages = new List<string>();
+        for (var i = 0; i < fullLyrics.Length; i += 4000)
+        {
+            lyricsPages.Add(fullLyrics.Substring(i, Math.Min(4000, fullLyrics.Length - i)));
+        }
+
+        var paginator = new LazyPaginatorBuilder()
+            .AddUser(ctx.User)
+            .WithPageFactory(PageFactory)
+            .WithFooter(PaginatorFooter.Users | PaginatorFooter.PageNumber)
+            .WithMaxPageIndex(lyricsPages.Count - 1)
+            .WithDefaultCanceledPage()
+            .WithDefaultEmotes()
+            .WithActionOnCancellation(ActionOnStop.DeleteMessage)
+            .Build();
+
+        await interactivity.SendPaginatorAsync(paginator, Context.Channel, TimeSpan.FromMinutes(60)).ConfigureAwait(false);
+
+        async Task<PageBuilder> PageFactory(int page)
+        {
+            await Task.CompletedTask.ConfigureAwait(false);
+            return new PageBuilder()
+                .WithTitle($"{song.PrimaryArtist.Name} - {song.Title}")
+                .WithDescription(lyricsPages[page])
+                .WithOkColor();
+        }
+    }
+
+    [SlashCommand("join", "Join your current voice channel."), Discord.Interactions.RequireContext(ContextType.Guild), CheckPermissions]
+    public async Task Join()
+    {
+        var currentUser = await ctx.Guild.GetUserAsync(Context.Client.CurrentUser.Id).ConfigureAwait(false);
+        if (lavaNode.GetPlayer<MusicPlayer>(Context.Guild) != null && currentUser.VoiceChannel != null)
+        {
+            await ctx.Interaction.SendErrorAsync("I'm already connected to a voice channel!").ConfigureAwait(false);
+            return;
+        }
+
+        var voiceState = Context.User as IVoiceState;
+        if (voiceState?.VoiceChannel == null)
+        {
+            await ctx.Interaction.SendErrorAsync("You must be connected to a voice channel!").ConfigureAwait(false);
+            return;
+        }
+
+        await lavaNode.JoinAsync(() => new MusicPlayer(client, Service, config), ctx.Guild.Id, voiceState.VoiceChannel.Id).ConfigureAwait(false);
+        if (voiceState.VoiceChannel is IStageChannel chan)
+        {
+            try
+            {
+                await chan.BecomeSpeakerAsync().ConfigureAwait(false);
+            }
+            catch
+            {
+                //
+            }
+        }
+
+        await ctx.Interaction.SendConfirmAsync($"Joined {voiceState.VoiceChannel.Name}!").ConfigureAwait(false);
+    }
+
+    [SlashCommand("leave", "Leave your current voice channel"), Discord.Interactions.RequireContext(ContextType.Guild), CheckPermissions]
+    public async Task Leave()
+    {
+        var player = lavaNode.GetPlayer<MusicPlayer>(ctx.Guild.Id);
+        if (player == null)
+        {
+            await ctx.Interaction.SendErrorAsync("I'm not connected to any voice channels!").ConfigureAwait(false);
+            return;
+        }
+
+        var voiceChannel = (Context.User as IVoiceState)?.VoiceChannel.Id ?? player.VoiceChannelId;
+        if (voiceChannel == null)
+        {
+            await ctx.Interaction.SendErrorAsync("Not sure which voice channel to disconnect from.").ConfigureAwait(false);
+            return;
+        }
+
+        await player.StopAsync(true).ConfigureAwait(false);
+        await ctx.Interaction.SendConfirmAsync("I've left the channel and cleared the queue!").ConfigureAwait(false);
+        await Service.QueueClear(ctx.Guild.Id).ConfigureAwait(false);
+    }
+
+    [SlashCommand("queueplay", "Plays a song from a number in queue"), Discord.Interactions.RequireContext(ContextType.Guild), CheckPermissions]
+    public async Task Play(int number)
+    {
+        var player = lavaNode.GetPlayer<MusicPlayer>(ctx.Guild.Id);
+        var queue = Service.GetQueue(ctx.Guild.Id);
+        if (player is null)
+        {
+            var vc = ctx.User as IVoiceState;
+            if (vc?.VoiceChannel is null)
+            {
+                await ctx.Interaction.SendErrorAsync("Looks like both you and the bot are not in a voice channel.").ConfigureAwait(false);
+                return;
+            }
+        }
+
+        if (queue.Count > 0)
+        {
+            var track = queue.ElementAt(number - 1);
+            if (track.Uri is null)
+            {
+                await Play($"{number}").ConfigureAwait(false);
+                return;
+            }
+
+            await player.PlayAsync(track).ConfigureAwait(false);
+            using var artworkService = new ArtworkService();
+            var e = await artworkService.ResolveAsync(track).ConfigureAwait(false);
+            var eb = new EmbedBuilder()
+                .WithDescription($"Playing {track.Title}")
+                .WithFooter($"Track {queue.IndexOf(track) + 1} | {track.Duration:hh\\:mm\\:ss} | {((AdvancedTrackContext)track.Context).QueueUser}")
+                .WithThumbnailUrl(e.AbsoluteUri)
+                .WithOkColor();
+            await ctx.Interaction.RespondAsync(embed: eb.Build()).ConfigureAwait(false);
+        }
+        else
+        {
+            await Play($"{number}").ConfigureAwait(false);
+        }
+    }
+
+    [SlashCommand("play", "play a song using the name or a link"), Discord.Interactions.RequireContext(ContextType.Guild), CheckPermissions]
+    // ReSharper disable once MemberCanBePrivate.Global
+    public async Task Play(string? searchQuery)
+    {
+        await ctx.Interaction.DeferAsync().ConfigureAwait(false);
+        int count;
+        if (!lavaNode.HasPlayer(Context.Guild))
+        {
+            var vc = ctx.User as IVoiceState;
+            if (vc?.VoiceChannel is null)
+            {
+                await ctx.Interaction.SendErrorAsync("Looks like both you and the bot are not in a voice channel.").ConfigureAwait(false);
+                return;
+            }
+
+            try
+            {
+                await lavaNode.JoinAsync(() => new MusicPlayer(client, Service, config), ctx.Guild.Id, vc.VoiceChannel.Id).ConfigureAwait(false);
+                if (vc.VoiceChannel is SocketStageChannel chan)
+                {
+                    try
+                    {
+                        await chan.BecomeSpeakerAsync().ConfigureAwait(false);
+                    }
+                    catch
+                    {
+                        await ctx.Interaction.SendErrorAsync(
+                            "I tried to join as a speaker but I'm unable to! Please drag me to the channel manually.").ConfigureAwait(false);
+                    }
+                }
+            }
+            catch
+            {
+                await ctx.Interaction.SendErrorAsync("Seems I'm unable to join the channel! Check permissions!").ConfigureAwait(false);
+                return;
+            }
+        }
+
+        if ((!config.Data.YoutubeSupport && searchQuery.Contains("youtube.com")) ||
+            (!config.Data.YoutubeSupport && searchQuery.Contains("youtu.be")))
+        {
+            var eb = new EmbedBuilder().WithErrorColor()
+                .WithTitle("YouTube support on Public Mewdeko has been disabled.")
+                .WithDescription(Format.Bold(
+                    "YouTube support has been disabled due to unfair unverification from Discord that is targetting smaller bots that use YouTube for music.\n\n This does not mean Mewdeko is going premium. You have options below."))
+                .AddField("Donate for a Selfhost", Format.Bold("https://ko-fi.com/mewdeko"))
+                .AddField("Host on yourself", Format.Bold("https://github.com/Pusheon/Mewdeko"))
+                .AddField("More Info", Format.Bold("https://youtu.be/fOpEdS3JVYQ"))
+                .AddField("Support Server", Format.Bold(config.Data.SupportServer))
+                .Build();
+            await ctx.Interaction.FollowupAsync(embed: eb);
+            return;
+        }
+
+        var player = lavaNode.GetPlayer<MusicPlayer>(ctx.Guild);
+        if (!Uri.IsWellFormedUriString(searchQuery, UriKind.RelativeOrAbsolute)
+            || searchQuery.Contains("youtube.com") || searchQuery.Contains("youtu.be") || searchQuery.Contains("soundcloud.com") || searchQuery.Contains("soundcloud.com") ||
+            searchQuery.Contains("twitch.tv") || searchQuery.CheckIfMusicUrl())
+        {
+            if (player is null)
+            {
+                await Service.ModifySettingsInternalAsync(ctx.Guild.Id,
+                    (settings, _) => settings.MusicChannelId = ctx.Interaction.Id, ctx.Interaction.Id).ConfigureAwait(false);
+            }
+
+            var searchResponse = await lavaNode.LoadTracksAsync(searchQuery, !config.Data.YoutubeSupport ? SearchMode.SoundCloud : SearchMode.None)
+                .ConfigureAwait(false);
+            var platform = Platform.Youtube;
+            if (client.CurrentUser.Id == 1092943806732710058)
+                platform = Platform.Soundcloud;
+            if (searchQuery.Contains("soundcloud.com"))
+                platform = Platform.Soundcloud;
+            if (searchQuery.CheckIfMusicUrl())
+                platform = Platform.Url;
+            if (searchQuery.Contains("twitch.tv"))
+                platform = Platform.Twitch;
+            await Service.Enqueue(ctx.Guild.Id, ctx.User, searchResponse.Tracks, platform).ConfigureAwait(false);
+            count = Service.GetQueue(ctx.Guild.Id).Count;
+            if (searchResponse.PlaylistInfo.Name is not null)
+            {
+                var eb = new EmbedBuilder()
+                    .WithOkColor()
+                    .WithDescription(
+                        $"Queued {searchResponse.Tracks.Length} tracks from {searchResponse.PlaylistInfo.Name}")
+                    .WithFooter($"{count} songs now in the queue");
+                await ctx.Interaction.FollowupAsync(embed: eb.Build(),
+                    components: config.Data.ShowInviteButton
+                        ? new ComponentBuilder()
+                            .WithButton(style: ButtonStyle.Link,
+                                url:
+                                "",
+                                label: "",
+                                emote: "".ToIEmote()).Build()
+                        : null).ConfigureAwait(false);
+                if (player.State != PlayerState.Playing)
+                    await player.PlayAsync(searchResponse.Tracks.FirstOrDefault()).ConfigureAwait(false);
+                await player.SetVolumeAsync(await Service.GetVolume(ctx.Guild.Id).ConfigureAwait(false) / 100.0F).ConfigureAwait(false);
+                return;
+            }
+            else
+            {
+                var artworkService = new ArtworkService();
+                var art = new Uri(null);
+                try
+                {
+                    art = await artworkService.ResolveAsync(searchResponse.Tracks.FirstOrDefault()).ConfigureAwait(false);
+                }
+                catch
+                {
+                    //ignored
+                }
+
+                var eb = new EmbedBuilder()
+                    .WithOkColor()
+                    .WithThumbnailUrl(art?.AbsoluteUri)
+                    .WithDescription(
+                        $"Queued {searchResponse.Tracks.FirstOrDefault().Title} by {searchResponse.Tracks.FirstOrDefault().Author}!");
+                await ctx.Interaction.FollowupAsync(embed: eb.Build(),
+                    components: config.Data.ShowInviteButton
+                        ? new ComponentBuilder()
+                            .WithButton(style: ButtonStyle.Link,
+                                url:
+                                "",
+                                label: "",
+                                emote: "".ToIEmote()).Build()
+                        : null).ConfigureAwait(false);
+                if (player.State != PlayerState.Playing)
+                    await player.PlayAsync(searchResponse.Tracks.FirstOrDefault()).ConfigureAwait(false);
+                await player.SetVolumeAsync(await Service.GetVolume(ctx.Guild.Id).ConfigureAwait(false) / 100.0F).ConfigureAwait(false);
+                return;
+            }
+        }
+
+        if (searchQuery.Contains("spotify"))
+        {
+            await Service.SpotifyQueue(ctx.Guild, ctx.User, ctx.Channel as ITextChannel, player, searchQuery).ConfigureAwait(false);
+            return;
+        }
+
+        var searchResponse2 = await lavaNode.GetTracksAsync(searchQuery, !config.Data.YoutubeSupport ? SearchMode.SoundCloud : SearchMode.YouTube)
+            .ConfigureAwait(false);
+        if (!searchResponse2.Any())
+        {
+            await ctx.Interaction.SendErrorFollowupAsync("Seems like I can't find that video, please try again.").ConfigureAwait(false);
+            return;
+        }
+
+        var components = new ComponentBuilder().WithButton("Play All", "all").WithButton("Select", "select")
+            .WithButton("Play First", "pf").WithButton("Cancel", "cancel", ButtonStyle.Danger);
+        var eb12 = new EmbedBuilder()
+            .WithOkColor()
+            .WithTitle("Would you like me to:")
+            .WithDescription("Play all that I found\n" +
+                             "Let you select from the top 5\n" +
+                             "Just play the first thing I found");
+        var msg = await ctx.Interaction.FollowupAsync(embed: eb12.Build(), components: components.Build()).ConfigureAwait(false);
+        var button = await GetButtonInputAsync(ctx.Channel.Id, msg.Id, ctx.User.Id, true).ConfigureAwait(false);
+        switch (button)
+        {
+            case "all":
+                await Service.Enqueue(ctx.Guild.Id, ctx.User, searchResponse2.ToArray()).ConfigureAwait(false);
+                count = Service.GetQueue(ctx.Guild.Id).Count;
+                var track = searchResponse2.FirstOrDefault();
+                var e = new ArtworkService();
+                var info = await e.ResolveAsync(track).ConfigureAwait(false);
+                var eb1 = new EmbedBuilder()
+                    .WithOkColor()
+                    .WithDescription($"Added {track.Title} along with {searchResponse2.Count()} other tracks.")
+                    .WithThumbnailUrl(info.AbsoluteUri)
+                    .WithFooter($"{count} songs in queue");
+                if (player.State != PlayerState.Playing)
+                {
+                    await player.PlayAsync(track).ConfigureAwait(false);
+                    await player.SetVolumeAsync(await Service.GetVolume(ctx.Guild.Id).ConfigureAwait(false) / 100.0F).ConfigureAwait(false);
+                    await Service.ModifySettingsInternalAsync(ctx.Guild.Id,
+                        (settings, _) => settings.MusicChannelId = ctx.Interaction.Id, ctx.Interaction.Id).ConfigureAwait(false);
+                }
+
+                await msg.ModifyAsync(x =>
+                {
+                    x.Components = null;
+                    x.Embed = eb1.Build();
+                }).ConfigureAwait(false);
+                break;
+            case "select":
+                var tracks = searchResponse2.Take(5).ToArray();
+                var count1 = 1;
+                var eb = new EmbedBuilder()
+                    .WithDescription(string.Join("\n", tracks.Select(x => $"{count1++}. {x.Title} by {x.Author}")))
+                    .WithOkColor()
+                    .WithTitle("Pick which one!");
+                count1 = 0;
+                var components1 = new ComponentBuilder();
+                foreach (var _ in tracks)
+                {
+                    var component =
+                        new ButtonBuilder(customId: (count1 + 1).ToString(), label: (count1 + 1).ToString());
+                    count1++;
+                    components1.WithButton(component);
+                }
+
+                await msg.ModifyAsync(x =>
+                {
+                    x.Components = components1.Build();
+                    x.Embed = eb.Build();
+                }).ConfigureAwait(false);
+                var input = await GetButtonInputAsync(ctx.Channel.Id, msg.Id, ctx.User.Id).ConfigureAwait(false);
+                var chosen = tracks[int.Parse(input) - 1];
+                var e1 = new ArtworkService();
+                var info1 = await e1.ResolveAsync(chosen).ConfigureAwait(false);
+                await Service.Enqueue(ctx.Guild.Id, ctx.User, chosen).ConfigureAwait(false);
+                count = Service.GetQueue(ctx.Guild.Id).Count;
+                eb1 = new EmbedBuilder()
+                    .WithOkColor()
+                    .WithDescription($"Added {chosen.Title} by {chosen.Author} to the queue.")
+                    .WithThumbnailUrl(info1.AbsoluteUri)
+                    .WithFooter($"{count} songs in queue");
+                if (player.State != PlayerState.Playing)
+                {
+                    await player.PlayAsync(chosen).ConfigureAwait(false);
+                    await player.SetVolumeAsync(await Service.GetVolume(ctx.Guild.Id).ConfigureAwait(false) / 100.0F).ConfigureAwait(false);
+                    await Service.ModifySettingsInternalAsync(ctx.Guild.Id,
+                        (settings, _) => settings.MusicChannelId = ctx.Interaction.Id, ctx.Interaction.Id).ConfigureAwait(false);
+                }
+
+                await msg.ModifyAsync(x =>
+                {
+                    x.Components = null;
+                    x.Embed = eb1.Build();
+                }).ConfigureAwait(false);
+                break;
+            case "pf":
+                track = searchResponse2.FirstOrDefault();
+                await Service.Enqueue(ctx.Guild.Id, ctx.User, track).ConfigureAwait(false);
+                var a = new ArtworkService();
+                var info2 = await a.ResolveAsync(track).ConfigureAwait(false);
+                count = Service.GetQueue(ctx.Guild.Id).Count;
+                eb1 = new EmbedBuilder()
+                    .WithOkColor()
+                    .WithDescription($"Added {track.Title} by {track.Author} to the queue.")
+                    .WithThumbnailUrl(info2.AbsoluteUri)
+                    .WithFooter($"{count} songs in queue");
+                await msg.ModifyAsync(x =>
+                {
+                    x.Embed = eb1.Build();
+                    x.Components = null;
+                }).ConfigureAwait(false);
+                if (player.State != PlayerState.Playing)
+                {
+                    await player.PlayAsync(track).ConfigureAwait(false);
+                    await player.SetVolumeAsync(await Service.GetVolume(ctx.Guild.Id).ConfigureAwait(false) / 100.0F).ConfigureAwait(false);
+                    await Service.ModifySettingsInternalAsync(ctx.Guild.Id,
+                        (settings, _) => settings.MusicChannelId = ctx.Interaction.Id, ctx.Interaction.Id).ConfigureAwait(false);
+                }
+
+                break;
+            case "cancel":
+                var eb13 = new EmbedBuilder()
+                    .WithDescription("Cancelled.")
+                    .WithErrorColor();
+                await msg.ModifyAsync(x =>
+                {
+                    x.Embed = eb13.Build();
+                    x.Components = null;
+                }).ConfigureAwait(false);
+                break;
+        }
+    }
+
+    [SlashCommand("pause", "Pauses the current track"), Discord.Interactions.RequireContext(ContextType.Guild), CheckPermissions]
+    public async Task Pause()
+    {
+        var player = lavaNode.GetPlayer<MusicPlayer>(ctx.Guild.Id);
+        if (player is null)
+        {
+            await ctx.Interaction.SendErrorAsync("I'm not connected to a voice channel.").ConfigureAwait(false);
+            return;
+        }
+
+        if (player.State != PlayerState.Playing)
+        {
+            await player.ResumeAsync().ConfigureAwait(false);
+            await ctx.Interaction.SendConfirmAsync("Resumed player.").ConfigureAwait(false);
+            return;
+        }
+
+        await player.PauseAsync().ConfigureAwait(false);
+        await ctx.Interaction.SendConfirmAsync($"Paused player. Do {await guildSettings.GetPrefix(ctx.Guild.Id)}pause again to resume.").ConfigureAwait(false);
+    }
+
+    [SlashCommand("shuffle", "Shuffles the current queue"), Discord.Interactions.RequireContext(ContextType.Guild), CheckPermissions]
+    public async Task Shuffle()
+    {
+        var player = lavaNode.GetPlayer<MusicPlayer>(ctx.Guild.Id);
+        if (player is null)
+        {
+            await ctx.Interaction.SendErrorAsync("I'm not even playing anything.").ConfigureAwait(false);
+            return;
+        }
+
+        if (Service.GetQueue(ctx.Guild.Id).Count == 0)
+        {
+            await ctx.Interaction.SendErrorAsync("There's nothing in queue.").ConfigureAwait(false);
+            return;
+        }
+
+        if (Service.GetQueue(ctx.Guild.Id).Count == 1)
+        {
+            await ctx.Interaction.SendErrorAsync("... There's literally only one thing in queue.").ConfigureAwait(false);
+            return;
+        }
+
+        Service.Shuffle(ctx.Guild);
+        await ctx.Interaction.SendConfirmAsync("Successfully shuffled the queue!").ConfigureAwait(false);
+    }
+
+    [SlashCommand("stop", "Stops the player and clears all current songs"), Discord.Interactions.RequireContext(ContextType.Guild), CheckPermissions]
+    public async Task Stop()
+    {
+        var player = lavaNode.GetPlayer<MusicPlayer>(ctx.Guild.Id);
+        if (player is null)
+        {
+            await ctx.Interaction.SendErrorAsync("I'm not connected to a channel!").ConfigureAwait(false);
+            return;
+        }
+
+        await player.StopAsync().ConfigureAwait(false);
+        await Service.QueueClear(ctx.Guild.Id).ConfigureAwait(false);
+        await ctx.Interaction.SendConfirmAsync("Stopped the player and cleared the queue!").ConfigureAwait(false);
+    }
+
+    [SlashCommand("skip", "Skip to the next song, if there is one"), Discord.Interactions.RequireContext(ContextType.Guild), CheckPermissions]
+    public async Task Skip(int num = 1)
+    {
+        if (num < 1)
+        {
+            await ctx.Interaction.SendErrorAsync("You can only skip ahead.").ConfigureAwait(false);
+            return;
+        }
+
+        var player = lavaNode.GetPlayer<MusicPlayer>(ctx.Guild.Id);
+        if (player is null)
+        {
+            await ctx.Interaction.SendErrorAsync("I'm not connected to a voice channel.").ConfigureAwait(false);
+            return;
+        }
+
+        await Service.Skip(ctx.Guild, ctx.Channel as ITextChannel, player, ctx, num).ConfigureAwait(false);
+    }
+
+    [SlashCommand("seek", "Seek to a certain time in the current song"), Discord.Interactions.RequireContext(ContextType.Guild), CheckPermissions]
+    public async Task Seek(string input)
+    {
+        StoopidTime time;
+        try
+        {
+            time = StoopidTime.FromInput(input);
+        }
+        catch
+        {
+            await ctx.Interaction.SendErrorAsync("Invalid time.").ConfigureAwait(false);
+            return;
+        }
+
+        var player = lavaNode.GetPlayer<MusicPlayer>(ctx.Guild.Id);
+        if (player is null)
+        {
+            await ctx.Interaction.SendErrorAsync("I'm not connected to a voice channel.").ConfigureAwait(false);
+            return;
+        }
+
+        if (player.State != PlayerState.Playing)
+        {
+            await ctx.Interaction.SendErrorAsync("Woaaah there, I can't seek when nothing is playing.").ConfigureAwait(false);
+            return;
+        }
+
+        if (time.Time > player.CurrentTrack.Duration)
+            await ctx.Channel.SendErrorAsync("That's longer than the song lol, try again.").ConfigureAwait(false);
+        await player.SeekPositionAsync(time.Time).ConfigureAwait(false);
+        await ctx.Channel.SendConfirmAsync($"I've seeked `{player.CurrentTrack.Title}` to {time.Time}.").ConfigureAwait(false);
+    }
+
+    [SlashCommand("clearqueue", "Clears the current queue"), Discord.Interactions.RequireContext(ContextType.Guild), CheckPermissions]
+    public async Task ClearQueue()
+    {
+        var player = lavaNode.GetPlayer<MusicPlayer>(ctx.Guild.Id);
+        if (player is null)
+        {
+            await ctx.Interaction.SendErrorAsync("I'm not connected to a voice channel.").ConfigureAwait(false);
+            return;
+        }
+
+        await player.StopAsync().ConfigureAwait(false);
+        await Service.QueueClear(ctx.Guild.Id).ConfigureAwait(false);
+        await ctx.Interaction.SendConfirmAsync("Cleared the queue!").ConfigureAwait(false);
+    }
+
+    [SlashCommand("channel", "Set the channel where music events go"), Discord.Interactions.RequireContext(ContextType.Guild),
+     CheckPermissions]
+    public async Task SetMusicChannel()
+    {
+        var user = await ctx.Guild.GetUserAsync(ctx.Client.CurrentUser.Id).ConfigureAwait(false);
+        if (!user.GetPermissions(ctx.Channel as ITextChannel).EmbedLinks)
+            return;
+        await Service.ModifySettingsInternalAsync(ctx.Guild.Id, (settings, _) => settings.MusicChannelId = ctx.Interaction.Id, ctx.Interaction.Id).ConfigureAwait(false);
+        await ctx.Interaction.SendConfirmAsync("Set this channel to recieve music events.").ConfigureAwait(false);
+    }
+
+    [SlashCommand("autoplay", "Set the amount of songs to add at the end of the queue."), Discord.Interactions.RequireContext(ContextType.Guild), CheckPermissions]
+    public async Task AutoPlay(int autoPlayNum)
+    {
+        await Service.ModifySettingsInternalAsync(ctx.Guild.Id, (settings, _) => settings.AutoPlay = autoPlayNum, autoPlayNum).ConfigureAwait(false);
+        switch (autoPlayNum)
+        {
+            case > 0 and < 6:
+                await ctx.Interaction.SendConfirmAsync($"When the last song is reached autoplay will attempt to add `{autoPlayNum}` songs to the queue.");
+                break;
+            case > 5:
+                await ctx.Interaction.SendErrorAsync("I can only do so much. Keep it to a maximum of 5 please.");
+                break;
+            case 0:
+                await ctx.Interaction.SendConfirmAsync("Autoplay has been disabled.");
+                break;
+        }
+    }
+
+    [SlashCommand("loop", "Sets the loop type"), Discord.Interactions.RequireContext(ContextType.Guild), CheckPermissions]
+    public async Task Loop(PlayerRepeatType reptype = PlayerRepeatType.None)
+    {
+        await Service.ModifySettingsInternalAsync(ctx.Guild.Id, (settings, _) => settings.PlayerRepeat = reptype,
+            reptype).ConfigureAwait(false);
+        await ctx.Interaction.SendConfirmAsync($"Loop has now been set to {reptype}").ConfigureAwait(false);
+    }
+
+    [SlashCommand("volume", "Sets the current volume"), Discord.Interactions.RequireContext(ContextType.Guild), CheckPermissions]
+    public async Task Volume(int volume)
+    {
+        var player = lavaNode.GetPlayer<MusicPlayer>(ctx.Guild.Id);
+        if (player is null)
+        {
+            await ctx.Interaction.SendErrorAsync("I'm not connected to a voice channel.").ConfigureAwait(false);
+            return;
+        }
+
+        if (volume > 100)
+        {
+            await ctx.Interaction.SendErrorAsync("Max is 100 m8").ConfigureAwait(false);
+            return;
+        }
+
+        await player.SetVolumeAsync(volume / 100.0F).ConfigureAwait(false);
+        await Service.ModifySettingsInternalAsync(ctx.Guild.Id, (settings, _) => settings.Volume = volume, volume).ConfigureAwait(false);
+        await ctx.Interaction.SendConfirmAsync($"Set the volume to {volume}").ConfigureAwait(false);
+    }
+
+    [SlashCommand("nowplaying", "Shows the currently playing song"), Discord.Interactions.RequireContext(ContextType.Guild), CheckPermissions]
+    public async Task NowPlaying()
+    {
+        var player = lavaNode.GetPlayer<MusicPlayer>(ctx.Guild.Id);
+        if (player is null)
+        {
+            await ctx.Interaction.SendErrorAsync("I'm not connected to a voice channel.").ConfigureAwait(false);
+            return;
+        }
+
+        if (player.State != PlayerState.Playing)
+        {
+            await ctx.Interaction.SendErrorAsync("Woaaah there, I'm not playing any tracks.").ConfigureAwait(false);
+            return;
+        }
+
+        var qcount = Service.GetQueue(ctx.Guild.Id);
+        var track = player.CurrentTrack;
+        var artService = new ArtworkService();
+        var info = await artService.ResolveAsync(track).ConfigureAwait(false);
+        var eb = new EmbedBuilder()
+            .WithOkColor()
+            .WithTitle($"Track #{qcount.IndexOf(track) + 1}")
+            .WithDescription($"Now Playing {track.Title} by {track.Author}")
+            .WithThumbnailUrl(info?.AbsoluteUri)
+            .WithFooter(
+                await Service.GetPrettyInfo(player, ctx.Guild).ConfigureAwait(false));
+        await ctx.Interaction.RespondAsync(embed: eb.Build()).ConfigureAwait(false);
+    }
+
+    [SlashCommand("queue", "Lists all songs"), Discord.Interactions.RequireContext(ContextType.Guild), CheckPermissions]
+    public async Task Queue()
+    {
+        var player = lavaNode.GetPlayer<MusicPlayer>(ctx.Guild.Id);
+        if (player is null)
+        {
+            await ctx.Interaction.SendErrorAsync("I am not playing anything at the moment!").ConfigureAwait(false);
+            return;
+        }
+
+        var queue = Service.GetQueue(ctx.Guild.Id);
+        var paginator = new LazyPaginatorBuilder()
+            .AddUser(ctx.User)
+            .WithPageFactory(PageFactory)
+            .WithFooter(PaginatorFooter.PageNumber | PaginatorFooter.Users)
+            .WithMaxPageIndex(queue.Count / 10)
+            .WithDefaultCanceledPage()
+            .WithDefaultEmotes()
+            .WithActionOnCancellation(ActionOnStop.DeleteMessage)
+            .Build();
+
+        await interactivity.SendPaginatorAsync(paginator, ctx.Interaction as SocketInteraction, TimeSpan.FromMinutes(60)).ConfigureAwait(false);
+
+        async Task<PageBuilder> PageFactory(int page)
+        {
+            await Task.CompletedTask.ConfigureAwait(false);
+            var tracks = queue.OrderBy(x => queue.IndexOf(x)).Skip(page * 10).Take(10);
+            return new PageBuilder()
+                .WithDescription(string.Join("\n", tracks.Select(x =>
+                    $"`{queue.IndexOf(x) + 1}.` [{x.Title}]({x.Uri})\n`{x.Duration:mm\\:ss} {GetContext(x).QueueUser} {GetContext(x).QueuedPlatform}`")))
+                .WithOkColor();
+        }
+    }
+
+    private static AdvancedTrackContext GetContext(LavalinkTrack track)
+        => track.Context as AdvancedTrackContext;
 }