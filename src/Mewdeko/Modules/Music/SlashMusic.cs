--- conflicted
+++ resolved
@@ -1,919 +1,878 @@
-﻿using System.Text;
-using System.Text.Json;
-using System.Threading;
-using Discord.Interactions;
-using Fergun.Interactive;
-using Fergun.Interactive.Pagination;
-using Lavalink4NET;
-using Lavalink4NET.DiscordNet;
-using Lavalink4NET.Players;
-using Lavalink4NET.Rest.Entities.Tracks;
-using Lavalink4NET.Tracks;
-using Mewdeko.Common.Attributes.InteractionCommands;
-using Mewdeko.Modules.Music.Common;
-using Mewdeko.Modules.Music.CustomPlayer;
-using Serilog;
-using Swan;
-
-namespace Mewdeko.Modules.Music;
-
-/// <summary>
-///     Slash commands module containing music commands.
-/// </summary>
-[Group("music", "Music commands")]
-public class SlashMusic(
-    IAudioService service,
-    IDataCache cache,
-    InteractiveService interactiveService,
-    GuildSettingsService guildSettingsService) : MewdekoSlashCommandModule
-{
-    /// <summary>
-    ///     Joins the voice channel.
-    /// </summary>
-    [SlashCommand("join", "Joins your voice channel")]
-    [RequireContext(ContextType.Guild)]
-    [CheckPermissions]
-    public async Task Join()
-    {
-        var (player, result) = await GetPlayerAsync();
-        if (string.IsNullOrWhiteSpace(result))
-            await ReplyConfirmAsync(Strings.MusicJoinSuccess(ctx.Guild.Id, player.VoiceChannelId)).ConfigureAwait(false);
-        else
-        {
-            var eb = new EmbedBuilder()
-                .WithErrorColor()
-                .WithTitle(Strings.MusicPlayerError(ctx.Guild.Id))
-                .WithDescription(result);
-
-            await Context.Channel.SendMessageAsync(embed: eb.Build()).ConfigureAwait(false);
-        }
-    }
-
-    /// <summary>
-    ///     Disconnects the bot from the voice channel.
-    /// </summary>
-    [SlashCommand("leave", "Disconnects the bot from the voice channel")]
-    [RequireContext(ContextType.Guild)]
-    [CheckPermissions]
-    public async Task Leave()
-    {
-        var (player, result) = await GetPlayerAsync(false);
-        if (result is not null)
-        {
-            var eb = new EmbedBuilder()
-                .WithErrorColor()
-                .WithTitle(Strings.MusicPlayerError(ctx.Guild.Id))
-                .WithDescription(result);
-
-            await Context.Channel.SendMessageAsync(embed: eb.Build()).ConfigureAwait(false);
-            return;
-        }
-
-        await cache.SetMusicQueue(Context.Guild.Id, new List<MewdekoTrack>()).ConfigureAwait(false);
-        await cache.SetCurrentTrack(Context.Guild.Id, null);
-
-        await player.DisconnectAsync().ConfigureAwait(false);
-        await ReplyConfirmAsync(Strings.MusicDisconnect(ctx.Guild.Id)).ConfigureAwait(false);
-    }
-
-    /// <summary>
-    ///     Clears the music queue.
-    /// </summary>
-    [SlashCommand("clearqueue", "Clears the music queue")]
-    [RequireContext(ContextType.Guild)]
-    [CheckPermissions]
-    public async Task ClearQueue()
-    {
-        var (player, result) = await GetPlayerAsync(false);
-
-        if (result is not null)
-        {
-            var eb = new EmbedBuilder()
-                .WithErrorColor()
-                .WithTitle(Strings.MusicPlayerError(ctx.Guild.Id))
-                .WithDescription(result);
-
-            await Context.Channel.SendMessageAsync(embed: eb.Build()).ConfigureAwait(false);
-            return;
-        }
-
-        await cache.SetMusicQueue(Context.Guild.Id, new List<MewdekoTrack>()).ConfigureAwait(false);
-        await ReplyConfirmAsync(Strings.MusicQueueCleared(ctx.Guild.Id)).ConfigureAwait(false);
-        await player.StopAsync();
-        await cache.SetCurrentTrack(Context.Guild.Id, null);
-    }
-
-    /// <summary>
-    ///     Plays a specified track in the current voice channel.
-    /// </summary>
-    /// <param name="queueNumber">The queue number to play.</param>
-    [SlashCommand("playnumber", "Plays a song from the queue by its number")]
-    [RequireContext(ContextType.Guild)]
-    [CheckPermissions]
-    public async Task PlayNumber(int queueNumber)
-    {
-        var (player, result) = await GetPlayerAsync(false);
-
-        if (result is not null)
-        {
-            var eb = new EmbedBuilder()
-                .WithErrorColor()
-                .WithTitle(Strings.MusicPlayerError(ctx.Guild.Id))
-                .WithDescription(result);
-
-            await Context.Channel.SendMessageAsync(embed: eb.Build()).ConfigureAwait(false);
-            return;
-        }
-
-        var queue = await cache.GetMusicQueue(Context.Guild.Id);
-        if (queue.Count == 0)
-        {
-            await ReplyErrorAsync(Strings.MusicQueueEmpty(ctx.Guild.Id)).ConfigureAwait(false);
-            return;
-        }
-
-        if (queueNumber < 1 || queueNumber > queue.Count)
-        {
-            await ReplyErrorAsync(Strings.MusicQueueInvalidIndex(ctx.Guild.Id, queue.Count)).ConfigureAwait(false);
-            return;
-        }
-
-        var trackToPlay = queue.FirstOrDefault(x => x.Index == queueNumber);
-        await player.StopAsync();
-        await player.PlayAsync(trackToPlay.Track).ConfigureAwait(false);
-        await cache.SetCurrentTrack(Context.Guild.Id, trackToPlay);
-    }
-
-    /// <summary>
-    ///     Plays a track in the current voice channel.
-    /// </summary>
-    /// <param name="query">The query to search for.</param>
-    [SlashCommand("play", "Plays a song from a query or URL")]
-    [RequireContext(ContextType.Guild)]
-    [CheckPermissions]
-    public async Task Play(string query)
-    {
-        var (player, result) = await GetPlayerAsync();
-
-        if (result is not null)
-        {
-            var eb = new EmbedBuilder()
-                .WithErrorColor()
-                .WithTitle(Strings.MusicPlayerError(ctx.Guild.Id))
-                .WithDescription(result);
-
-            await Context.Channel.SendMessageAsync(embed: eb.Build()).ConfigureAwait(false);
-            return;
-        }
-
-        await player.SetVolumeAsync(await player.GetVolume() / 100f).ConfigureAwait(false);
-
-        var queue = await cache.GetMusicQueue(Context.Guild.Id);
-        if (Uri.TryCreate(query, UriKind.Absolute, out var uri))
-        {
-            TrackLoadOptions options;
-            if (query.Contains("music.youtube"))
-            {
-                options = new TrackLoadOptions
-                {
-                    SearchMode = TrackSearchMode.YouTubeMusic
-                };
-            }
-            else if (query.Contains("youtube.com") || query.Contains("youtu.be"))
-            {
-                options = new TrackLoadOptions
-                {
-                    SearchMode = TrackSearchMode.YouTube
-                };
-            }
-            else if (query.Contains("open.spotify") || query.Contains("spotify.com"))
-            {
-                options = new TrackLoadOptions
-                {
-                    SearchMode = TrackSearchMode.Spotify
-                };
-            }
-            else if (query.Contains("soundcloud.com"))
-            {
-                options = new TrackLoadOptions
-                {
-                    SearchMode = TrackSearchMode.SoundCloud
-                };
-            }
-            else
-            {
-                options = new TrackLoadOptions
-                {
-                    SearchMode = TrackSearchMode.None
-                };
-            }
-
-            var trackResults = await service.Tracks.LoadTracksAsync(query, options);
-            if (!trackResults.IsSuccess)
-            {
-                await ReplyErrorAsync(Strings.MusicSearchFail(ctx.Guild.Id)).ConfigureAwait(false);
-                return;
-            }
-
-            if (trackResults.Tracks.Length > 1)
-            {
-                var startIndex = queue.Count + 1;
-                queue.AddRange(trackResults.Tracks.Select(track =>
-                    new MewdekoTrack(startIndex++, track, new PartialUser
-                    {
-                        Id = Context.User.Id, Username = Context.User.Username, AvatarUrl = Context.User.GetAvatarUrl()
-                    })));
-                await cache.SetMusicQueue(Context.Guild.Id, queue);
-
-                var eb = new EmbedBuilder()
-                    .WithDescription(
-                        $"Added {trackResults.Tracks.Length} tracks to the queue from {trackResults.Playlist.Name}")
-                    .WithThumbnailUrl(trackResults.Tracks[0].ArtworkUri?.ToString())
-                    .WithOkColor()
-                    .Build();
-
-                await Context.Channel.SendMessageAsync(embed: eb).ConfigureAwait(false);
-            }
-            else
-            {
-                queue.Add(new MewdekoTrack(queue.Count + 1, trackResults.Tracks[0], new PartialUser
-                {
-                    Id = Context.User.Id, Username = Context.User.Username, AvatarUrl = Context.User.GetAvatarUrl()
-                }));
-                await cache.SetMusicQueue(Context.Guild.Id, queue);
-            }
-
-            if (player.CurrentItem is null)
-            {
-                await player.PlayAsync(trackResults.Tracks[0]).ConfigureAwait(false);
-                await cache.SetCurrentTrack(Context.Guild.Id, queue[0]);
-            }
-        }
-        else
-        {
-            var tracks = await service.Tracks.LoadTracksAsync(query, TrackSearchMode.YouTube);
-
-            if (!tracks.IsSuccess)
-            {
-                await ReplyErrorAsync(Strings.MusicNoTracks(ctx.Guild.Id)).ConfigureAwait(false);
-                return;
-            }
-
-            var trackList = tracks.Tracks.Take(25).ToList();
-            var selectMenu = new SelectMenuBuilder()
-                .WithCustomId($"track_select:{Context.User.Id}")
-                .WithPlaceholder(Strings.MusicSelectTracks(ctx.Guild.Id))
-                .WithMaxValues(trackList.Count)
-                .WithMinValues(1);
-
-            foreach (var track in trackList)
-            {
-                var index = trackList.IndexOf(track);
-                selectMenu.AddOption(track.Title.Truncate(100), $"track_{index}");
-            }
-
-            var eb = new EmbedBuilder()
-                .WithDescription(Strings.MusicSelectTracksEmbed(ctx.Guild.Id))
-                .WithOkColor()
-                .Build();
-
-            var components = new ComponentBuilder().WithSelectMenu(selectMenu).Build();
-
-            var message = await Context.Channel.SendMessageAsync(embed: eb, components: components);
-
-            await cache.Redis.GetDatabase().StringSetAsync($"{Context.User.Id}_{message.Id}_tracks",
-                JsonSerializer.Serialize(trackList), TimeSpan.FromMinutes(5));
-        }
-    }
-
-    /// <summary>
-    ///     Pauses or resumes the player based on the current state.
-    /// </summary>
-    [SlashCommand("pause", "Pauses or resumes the player")]
-    [RequireContext(ContextType.Guild)]
-    [CheckPermissions]
-    public async Task Pause()
-    {
-        var (player, result) = await GetPlayerAsync();
-
-        if (result is not null)
-        {
-            var eb = new EmbedBuilder()
-                .WithErrorColor()
-                .WithTitle(Strings.MusicPlayerError(ctx.Guild.Id))
-                .WithDescription(result);
-
-            await Context.Channel.SendMessageAsync(embed: eb.Build()).ConfigureAwait(false);
-            return;
-        }
-
-        if (player.State == PlayerState.Paused)
-        {
-            await player.ResumeAsync();
-            await ReplyConfirmAsync(Strings.MusicResume(ctx.Guild.Id)).ConfigureAwait(false);
-        }
-        else
-        {
-            await player.PauseAsync();
-            await ReplyConfirmAsync(Strings.MusicPause(ctx.Guild.Id)).ConfigureAwait(false);
-        }
-    }
-
-    /// <summary>
-    ///     Displays the currently playing track.
-    /// </summary>
-    [SlashCommand("nowplaying", "Displays the currently playing track")]
-    [RequireContext(ContextType.Guild)]
-    [CheckPermissions]
-    public async Task NowPlaying()
-    {
-        try
-        {
-            var (player, result) = await GetPlayerAsync(false);
-
-            if (result is not null)
-            {
-                var eb = new EmbedBuilder()
-                    .WithErrorColor()
-                    .WithTitle(Strings.MusicPlayerError(ctx.Guild.Id))
-                    .WithDescription(result);
-
-                await Context.Channel.SendMessageAsync(embed: eb.Build()).ConfigureAwait(false);
-                return;
-            }
-
-            var queue = await cache.GetMusicQueue(Context.Guild.Id);
-
-            if (queue.Count == 0)
-            {
-                await ReplyErrorAsync(Strings.MusicQueueEmpty(ctx.Guild.Id)).ConfigureAwait(false);
-                return;
-            }
-
-            var embed = await player.PrettyNowPlayingAsync(queue);
-            await Context.Channel.SendMessageAsync(embed: embed).ConfigureAwait(false);
-        }
-        catch (Exception e)
-        {
-            Log.Error("Failed to get now playing track: {Message}", e.Message);
-        }
-    }
-
-    /// <summary>
-    ///     Removes a song from the queue by its number.
-    /// </summary>
-    /// <param name="queueNumber">The queue number to remove.</param>
-    [SlashCommand("removesong", "Removes a song from the queue by its number")]
-    [RequireContext(ContextType.Guild)]
-    [CheckPermissions]
-    public async Task SongRemove(int queueNumber)
-    {
-        var (player, result) = await GetPlayerAsync(false);
-        if (result is not null)
-        {
-            var eb = new EmbedBuilder()
-                .WithErrorColor()
-                .WithTitle(Strings.MusicPlayerError(ctx.Guild.Id))
-                .WithDescription(result);
-
-            await Context.Channel.SendMessageAsync(embed: eb.Build()).ConfigureAwait(false);
-            return;
-        }
-
-        var queue = await cache.GetMusicQueue(Context.Guild.Id);
-        var currentTrack = await cache.GetCurrentTrack(Context.Guild.Id);
-        var nextTrack = queue.FirstOrDefault(x => x.Index == currentTrack.Index + 1);
-        if (queue.Count == 0)
-        {
-            await ReplyErrorAsync(Strings.MusicQueueEmpty(ctx.Guild.Id)).ConfigureAwait(false);
-            return;
-        }
-
-        if (queueNumber < 1 || queueNumber > queue.Count)
-        {
-            await ReplyErrorAsync(Strings.MusicQueueInvalidIndex(ctx.Guild.Id, queue.Count)).ConfigureAwait(false);
-            return;
-        }
-
-        var trackToRemove = queue.FirstOrDefault(x => x.Index == queueNumber);
-        if (trackToRemove == null)
-        {
-            await ReplyErrorAsync(Strings.MusicQueueInvalidIndex(ctx.Guild.Id, queue.Count)).ConfigureAwait(false);
-            return;
-        }
-
-        queue.Remove(trackToRemove);
-
-        if (currentTrack.Index == trackToRemove.Index)
-        {
-            if (nextTrack != null)
-            {
-                await player.StopAsync();
-                await player.PlayAsync(nextTrack.Track);
-                await cache.SetCurrentTrack(Context.Guild.Id, nextTrack);
-            }
-            else
-            {
-                await player.StopAsync();
-                await cache.SetCurrentTrack(Context.Guild.Id, null);
-            }
-        }
-
-        await cache.SetMusicQueue(Context.Guild.Id, queue);
-
-        if (player.State == PlayerState.Playing)
-        {
-            await ReplyConfirmAsync(Strings.MusicSongRemoved(ctx.Guild.Id)).ConfigureAwait(false);
-        }
-        else
-        {
-            await ReplyConfirmAsync(Strings.MusicSongRemovedStop(ctx.Guild.Id)).ConfigureAwait(false);
-        }
-    }
-
-    /// <summary>
-    ///     Moves a song in the queue to a new position.
-    /// </summary>
-    /// <param name="from">The current position of the song.</param>
-    /// <param name="to">The new position of the song.</param>
-    [SlashCommand("movesong", "Moves a song in the queue to a new position")]
-    [RequireContext(ContextType.Guild)]
-    [CheckPermissions]
-    public async Task MoveSong(int from, int to)
-    {
-        var (player, result) = await GetPlayerAsync(false);
-        if (result is not null)
-        {
-            var eb = new EmbedBuilder()
-                .WithErrorColor()
-                .WithTitle(Strings.MusicPlayerError(ctx.Guild.Id))
-                .WithDescription(result);
-
-            await Context.Channel.SendMessageAsync(embed: eb.Build()).ConfigureAwait(false);
-            return;
-        }
-
-        var queue = await cache.GetMusicQueue(Context.Guild.Id);
-        if (queue.Count == 0)
-        {
-            await ReplyErrorAsync(Strings.MusicQueueEmpty(ctx.Guild.Id)).ConfigureAwait(false);
-            return;
-        }
-
-        if (from < 1 || from > queue.Count || to < 1 || to > queue.Count)
-        {
-            await ReplyErrorAsync(Strings.MusicQueueInvalidIndex(ctx.Guild.Id, queue.Count)).ConfigureAwait(false);
-            return;
-        }
-
-        var track = queue.FirstOrDefault(x => x.Index == from);
-        queue.Remove(track);
-        queue.Insert(to - 1, track);
-
-        for (int i = 0; i < queue.Count; i++)
-        {
-            queue[i].Index = i + 1;
-        }
-
-        var currentSong = await cache.GetCurrentTrack(Context.Guild.Id);
-        if (currentSong.Index == from)
-        {
-            await cache.SetCurrentTrack(Context.Guild.Id, track);
-        }
-
-        await cache.SetMusicQueue(Context.Guild.Id, queue);
-        await ReplyConfirmAsync(Strings.MusicSongMoved(ctx.Guild.Id, track.Track.Title, to)).ConfigureAwait(false);
-    }
-
-    /// <summary>
-    ///     Sets the player's volume.
-    /// </summary>
-    /// <param name="volume">The volume to set (0-100).</param>
-    [SlashCommand("volume", "Sets the player's volume")]
-    [RequireContext(ContextType.Guild)]
-    [CheckPermissions]
-    public async Task Volume(int volume)
-    {
-        var (player, result) = await GetPlayerAsync(false);
-        if (result is not null)
-        {
-            var eb = new EmbedBuilder()
-                .WithErrorColor()
-                .WithTitle(Strings.MusicPlayerError(ctx.Guild.Id))
-                .WithDescription(result);
-
-            await Context.Channel.SendMessageAsync(embed: eb.Build()).ConfigureAwait(false);
-            return;
-        }
-
-        if (volume is < 0 or > 100)
-        {
-            await ReplyErrorAsync(Strings.MusicVolumeInvalid(ctx.Guild.Id)).ConfigureAwait(false);
-            return;
-        }
-
-        await player.SetVolumeAsync(volume / 100f).ConfigureAwait(false);
-        await player.SetGuildVolumeAsync(volume).ConfigureAwait(false);
-        await ReplyConfirmAsync(Strings.MusicVolumeSet(ctx.Guild.Id, volume)).ConfigureAwait(false);
-    }
-
-    /// <summary>
-    ///     Skips the current track.
-    /// </summary>
-    [SlashCommand("skip", "Skips the current track")]
-    [RequireContext(ContextType.Guild)]
-    [CheckPermissions]
-    public async Task Skip()
-    {
-        var (player, result) = await GetPlayerAsync(false);
-        if (result is not null)
-        {
-            var eb = new EmbedBuilder()
-                .WithErrorColor()
-                .WithTitle(Strings.MusicPlayerError(ctx.Guild.Id))
-                .WithDescription(result);
-
-            await Context.Channel.SendMessageAsync(embed: eb.Build()).ConfigureAwait(false);
-            return;
-        }
-
-        if (player.CurrentItem is null)
-        {
-            await ReplyErrorAsync(Strings.MusicNoCurrentTrack(ctx.Guild.Id)).ConfigureAwait(false);
-            return;
-        }
-
-        await player.SeekAsync(player.CurrentItem.Track.Duration).ConfigureAwait(false);
-        await ReplyConfirmAsync(Strings.SkippedTo(ctx.Guild.Id, player.CurrentTrack.Author, player.CurrentTrack.Title)).ConfigureAwait(false);
-    }
-
-    /// <summary>
-    ///     Displays the current music queue.
-    /// </summary>
-    [SlashCommand("queue", "Displays the current music queue")]
-    [RequireContext(ContextType.Guild)]
-    [CheckPermissions]
-    public async Task Queue()
-    {
-        var (player, result) = await GetPlayerAsync(false);
-        if (result is not null)
-        {
-            var eb = new EmbedBuilder()
-                .WithErrorColor()
-                .WithTitle(Strings.MusicPlayerError(ctx.Guild.Id))
-                .WithDescription(result);
-
-            await Context.Channel.SendMessageAsync(embed: eb.Build()).ConfigureAwait(false);
-            return;
-        }
-
-        var queue = await cache.GetMusicQueue(Context.Guild.Id);
-        if (queue.Count == 0)
-        {
-            await ReplyErrorAsync(Strings.MusicQueueEmpty(ctx.Guild.Id)).ConfigureAwait(false);
-            return;
-        }
-
-        var currentTrack = await cache.GetCurrentTrack(Context.Guild.Id);
-
-        var paginator = new LazyPaginatorBuilder()
-            .AddUser(Context.User)
-            .WithPageFactory(PageFactory)
-            .WithFooter(PaginatorFooter.PageNumber | PaginatorFooter.Users)
-            .WithMaxPageIndex((queue.Count - 1) / 10)
-            .WithDefaultEmotes()
-            .WithActionOnCancellation(ActionOnStop.DeleteMessage)
-            .Build();
-
-        await interactiveService.SendPaginatorAsync(paginator, Context.Channel, TimeSpan.FromMinutes(5));
-
-        async Task<PageBuilder> PageFactory(int index)
-        {
-            await Task.CompletedTask;
-            var tracks = queue.OrderBy(x => x.Index).Skip(index * 10).Take(10).ToList();
-            var sb = new StringBuilder();
-            foreach (var track in tracks)
-            {
-                if (currentTrack.Index == track.Index)
-                    sb.AppendLine(
-                        $":loud_sound: **{track.Index}. [{track.Track.Title}]({track.Track.Uri})**" +
-                        $"\n`{track.Track.Duration} {track.Requester.Username} {track.Track.Provider}`");
-                else
-                    sb.AppendLine($"{track.Index}. [{track.Track.Title}]({track.Track.Uri})" +
-                                  $"\n`{track.Track.Duration} {track.Requester.Username} {track.Track.Provider}`");
-            }
-
-            return new PageBuilder()
-                .WithTitle($"Queue - {queue.Count} tracks")
-                .WithDescription(sb.ToString())
-                .WithOkColor();
-        }
-    }
-
-    /// <summary>
-    ///     Sets the autoplay amount in the guild.
-    /// </summary>
-    /// <param name="amount">The amount of tracks to autoplay (max 5).</param>
-    [SlashCommand("autoplay", "Sets the autoplay amount")]
-    [RequireContext(ContextType.Guild)]
-    [CheckPermissions]
-    public async Task AutoPlay(int amount)
-    {
-        var (player, result) = await GetPlayerAsync(false);
-        if (result is not null)
-        {
-            var eb = new EmbedBuilder()
-                .WithErrorColor()
-                .WithTitle(Strings.MusicPlayerError(ctx.Guild.Id))
-                .WithDescription(result);
-
-            await Context.Channel.SendMessageAsync(embed: eb.Build()).ConfigureAwait(false);
-            return;
-        }
-
-        if (amount is < 0 or > 5)
-        {
-            await ReplyErrorAsync(Strings.MusicAutoPlayInvalid(ctx.Guild.Id)).ConfigureAwait(false);
-            return;
-        }
-
-        await player.SetAutoPlay(amount).ConfigureAwait(false);
-        if (amount == 0)
-        {
-            await ReplyConfirmAsync(Strings.MusicAutoPlayDisabled(ctx.Guild.Id)).ConfigureAwait(false);
-        }
-        else
-        {
-            await ReplyConfirmAsync(Strings.MusicAutoplaySet(ctx.Guild.Id, amount)).ConfigureAwait(false);
-        }
-    }
-
-    /// <summary>
-    ///     Displays the guild's current music settings.
-    /// </summary>
-    [SlashCommand("musicsettings", "Displays the current music settings")]
-    [RequireContext(ContextType.Guild)]
-    [CheckPermissions]
-    public async Task MusicSettings()
-    {
-        var (player, result) = await GetPlayerAsync(false);
-        if (result is not null)
-        {
-            var eb = new EmbedBuilder()
-                .WithErrorColor()
-                .WithTitle(Strings.MusicPlayerError(ctx.Guild.Id))
-                .WithDescription(result);
-
-            await Context.Channel.SendMessageAsync(embed: eb.Build()).ConfigureAwait(false);
-            return;
-        }
-
-        var volume = await player.GetVolume();
-        var autoplay = await player.GetAutoPlay();
-        var repeat = await player.GetRepeatType();
-        var musicChannel = await player.GetMusicChannel();
-
-        var toSend = new EmbedBuilder()
-            .WithOkColor()
-            .WithTitle(Strings.MusicSettings(ctx.Guild.Id))
-            .WithDescription(
-                $"{(autoplay == 0 ? Strings.MusicsettingsAutoplayDisabled(ctx.Guild.Id) : Strings.MusicsettingsAutoplay(ctx.Guild.Id, autoplay))}\n" +
-                $"{Strings.MusicsettingsVolume(ctx.Guild.Id, volume)}\n" +
-                $"{Strings.MusicsettingsRepeat(ctx.Guild.Id, repeat)}\n" +
-                $"{(musicChannel == null ? Strings.UnsetMusicChannel(ctx.Guild.Id) : Strings.MusicsettingsChannel(ctx.Guild.Id, musicChannel.Id))}");
-
-        await Context.Channel.SendMessageAsync(embed: toSend.Build()).ConfigureAwait(false);
-    }
-
-    /// <summary>
-    ///     Sets the channel where music events will be sent.
-    /// </summary>
-    /// <param name="channel">The channel where music events will be sent.</param>
-    [SlashCommand("setmusicchannel", "Sets the channel where music events will be sent")]
-    [RequireContext(ContextType.Guild)]
-    [CheckPermissions]
-    public async Task SetMusicChannel(ITextChannel channel = null)
-    {
-        var channelToUse = channel ?? Context.Channel;
-        var (player, result) = await GetPlayerAsync(false);
-        if (result is not null)
-        {
-            var eb = new EmbedBuilder()
-                .WithErrorColor()
-                .WithTitle(Strings.MusicPlayerError(ctx.Guild.Id))
-                .WithDescription(result);
-
-            await Context.Channel.SendMessageAsync(embed: eb.Build()).ConfigureAwait(false);
-            return;
-        }
-
-        await player.SetMusicChannelAsync(channelToUse.Id).ConfigureAwait(false);
-        await ReplyConfirmAsync(Strings.MusicChannelSet(ctx.Guild.Id, channelToUse.Id)).ConfigureAwait(false);
-    }
-
-    /// <summary>
-    ///     Sets the loop mode.
-    /// </summary>
-    /// <param name="repeatType">The repeat type.</param>
-    [SlashCommand("loop", "Sets the loop mode")]
-    [RequireContext(ContextType.Guild)]
-    [CheckPermissions]
-    public async Task Loop(PlayerRepeatType repeatType)
-    {
-        var (player, result) = await GetPlayerAsync(false);
-        if (result is not null)
-        {
-            var eb = new EmbedBuilder()
-                .WithErrorColor()
-                .WithTitle(Strings.MusicPlayerError(ctx.Guild.Id))
-                .WithDescription(result);
-
-            await Context.Channel.SendMessageAsync(embed: eb.Build()).ConfigureAwait(false);
-            return;
-        }
-
-        await player.SetRepeatTypeAsync(repeatType).ConfigureAwait(false);
-<<<<<<< HEAD
-        await ReplyConfirmLocalizedAsync("music_repeat_type", repeatType).ConfigureAwait(false);
-
-        if (repeatType == PlayerRepeatType.Shuffle)
-        {
-            await ShuffleQueue();
-        }
-    }
-
-    /// <summary>
-    ///     Shuffles the music queue
-    /// </summary>
-    [SlashCommand("shufflequeue", "Shuffles the music queue")]
-    [RequireContext(ContextType.Guild)]
-    [CheckPermissions]
-    public async Task ShuffleQueue()
-    {
-        var (player, result) = await GetPlayerAsync(false);
-        if (result is not null)
-        {
-            var eb = new EmbedBuilder()
-                .WithErrorColor()
-                .WithTitle(GetText("music_player_error"))
-                .WithDescription(result);
-
-            await ctx.Channel.SendMessageAsync(embed: eb.Build()).ConfigureAwait(false);
-            return;
-        }
-
-        var queue = await cache.GetMusicQueue(ctx.Guild.Id);
-        if (queue.Count == 0)
-        {
-            await ReplyErrorLocalizedAsync("music_queue_empty").ConfigureAwait(false);
-            return;
-        }
-
-        queue = queue.Shuffle().ToList();
-        await cache.SetMusicQueue(ctx.Guild.Id, queue);
-        await ReplyConfirmLocalizedAsync("music_queue_shuffled").ConfigureAwait(false);
-=======
-        await ReplyConfirmAsync(Strings.MusicRepeatType(ctx.Guild.Id, repeatType)).ConfigureAwait(false);
->>>>>>> e4dd65f6
-    }
-
-    /// <summary>
-    ///     Handling track selection for the play command select menu.
-    /// </summary>
-    /// <param name="userId">The original user who summoned the select menu</param>
-    /// <param name="selectedValue">The selected track.</param>
-    [ComponentInteraction("track_select:*", true)]
-    [CheckPermissions]
-    public async Task TrackSelect(ulong userId, string[] selectedValue)
-    {
-        await DeferAsync();
-
-        if (ctx.User.Id != userId) return;
-
-        var componentInteraction = ctx.Interaction as IComponentInteraction;
-
-        var (player, result) = await GetPlayerAsync(false);
-
-        var tracks = await cache.Redis.GetDatabase()
-            .StringGetAsync($"{ctx.User.Id}_{componentInteraction.Message.Id}_tracks");
-
-        var trackList = JsonSerializer.Deserialize<List<LavalinkTrack>>(tracks);
-
-        var queue = await cache.GetMusicQueue(ctx.Guild.Id);
-
-        var selectedTracks = selectedValue.Select(i => trackList[Convert.ToInt32(i.Split("_")[1])]).ToList();
-
-        var startIndex = queue.Count + 1;
-        queue.AddRange(
-            selectedTracks.Select(track => new MewdekoTrack(startIndex++, track, new PartialUser
-            {
-                Id = ctx.User.Id, Username = ctx.User.Username, AvatarUrl = ctx.User.GetAvatarUrl()
-            })));
-
-        if (selectedTracks.Count == 1)
-        {
-            var eb = new EmbedBuilder()
-                .WithAuthor(Strings.MusicAdded(ctx.Guild.Id))
-                .WithDescription($"[{selectedTracks[0].Title}]({selectedTracks[0].Uri}) by {selectedTracks[0].Author}")
-                .WithImageUrl(selectedTracks[0].ArtworkUri.ToString())
-                .WithOkColor();
-
-            await FollowupAsync(embed: eb.Build());
-        }
-        else
-        {
-            var paginator = new LazyPaginatorBuilder().AddUser(ctx.User)
-                .WithPageFactory(PageFactory)
-                .WithFooter(PaginatorFooter.PageNumber | PaginatorFooter.Users)
-                .WithMaxPageIndex(queue.Count / 10)
-                .WithDefaultEmotes()
-                .WithActionOnCancellation(ActionOnStop.DeleteMessage)
-                .Build();
-
-            await interactiveService.SendPaginatorAsync(paginator, ctx.Interaction, TimeSpan.FromMinutes(5),
-                InteractionResponseType.DeferredChannelMessageWithSource);
-
-            async Task<PageBuilder> PageFactory(int index)
-            {
-                await Task.CompletedTask;
-                var tracks = queue.Skip(index * 10).Take(10).ToList();
-                var sb = new StringBuilder();
-                foreach (var track in tracks)
-                {
-                    sb.AppendLine($"{track.Index}. [{track.Track.Title}]({track.Track.Uri})");
-                }
-
-                return new PageBuilder()
-                    .WithTitle($"Queue - {queue.Count} tracks")
-                    .WithDescription(sb.ToString())
-                    .WithOkColor();
-            }
-        }
-
-        if (player.CurrentItem == null)
-        {
-            await cache.SetCurrentTrack(ctx.Guild.Id,
-                new MewdekoTrack(1, selectedTracks[0], new PartialUser
-                {
-                    Id = ctx.User.Id, Username = ctx.User.Username, AvatarUrl = ctx.User.GetAvatarUrl()
-                }));
-            await player.PlayAsync(selectedTracks[0]);
-        }
-
-        await cache.SetMusicQueue(ctx.Guild.Id, queue);
-        await cache.Redis.GetDatabase().KeyDeleteAsync($"{ctx.User.Id}_{componentInteraction.Message.Id}_tracks");
-        await ctx.Channel.DeleteMessageAsync(componentInteraction.Message.Id);
-    }
-
-    private async ValueTask<(MewdekoPlayer, string?)> GetPlayerAsync(bool connectToVoiceChannel = true)
-    {
-        try
-        {
-            var channelBehavior = connectToVoiceChannel
-                ? PlayerChannelBehavior.Join
-                : PlayerChannelBehavior.None;
-
-            var retrieveOptions = new PlayerRetrieveOptions(channelBehavior);
-
-            var options = new MewdekoPlayerOptions
-            {
-                Channel = Context.Channel as ITextChannel
-            };
-
-            var result = await service.Players
-                .RetrieveAsync<MewdekoPlayer, MewdekoPlayerOptions>(Context, CreatePlayerAsync, options,
-                    retrieveOptions)
-                .ConfigureAwait(false);
-
-            await result.Player.SetVolumeAsync(await result.Player.GetVolume() / 100f).ConfigureAwait(false);
-
-            if (result.IsSuccess) return (result.Player, null);
-            var errorMessage = result.Status switch
-            {
-                PlayerRetrieveStatus.UserNotInVoiceChannel => Strings.MusicNotInChannel(ctx.Guild.Id),
-                PlayerRetrieveStatus.BotNotConnected => Strings.MusicBotNotConnect(ctx.Guild.Id,
-                    await guildSettingsService.GetPrefix(Context.Guild)),
-                PlayerRetrieveStatus.VoiceChannelMismatch => Strings.MusicVoiceChannelMismatch(ctx.Guild.Id),
-                PlayerRetrieveStatus.Success => null,
-                PlayerRetrieveStatus.UserInSameVoiceChannel => null,
-                PlayerRetrieveStatus.PreconditionFailed => null,
-                _ => throw new ArgumentOutOfRangeException()
-            };
-            return (null, errorMessage);
-        }
-        catch (TimeoutException)
-        {
-            return (null, Strings.MusicLavalinkDisconnected(ctx.Guild.Id));
-        }
-    }
-
-    private static ValueTask<MewdekoPlayer> CreatePlayerAsync(
-        IPlayerProperties<MewdekoPlayer, MewdekoPlayerOptions> properties,
-        CancellationToken cancellationToken = default)
-    {
-        cancellationToken.ThrowIfCancellationRequested();
-        ArgumentNullException.ThrowIfNull(properties);
-
-        return ValueTask.FromResult(new MewdekoPlayer(properties));
-    }
-}
+﻿using System.Text;
+using System.Text.Json;
+using System.Threading;
+using Discord.Interactions;
+using Fergun.Interactive;
+using Fergun.Interactive.Pagination;
+using Lavalink4NET;
+using Lavalink4NET.DiscordNet;
+using Lavalink4NET.Players;
+using Lavalink4NET.Rest.Entities.Tracks;
+using Lavalink4NET.Tracks;
+using Mewdeko.Common.Attributes.InteractionCommands;
+using Mewdeko.Modules.Music.Common;
+using Mewdeko.Modules.Music.CustomPlayer;
+using Serilog;
+using Swan;
+
+namespace Mewdeko.Modules.Music;
+
+/// <summary>
+///     Slash commands module containing music commands.
+/// </summary>
+[Group("music", "Music commands")]
+public class SlashMusic(
+    IAudioService service,
+    IDataCache cache,
+    InteractiveService interactiveService,
+    GuildSettingsService guildSettingsService) : MewdekoSlashCommandModule
+{
+    /// <summary>
+    ///     Joins the voice channel.
+    /// </summary>
+    [SlashCommand("join", "Joins your voice channel")]
+    [RequireContext(ContextType.Guild)]
+    [CheckPermissions]
+    public async Task Join()
+    {
+        var (player, result) = await GetPlayerAsync();
+        if (string.IsNullOrWhiteSpace(result))
+            await ReplyConfirmAsync(Strings.MusicJoinSuccess(ctx.Guild.Id, player.VoiceChannelId)).ConfigureAwait(false);
+        else
+        {
+            var eb = new EmbedBuilder()
+                .WithErrorColor()
+                .WithTitle(Strings.MusicPlayerError(ctx.Guild.Id))
+                .WithDescription(result);
+
+            await Context.Channel.SendMessageAsync(embed: eb.Build()).ConfigureAwait(false);
+        }
+    }
+
+    /// <summary>
+    ///     Disconnects the bot from the voice channel.
+    /// </summary>
+    [SlashCommand("leave", "Disconnects the bot from the voice channel")]
+    [RequireContext(ContextType.Guild)]
+    [CheckPermissions]
+    public async Task Leave()
+    {
+        var (player, result) = await GetPlayerAsync(false);
+        if (result is not null)
+        {
+            var eb = new EmbedBuilder()
+                .WithErrorColor()
+                .WithTitle(Strings.MusicPlayerError(ctx.Guild.Id))
+                .WithDescription(result);
+
+            await Context.Channel.SendMessageAsync(embed: eb.Build()).ConfigureAwait(false);
+            return;
+        }
+
+        await cache.SetMusicQueue(Context.Guild.Id, new List<MewdekoTrack>()).ConfigureAwait(false);
+        await cache.SetCurrentTrack(Context.Guild.Id, null);
+
+        await player.DisconnectAsync().ConfigureAwait(false);
+        await ReplyConfirmAsync(Strings.MusicDisconnect(ctx.Guild.Id)).ConfigureAwait(false);
+    }
+
+    /// <summary>
+    ///     Clears the music queue.
+    /// </summary>
+    [SlashCommand("clearqueue", "Clears the music queue")]
+    [RequireContext(ContextType.Guild)]
+    [CheckPermissions]
+    public async Task ClearQueue()
+    {
+        var (player, result) = await GetPlayerAsync(false);
+
+        if (result is not null)
+        {
+            var eb = new EmbedBuilder()
+                .WithErrorColor()
+                .WithTitle(Strings.MusicPlayerError(ctx.Guild.Id))
+                .WithDescription(result);
+
+            await Context.Channel.SendMessageAsync(embed: eb.Build()).ConfigureAwait(false);
+            return;
+        }
+
+        await cache.SetMusicQueue(Context.Guild.Id, new List<MewdekoTrack>()).ConfigureAwait(false);
+        await ReplyConfirmAsync(Strings.MusicQueueCleared(ctx.Guild.Id)).ConfigureAwait(false);
+        await player.StopAsync();
+        await cache.SetCurrentTrack(Context.Guild.Id, null);
+    }
+
+    /// <summary>
+    ///     Plays a specified track in the current voice channel.
+    /// </summary>
+    /// <param name="queueNumber">The queue number to play.</param>
+    [SlashCommand("playnumber", "Plays a song from the queue by its number")]
+    [RequireContext(ContextType.Guild)]
+    [CheckPermissions]
+    public async Task PlayNumber(int queueNumber)
+    {
+        var (player, result) = await GetPlayerAsync(false);
+
+        if (result is not null)
+        {
+            var eb = new EmbedBuilder()
+                .WithErrorColor()
+                .WithTitle(Strings.MusicPlayerError(ctx.Guild.Id))
+                .WithDescription(result);
+
+            await Context.Channel.SendMessageAsync(embed: eb.Build()).ConfigureAwait(false);
+            return;
+        }
+
+        var queue = await cache.GetMusicQueue(Context.Guild.Id);
+        if (queue.Count == 0)
+        {
+            await ReplyErrorAsync(Strings.MusicQueueEmpty(ctx.Guild.Id)).ConfigureAwait(false);
+            return;
+        }
+
+        if (queueNumber < 1 || queueNumber > queue.Count)
+        {
+            await ReplyErrorAsync(Strings.MusicQueueInvalidIndex(ctx.Guild.Id, queue.Count)).ConfigureAwait(false);
+            return;
+        }
+
+        var trackToPlay = queue.FirstOrDefault(x => x.Index == queueNumber);
+        await player.StopAsync();
+        await player.PlayAsync(trackToPlay.Track).ConfigureAwait(false);
+        await cache.SetCurrentTrack(Context.Guild.Id, trackToPlay);
+    }
+
+    /// <summary>
+    ///     Plays a track in the current voice channel.
+    /// </summary>
+    /// <param name="query">The query to search for.</param>
+    [SlashCommand("play", "Plays a song from a query or URL")]
+    [RequireContext(ContextType.Guild)]
+    [CheckPermissions]
+    public async Task Play(string query)
+    {
+        var (player, result) = await GetPlayerAsync();
+
+        if (result is not null)
+        {
+            var eb = new EmbedBuilder()
+                .WithErrorColor()
+                .WithTitle(Strings.MusicPlayerError(ctx.Guild.Id))
+                .WithDescription(result);
+
+            await Context.Channel.SendMessageAsync(embed: eb.Build()).ConfigureAwait(false);
+            return;
+        }
+
+        await player.SetVolumeAsync(await player.GetVolume() / 100f).ConfigureAwait(false);
+
+        var queue = await cache.GetMusicQueue(Context.Guild.Id);
+        if (Uri.TryCreate(query, UriKind.Absolute, out var uri))
+        {
+            TrackLoadOptions options;
+            if (query.Contains("music.youtube"))
+            {
+                options = new TrackLoadOptions
+                {
+                    SearchMode = TrackSearchMode.YouTubeMusic
+                };
+            }
+            else if (query.Contains("youtube.com") || query.Contains("youtu.be"))
+            {
+                options = new TrackLoadOptions
+                {
+                    SearchMode = TrackSearchMode.YouTube
+                };
+            }
+            else if (query.Contains("open.spotify") || query.Contains("spotify.com"))
+            {
+                options = new TrackLoadOptions
+                {
+                    SearchMode = TrackSearchMode.Spotify
+                };
+            }
+            else if (query.Contains("soundcloud.com"))
+            {
+                options = new TrackLoadOptions
+                {
+                    SearchMode = TrackSearchMode.SoundCloud
+                };
+            }
+            else
+            {
+                options = new TrackLoadOptions
+                {
+                    SearchMode = TrackSearchMode.None
+                };
+            }
+
+            var trackResults = await service.Tracks.LoadTracksAsync(query, options);
+            if (!trackResults.IsSuccess)
+            {
+                await ReplyErrorAsync(Strings.MusicSearchFail(ctx.Guild.Id)).ConfigureAwait(false);
+                return;
+            }
+
+            if (trackResults.Tracks.Length > 1)
+            {
+                var startIndex = queue.Count + 1;
+                queue.AddRange(trackResults.Tracks.Select(track =>
+                    new MewdekoTrack(startIndex++, track, new PartialUser
+                    {
+                        Id = Context.User.Id, Username = Context.User.Username, AvatarUrl = Context.User.GetAvatarUrl()
+                    })));
+                await cache.SetMusicQueue(Context.Guild.Id, queue);
+
+                var eb = new EmbedBuilder()
+                    .WithDescription(
+                        $"Added {trackResults.Tracks.Length} tracks to the queue from {trackResults.Playlist.Name}")
+                    .WithThumbnailUrl(trackResults.Tracks[0].ArtworkUri?.ToString())
+                    .WithOkColor()
+                    .Build();
+
+                await Context.Channel.SendMessageAsync(embed: eb).ConfigureAwait(false);
+            }
+            else
+            {
+                queue.Add(new MewdekoTrack(queue.Count + 1, trackResults.Tracks[0], new PartialUser
+                {
+                    Id = Context.User.Id, Username = Context.User.Username, AvatarUrl = Context.User.GetAvatarUrl()
+                }));
+                await cache.SetMusicQueue(Context.Guild.Id, queue);
+            }
+
+            if (player.CurrentItem is null)
+            {
+                await player.PlayAsync(trackResults.Tracks[0]).ConfigureAwait(false);
+                await cache.SetCurrentTrack(Context.Guild.Id, queue[0]);
+            }
+        }
+        else
+        {
+            var tracks = await service.Tracks.LoadTracksAsync(query, TrackSearchMode.YouTube);
+
+            if (!tracks.IsSuccess)
+            {
+                await ReplyErrorAsync(Strings.MusicNoTracks(ctx.Guild.Id)).ConfigureAwait(false);
+                return;
+            }
+
+            var trackList = tracks.Tracks.Take(25).ToList();
+            var selectMenu = new SelectMenuBuilder()
+                .WithCustomId($"track_select:{Context.User.Id}")
+                .WithPlaceholder(Strings.MusicSelectTracks(ctx.Guild.Id))
+                .WithMaxValues(trackList.Count)
+                .WithMinValues(1);
+
+            foreach (var track in trackList)
+            {
+                var index = trackList.IndexOf(track);
+                selectMenu.AddOption(track.Title.Truncate(100), $"track_{index}");
+            }
+
+            var eb = new EmbedBuilder()
+                .WithDescription(Strings.MusicSelectTracksEmbed(ctx.Guild.Id))
+                .WithOkColor()
+                .Build();
+
+            var components = new ComponentBuilder().WithSelectMenu(selectMenu).Build();
+
+            var message = await Context.Channel.SendMessageAsync(embed: eb, components: components);
+
+            await cache.Redis.GetDatabase().StringSetAsync($"{Context.User.Id}_{message.Id}_tracks",
+                JsonSerializer.Serialize(trackList), TimeSpan.FromMinutes(5));
+        }
+    }
+
+    /// <summary>
+    ///     Pauses or resumes the player based on the current state.
+    /// </summary>
+    [SlashCommand("pause", "Pauses or resumes the player")]
+    [RequireContext(ContextType.Guild)]
+    [CheckPermissions]
+    public async Task Pause()
+    {
+        var (player, result) = await GetPlayerAsync();
+
+        if (result is not null)
+        {
+            var eb = new EmbedBuilder()
+                .WithErrorColor()
+                .WithTitle(Strings.MusicPlayerError(ctx.Guild.Id))
+                .WithDescription(result);
+
+            await Context.Channel.SendMessageAsync(embed: eb.Build()).ConfigureAwait(false);
+            return;
+        }
+
+        if (player.State == PlayerState.Paused)
+        {
+            await player.ResumeAsync();
+            await ReplyConfirmAsync(Strings.MusicResume(ctx.Guild.Id)).ConfigureAwait(false);
+        }
+        else
+        {
+            await player.PauseAsync();
+            await ReplyConfirmAsync(Strings.MusicPause(ctx.Guild.Id)).ConfigureAwait(false);
+        }
+    }
+
+    /// <summary>
+    ///     Displays the currently playing track.
+    /// </summary>
+    [SlashCommand("nowplaying", "Displays the currently playing track")]
+    [RequireContext(ContextType.Guild)]
+    [CheckPermissions]
+    public async Task NowPlaying()
+    {
+        try
+        {
+            var (player, result) = await GetPlayerAsync(false);
+
+            if (result is not null)
+            {
+                var eb = new EmbedBuilder()
+                    .WithErrorColor()
+                    .WithTitle(Strings.MusicPlayerError(ctx.Guild.Id))
+                    .WithDescription(result);
+
+                await Context.Channel.SendMessageAsync(embed: eb.Build()).ConfigureAwait(false);
+                return;
+            }
+
+            var queue = await cache.GetMusicQueue(Context.Guild.Id);
+
+            if (queue.Count == 0)
+            {
+                await ReplyErrorAsync(Strings.MusicQueueEmpty(ctx.Guild.Id)).ConfigureAwait(false);
+                return;
+            }
+
+            var embed = await player.PrettyNowPlayingAsync(queue);
+            await Context.Channel.SendMessageAsync(embed: embed).ConfigureAwait(false);
+        }
+        catch (Exception e)
+        {
+            Log.Error("Failed to get now playing track: {Message}", e.Message);
+        }
+    }
+
+    /// <summary>
+    ///     Removes a song from the queue by its number.
+    /// </summary>
+    /// <param name="queueNumber">The queue number to remove.</param>
+    [SlashCommand("removesong", "Removes a song from the queue by its number")]
+    [RequireContext(ContextType.Guild)]
+    [CheckPermissions]
+    public async Task SongRemove(int queueNumber)
+    {
+        var (player, result) = await GetPlayerAsync(false);
+        if (result is not null)
+        {
+            var eb = new EmbedBuilder()
+                .WithErrorColor()
+                .WithTitle(Strings.MusicPlayerError(ctx.Guild.Id))
+                .WithDescription(result);
+
+            await Context.Channel.SendMessageAsync(embed: eb.Build()).ConfigureAwait(false);
+            return;
+        }
+
+        var queue = await cache.GetMusicQueue(Context.Guild.Id);
+        var currentTrack = await cache.GetCurrentTrack(Context.Guild.Id);
+        var nextTrack = queue.FirstOrDefault(x => x.Index == currentTrack.Index + 1);
+        if (queue.Count == 0)
+        {
+            await ReplyErrorAsync(Strings.MusicQueueEmpty(ctx.Guild.Id)).ConfigureAwait(false);
+            return;
+        }
+
+        if (queueNumber < 1 || queueNumber > queue.Count)
+        {
+            await ReplyErrorAsync(Strings.MusicQueueInvalidIndex(ctx.Guild.Id, queue.Count)).ConfigureAwait(false);
+            return;
+        }
+
+        var trackToRemove = queue.FirstOrDefault(x => x.Index == queueNumber);
+        if (trackToRemove == null)
+        {
+            await ReplyErrorAsync(Strings.MusicQueueInvalidIndex(ctx.Guild.Id, queue.Count)).ConfigureAwait(false);
+            return;
+        }
+
+        queue.Remove(trackToRemove);
+
+        if (currentTrack.Index == trackToRemove.Index)
+        {
+            if (nextTrack != null)
+            {
+                await player.StopAsync();
+                await player.PlayAsync(nextTrack.Track);
+                await cache.SetCurrentTrack(Context.Guild.Id, nextTrack);
+            }
+            else
+            {
+                await player.StopAsync();
+                await cache.SetCurrentTrack(Context.Guild.Id, null);
+            }
+        }
+
+        await cache.SetMusicQueue(Context.Guild.Id, queue);
+
+        if (player.State == PlayerState.Playing)
+        {
+            await ReplyConfirmAsync(Strings.MusicSongRemoved(ctx.Guild.Id)).ConfigureAwait(false);
+        }
+        else
+        {
+            await ReplyConfirmAsync(Strings.MusicSongRemovedStop(ctx.Guild.Id)).ConfigureAwait(false);
+        }
+    }
+
+    /// <summary>
+    ///     Moves a song in the queue to a new position.
+    /// </summary>
+    /// <param name="from">The current position of the song.</param>
+    /// <param name="to">The new position of the song.</param>
+    [SlashCommand("movesong", "Moves a song in the queue to a new position")]
+    [RequireContext(ContextType.Guild)]
+    [CheckPermissions]
+    public async Task MoveSong(int from, int to)
+    {
+        var (player, result) = await GetPlayerAsync(false);
+        if (result is not null)
+        {
+            var eb = new EmbedBuilder()
+                .WithErrorColor()
+                .WithTitle(Strings.MusicPlayerError(ctx.Guild.Id))
+                .WithDescription(result);
+
+            await Context.Channel.SendMessageAsync(embed: eb.Build()).ConfigureAwait(false);
+            return;
+        }
+
+        var queue = await cache.GetMusicQueue(Context.Guild.Id);
+        if (queue.Count == 0)
+        {
+            await ReplyErrorAsync(Strings.MusicQueueEmpty(ctx.Guild.Id)).ConfigureAwait(false);
+            return;
+        }
+
+        if (from < 1 || from > queue.Count || to < 1 || to > queue.Count)
+        {
+            await ReplyErrorAsync(Strings.MusicQueueInvalidIndex(ctx.Guild.Id, queue.Count)).ConfigureAwait(false);
+            return;
+        }
+
+        var track = queue.FirstOrDefault(x => x.Index == from);
+        queue.Remove(track);
+        queue.Insert(to - 1, track);
+
+        for (int i = 0; i < queue.Count; i++)
+        {
+            queue[i].Index = i + 1;
+        }
+
+        var currentSong = await cache.GetCurrentTrack(Context.Guild.Id);
+        if (currentSong.Index == from)
+        {
+            await cache.SetCurrentTrack(Context.Guild.Id, track);
+        }
+
+        await cache.SetMusicQueue(Context.Guild.Id, queue);
+        await ReplyConfirmAsync(Strings.MusicSongMoved(ctx.Guild.Id, track.Track.Title, to)).ConfigureAwait(false);
+    }
+
+    /// <summary>
+    ///     Sets the player's volume.
+    /// </summary>
+    /// <param name="volume">The volume to set (0-100).</param>
+    [SlashCommand("volume", "Sets the player's volume")]
+    [RequireContext(ContextType.Guild)]
+    [CheckPermissions]
+    public async Task Volume(int volume)
+    {
+        var (player, result) = await GetPlayerAsync(false);
+        if (result is not null)
+        {
+            var eb = new EmbedBuilder()
+                .WithErrorColor()
+                .WithTitle(Strings.MusicPlayerError(ctx.Guild.Id))
+                .WithDescription(result);
+
+            await Context.Channel.SendMessageAsync(embed: eb.Build()).ConfigureAwait(false);
+            return;
+        }
+
+        if (volume is < 0 or > 100)
+        {
+            await ReplyErrorAsync(Strings.MusicVolumeInvalid(ctx.Guild.Id)).ConfigureAwait(false);
+            return;
+        }
+
+        await player.SetVolumeAsync(volume / 100f).ConfigureAwait(false);
+        await player.SetGuildVolumeAsync(volume).ConfigureAwait(false);
+        await ReplyConfirmAsync(Strings.MusicVolumeSet(ctx.Guild.Id, volume)).ConfigureAwait(false);
+    }
+
+    /// <summary>
+    ///     Skips the current track.
+    /// </summary>
+    [SlashCommand("skip", "Skips the current track")]
+    [RequireContext(ContextType.Guild)]
+    [CheckPermissions]
+    public async Task Skip()
+    {
+        var (player, result) = await GetPlayerAsync(false);
+        if (result is not null)
+        {
+            var eb = new EmbedBuilder()
+                .WithErrorColor()
+                .WithTitle(Strings.MusicPlayerError(ctx.Guild.Id))
+                .WithDescription(result);
+
+            await Context.Channel.SendMessageAsync(embed: eb.Build()).ConfigureAwait(false);
+            return;
+        }
+
+        if (player.CurrentItem is null)
+        {
+            await ReplyErrorAsync(Strings.MusicNoCurrentTrack(ctx.Guild.Id)).ConfigureAwait(false);
+            return;
+        }
+
+        await player.SeekAsync(player.CurrentItem.Track.Duration).ConfigureAwait(false);
+        await ReplyConfirmAsync(Strings.SkippedTo(ctx.Guild.Id, player.CurrentTrack.Author, player.CurrentTrack.Title)).ConfigureAwait(false);
+    }
+
+    /// <summary>
+    ///     Displays the current music queue.
+    /// </summary>
+    [SlashCommand("queue", "Displays the current music queue")]
+    [RequireContext(ContextType.Guild)]
+    [CheckPermissions]
+    public async Task Queue()
+    {
+        var (player, result) = await GetPlayerAsync(false);
+        if (result is not null)
+        {
+            var eb = new EmbedBuilder()
+                .WithErrorColor()
+                .WithTitle(Strings.MusicPlayerError(ctx.Guild.Id))
+                .WithDescription(result);
+
+            await Context.Channel.SendMessageAsync(embed: eb.Build()).ConfigureAwait(false);
+            return;
+        }
+
+        var queue = await cache.GetMusicQueue(Context.Guild.Id);
+        if (queue.Count == 0)
+        {
+            await ReplyErrorAsync(Strings.MusicQueueEmpty(ctx.Guild.Id)).ConfigureAwait(false);
+            return;
+        }
+
+        var currentTrack = await cache.GetCurrentTrack(Context.Guild.Id);
+
+        var paginator = new LazyPaginatorBuilder()
+            .AddUser(Context.User)
+            .WithPageFactory(PageFactory)
+            .WithFooter(PaginatorFooter.PageNumber | PaginatorFooter.Users)
+            .WithMaxPageIndex((queue.Count - 1) / 10)
+            .WithDefaultEmotes()
+            .WithActionOnCancellation(ActionOnStop.DeleteMessage)
+            .Build();
+
+        await interactiveService.SendPaginatorAsync(paginator, Context.Channel, TimeSpan.FromMinutes(5));
+
+        async Task<PageBuilder> PageFactory(int index)
+        {
+            await Task.CompletedTask;
+            var tracks = queue.OrderBy(x => x.Index).Skip(index * 10).Take(10).ToList();
+            var sb = new StringBuilder();
+            foreach (var track in tracks)
+            {
+                if (currentTrack.Index == track.Index)
+                    sb.AppendLine(
+                        $":loud_sound: **{track.Index}. [{track.Track.Title}]({track.Track.Uri})**" +
+                        $"\n`{track.Track.Duration} {track.Requester.Username} {track.Track.Provider}`");
+                else
+                    sb.AppendLine($"{track.Index}. [{track.Track.Title}]({track.Track.Uri})" +
+                                  $"\n`{track.Track.Duration} {track.Requester.Username} {track.Track.Provider}`");
+            }
+
+            return new PageBuilder()
+                .WithTitle($"Queue - {queue.Count} tracks")
+                .WithDescription(sb.ToString())
+                .WithOkColor();
+        }
+    }
+
+    /// <summary>
+    ///     Sets the autoplay amount in the guild.
+    /// </summary>
+    /// <param name="amount">The amount of tracks to autoplay (max 5).</param>
+    [SlashCommand("autoplay", "Sets the autoplay amount")]
+    [RequireContext(ContextType.Guild)]
+    [CheckPermissions]
+    public async Task AutoPlay(int amount)
+    {
+        var (player, result) = await GetPlayerAsync(false);
+        if (result is not null)
+        {
+            var eb = new EmbedBuilder()
+                .WithErrorColor()
+                .WithTitle(Strings.MusicPlayerError(ctx.Guild.Id))
+                .WithDescription(result);
+
+            await Context.Channel.SendMessageAsync(embed: eb.Build()).ConfigureAwait(false);
+            return;
+        }
+
+        if (amount is < 0 or > 5)
+        {
+            await ReplyErrorAsync(Strings.MusicAutoPlayInvalid(ctx.Guild.Id)).ConfigureAwait(false);
+            return;
+        }
+
+        await player.SetAutoPlay(amount).ConfigureAwait(false);
+        if (amount == 0)
+        {
+            await ReplyConfirmAsync(Strings.MusicAutoPlayDisabled(ctx.Guild.Id)).ConfigureAwait(false);
+        }
+        else
+        {
+            await ReplyConfirmAsync(Strings.MusicAutoplaySet(ctx.Guild.Id, amount)).ConfigureAwait(false);
+        }
+    }
+
+    /// <summary>
+    ///     Displays the guild's current music settings.
+    /// </summary>
+    [SlashCommand("musicsettings", "Displays the current music settings")]
+    [RequireContext(ContextType.Guild)]
+    [CheckPermissions]
+    public async Task MusicSettings()
+    {
+        var (player, result) = await GetPlayerAsync(false);
+        if (result is not null)
+        {
+            var eb = new EmbedBuilder()
+                .WithErrorColor()
+                .WithTitle(Strings.MusicPlayerError(ctx.Guild.Id))
+                .WithDescription(result);
+
+            await Context.Channel.SendMessageAsync(embed: eb.Build()).ConfigureAwait(false);
+            return;
+        }
+
+        var volume = await player.GetVolume();
+        var autoplay = await player.GetAutoPlay();
+        var repeat = await player.GetRepeatType();
+        var musicChannel = await player.GetMusicChannel();
+
+        var toSend = new EmbedBuilder()
+            .WithOkColor()
+            .WithTitle(Strings.MusicSettings(ctx.Guild.Id))
+            .WithDescription(
+                $"{(autoplay == 0 ? Strings.MusicsettingsAutoplayDisabled(ctx.Guild.Id) : Strings.MusicsettingsAutoplay(ctx.Guild.Id, autoplay))}\n" +
+                $"{Strings.MusicsettingsVolume(ctx.Guild.Id, volume)}\n" +
+                $"{Strings.MusicsettingsRepeat(ctx.Guild.Id, repeat)}\n" +
+                $"{(musicChannel == null ? Strings.UnsetMusicChannel(ctx.Guild.Id) : Strings.MusicsettingsChannel(ctx.Guild.Id, musicChannel.Id))}");
+
+        await Context.Channel.SendMessageAsync(embed: toSend.Build()).ConfigureAwait(false);
+    }
+
+    /// <summary>
+    ///     Sets the channel where music events will be sent.
+    /// </summary>
+    /// <param name="channel">The channel where music events will be sent.</param>
+    [SlashCommand("setmusicchannel", "Sets the channel where music events will be sent")]
+    [RequireContext(ContextType.Guild)]
+    [CheckPermissions]
+    public async Task SetMusicChannel(ITextChannel channel = null)
+    {
+        var channelToUse = channel ?? Context.Channel;
+        var (player, result) = await GetPlayerAsync(false);
+        if (result is not null)
+        {
+            var eb = new EmbedBuilder()
+                .WithErrorColor()
+                .WithTitle(Strings.MusicPlayerError(ctx.Guild.Id))
+                .WithDescription(result);
+
+            await Context.Channel.SendMessageAsync(embed: eb.Build()).ConfigureAwait(false);
+            return;
+        }
+
+        await player.SetMusicChannelAsync(channelToUse.Id).ConfigureAwait(false);
+        await ReplyConfirmAsync(Strings.MusicChannelSet(ctx.Guild.Id, channelToUse.Id)).ConfigureAwait(false);
+    }
+
+    /// <summary>
+    ///     Sets the loop mode.
+    /// </summary>
+    /// <param name="repeatType">The repeat type.</param>
+    [SlashCommand("loop", "Sets the loop mode")]
+    [RequireContext(ContextType.Guild)]
+    [CheckPermissions]
+    public async Task Loop(PlayerRepeatType repeatType)
+    {
+        var (player, result) = await GetPlayerAsync(false);
+        if (result is not null)
+        {
+            var eb = new EmbedBuilder()
+                .WithErrorColor()
+                .WithTitle(Strings.MusicPlayerError(ctx.Guild.Id))
+                .WithDescription(result);
+
+            await Context.Channel.SendMessageAsync(embed: eb.Build()).ConfigureAwait(false);
+            return;
+        }
+
+        await player.SetRepeatTypeAsync(repeatType).ConfigureAwait(false);
+        await ReplyConfirmAsync(Strings.MusicRepeatType(ctx.Guild.Id, repeatType)).ConfigureAwait(false);
+    }
+
+    /// <summary>
+    ///     Handling track selection for the play command select menu.
+    /// </summary>
+    /// <param name="userId">The original user who summoned the select menu</param>
+    /// <param name="selectedValue">The selected track.</param>
+    [ComponentInteraction("track_select:*", true)]
+    [CheckPermissions]
+    public async Task TrackSelect(ulong userId, string[] selectedValue)
+    {
+        await DeferAsync();
+
+        if (ctx.User.Id != userId) return;
+
+        var componentInteraction = ctx.Interaction as IComponentInteraction;
+
+        var (player, result) = await GetPlayerAsync(false);
+
+        var tracks = await cache.Redis.GetDatabase()
+            .StringGetAsync($"{ctx.User.Id}_{componentInteraction.Message.Id}_tracks");
+
+        var trackList = JsonSerializer.Deserialize<List<LavalinkTrack>>(tracks);
+
+        var queue = await cache.GetMusicQueue(ctx.Guild.Id);
+
+        var selectedTracks = selectedValue.Select(i => trackList[Convert.ToInt32(i.Split("_")[1])]).ToList();
+
+        var startIndex = queue.Count + 1;
+        queue.AddRange(
+            selectedTracks.Select(track => new MewdekoTrack(startIndex++, track, new PartialUser
+            {
+                Id = ctx.User.Id, Username = ctx.User.Username, AvatarUrl = ctx.User.GetAvatarUrl()
+            })));
+
+        if (selectedTracks.Count == 1)
+        {
+            var eb = new EmbedBuilder()
+                .WithAuthor(Strings.MusicAdded(ctx.Guild.Id))
+                .WithDescription($"[{selectedTracks[0].Title}]({selectedTracks[0].Uri}) by {selectedTracks[0].Author}")
+                .WithImageUrl(selectedTracks[0].ArtworkUri.ToString())
+                .WithOkColor();
+
+            await FollowupAsync(embed: eb.Build());
+        }
+        else
+        {
+            var paginator = new LazyPaginatorBuilder().AddUser(ctx.User)
+                .WithPageFactory(PageFactory)
+                .WithFooter(PaginatorFooter.PageNumber | PaginatorFooter.Users)
+                .WithMaxPageIndex(queue.Count / 10)
+                .WithDefaultEmotes()
+                .WithActionOnCancellation(ActionOnStop.DeleteMessage)
+                .Build();
+
+            await interactiveService.SendPaginatorAsync(paginator, ctx.Interaction, TimeSpan.FromMinutes(5),
+                InteractionResponseType.DeferredChannelMessageWithSource);
+
+            async Task<PageBuilder> PageFactory(int index)
+            {
+                await Task.CompletedTask;
+                var tracks = queue.Skip(index * 10).Take(10).ToList();
+                var sb = new StringBuilder();
+                foreach (var track in tracks)
+                {
+                    sb.AppendLine($"{track.Index}. [{track.Track.Title}]({track.Track.Uri})");
+                }
+
+                return new PageBuilder()
+                    .WithTitle($"Queue - {queue.Count} tracks")
+                    .WithDescription(sb.ToString())
+                    .WithOkColor();
+            }
+        }
+
+        if (player.CurrentItem == null)
+        {
+            await cache.SetCurrentTrack(ctx.Guild.Id,
+                new MewdekoTrack(1, selectedTracks[0], new PartialUser
+                {
+                    Id = ctx.User.Id, Username = ctx.User.Username, AvatarUrl = ctx.User.GetAvatarUrl()
+                }));
+            await player.PlayAsync(selectedTracks[0]);
+        }
+
+        await cache.SetMusicQueue(ctx.Guild.Id, queue);
+        await cache.Redis.GetDatabase().KeyDeleteAsync($"{ctx.User.Id}_{componentInteraction.Message.Id}_tracks");
+        await ctx.Channel.DeleteMessageAsync(componentInteraction.Message.Id);
+    }
+
+    private async ValueTask<(MewdekoPlayer, string?)> GetPlayerAsync(bool connectToVoiceChannel = true)
+    {
+        try
+        {
+            var channelBehavior = connectToVoiceChannel
+                ? PlayerChannelBehavior.Join
+                : PlayerChannelBehavior.None;
+
+            var retrieveOptions = new PlayerRetrieveOptions(channelBehavior);
+
+            var options = new MewdekoPlayerOptions
+            {
+                Channel = Context.Channel as ITextChannel
+            };
+
+            var result = await service.Players
+                .RetrieveAsync<MewdekoPlayer, MewdekoPlayerOptions>(Context, CreatePlayerAsync, options,
+                    retrieveOptions)
+                .ConfigureAwait(false);
+
+            await result.Player.SetVolumeAsync(await result.Player.GetVolume() / 100f).ConfigureAwait(false);
+
+            if (result.IsSuccess) return (result.Player, null);
+            var errorMessage = result.Status switch
+            {
+                PlayerRetrieveStatus.UserNotInVoiceChannel => Strings.MusicNotInChannel(ctx.Guild.Id),
+                PlayerRetrieveStatus.BotNotConnected => Strings.MusicBotNotConnect(ctx.Guild.Id,
+                    await guildSettingsService.GetPrefix(Context.Guild)),
+                PlayerRetrieveStatus.VoiceChannelMismatch => Strings.MusicVoiceChannelMismatch(ctx.Guild.Id),
+                PlayerRetrieveStatus.Success => null,
+                PlayerRetrieveStatus.UserInSameVoiceChannel => null,
+                PlayerRetrieveStatus.PreconditionFailed => null,
+                _ => throw new ArgumentOutOfRangeException()
+            };
+            return (null, errorMessage);
+        }
+        catch (TimeoutException)
+        {
+            return (null, Strings.MusicLavalinkDisconnected(ctx.Guild.Id));
+        }
+    }
+
+    private static ValueTask<MewdekoPlayer> CreatePlayerAsync(
+        IPlayerProperties<MewdekoPlayer, MewdekoPlayerOptions> properties,
+        CancellationToken cancellationToken = default)
+    {
+        cancellationToken.ThrowIfCancellationRequested();
+        ArgumentNullException.ThrowIfNull(properties);
+
+        return ValueTask.FromResult(new MewdekoPlayer(properties));
+    }
+}