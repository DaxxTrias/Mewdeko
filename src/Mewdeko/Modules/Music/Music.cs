﻿using System.Text;
using System.Text.Json;
using System.Threading;
using Discord.Commands;
using Fergun.Interactive;
using Fergun.Interactive.Pagination;
using Lavalink4NET;
using Lavalink4NET.DiscordNet;
using Lavalink4NET.Players;
using Lavalink4NET.Rest.Entities.Tracks;
using Mewdeko.Common.Attributes.TextCommands;
using Mewdeko.Modules.Music.Common;
using Mewdeko.Modules.Music.CustomPlayer;
using Serilog;
using Swan;

namespace Mewdeko.Modules.Music;

/// <summary>
///     A module containing music commands.
/// </summary>
public partial class Music(
    IAudioService service,
    IDataCache cache,
    InteractiveService interactiveService,
    GuildSettingsService guildSettingsService) : MewdekoModule
{
    /// <summary>
    ///     Retrieves the music player an attempts to join the voice channel.
    /// </summary>
    [Cmd]
    [Aliases]
    [RequireContext(ContextType.Guild)]
    public async Task Join()
    {
        var (player, result) = await GetPlayerAsync();
        if (string.IsNullOrWhiteSpace(result))
            await ReplyConfirmAsync(Strings.MusicJoinSuccess(ctx.Guild.Id, player.VoiceChannelId)).ConfigureAwait(false);
        else
        {
            var eb = new EmbedBuilder()
                .WithErrorColor()
                .WithTitle(Strings.MusicPlayerError(ctx.Guild.Id))
                .WithDescription(result);

            await ctx.Channel.SendMessageAsync(embed: eb.Build()).ConfigureAwait(false);
        }
    }

    /// <summary>
    ///     Disconnects the bot from the voice channel.
    /// </summary>
    [Cmd]
    [Aliases]
    [RequireContext(ContextType.Guild)]
    public async Task Leave()
    {
        var (player, result) = await GetPlayerAsync(false);
        if (result is not null)
        {
            var eb = new EmbedBuilder()
                .WithErrorColor()
                .WithTitle(Strings.MusicPlayerError(ctx.Guild.Id))
                .WithDescription(result);

            await ctx.Channel.SendMessageAsync(embed: eb.Build()).ConfigureAwait(false);
            return;
        }

        await cache.SetMusicQueue(ctx.Guild.Id, []).ConfigureAwait(false);
        await cache.SetCurrentTrack(ctx.Guild.Id, null);

        await player.DisconnectAsync().ConfigureAwait(false);
        await ReplyConfirmAsync(Strings.MusicDisconnect(ctx.Guild.Id)).ConfigureAwait(false);
    }

    /// <summary>
    ///     Clears the music queue.
    /// </summary>
    [Cmd]
    [Aliases]
    [RequireContext(ContextType.Guild)]
    public async Task ClearQueue()
    {
        var (player, result) = await GetPlayerAsync(false);

        if (result is not null)
        {
            var eb = new EmbedBuilder()
                .WithErrorColor()
                .WithTitle(Strings.MusicPlayerError(ctx.Guild.Id))
                .WithDescription(result);

            await ctx.Channel.SendMessageAsync(embed: eb.Build()).ConfigureAwait(false);
            return;
        }

        await cache.SetMusicQueue(ctx.Guild.Id, []).ConfigureAwait(false);
        await ReplyConfirmAsync(Strings.MusicQueueCleared(ctx.Guild.Id)).ConfigureAwait(false);
        await player.StopAsync();
        await cache.SetCurrentTrack(ctx.Guild.Id, null);
    }

    /// <summary>
    ///     Plays a specified track in the current voice channel.
    /// </summary>
    /// <param name="queueNumber">The queue number to play.</param>
    [Cmd]
    [Aliases]
    [RequireContext(ContextType.Guild)]
    public async Task Play([Remainder] int queueNumber)
    {
        var (player, result) = await GetPlayerAsync(false);

        if (result is not null)
        {
            var eb = new EmbedBuilder()
                .WithErrorColor()
                .WithTitle(Strings.MusicPlayerError(ctx.Guild.Id))
                .WithDescription(result);

            await ctx.Channel.SendMessageAsync(embed: eb.Build()).ConfigureAwait(false);
            return;
        }

        var queue = await cache.GetMusicQueue(ctx.Guild.Id);
        if (queue.Count == 0)
        {
            await ReplyErrorAsync(Strings.MusicQueueEmpty(ctx.Guild.Id)).ConfigureAwait(false);
            return;
        }

        var actualNumber = queueNumber - 1;
        if (queueNumber < 1 || queueNumber > queue.Count)
        {
            await ReplyErrorAsync(Strings.MusicQueueInvalidIndex(ctx.Guild.Id, queue.Count)).ConfigureAwait(false);
            return;
        }

        var trackToPlay = queue.FirstOrDefault(x => x.Index == queueNumber);
        await player.StopAsync();
        await player.PlayAsync(trackToPlay.Track).ConfigureAwait(false);
        await cache.SetCurrentTrack(ctx.Guild.Id, trackToPlay);
    }

    /// <summary>
    ///     Plays a track in the current voice channel.
    /// </summary>
    /// <param name="query">The query to search for.</param>
    [Cmd]
    [Aliases]
    [RequireContext(ContextType.Guild)]
    public async Task Play([Remainder] string query)
    {
        var (player, result) = await GetPlayerAsync();

        if (result is not null)
        {
            var eb = new EmbedBuilder()
                .WithErrorColor()
                .WithTitle(Strings.MusicPlayerError(ctx.Guild.Id))
                .WithDescription(result);

            await ctx.Channel.SendMessageAsync(embed: eb.Build()).ConfigureAwait(false);
            return;
        }

        await player.SetVolumeAsync(await player.GetVolume() / 100f).ConfigureAwait(false);

        var queue = await cache.GetMusicQueue(ctx.Guild.Id);
        if (Uri.TryCreate(query, UriKind.Absolute, out var uri))
        {
            TrackLoadOptions options;
            if (query.Contains("music.youtube"))
            {
                options = new TrackLoadOptions
                {
                    SearchMode = TrackSearchMode.YouTubeMusic
                };
            }
            else if (query.Contains("youtube.com") || query.Contains("youtu.be"))
            {
                options = new TrackLoadOptions
                {
                    SearchMode = TrackSearchMode.YouTube
                };
            }
            else if (query.Contains("open.spotify") || query.Contains("spotify.com"))
            {
                options = new TrackLoadOptions
                {
                    SearchMode = TrackSearchMode.Spotify
                };
            }
            else if (query.Contains("soundcloud.com"))
            {
                options = new TrackLoadOptions
                {
                    SearchMode = TrackSearchMode.SoundCloud
                };
            }
            else
            {
                options = new TrackLoadOptions
                {
                    SearchMode = TrackSearchMode.None
                };
            }

            var trackResults = await service.Tracks.LoadTracksAsync(query, options);
            if (!trackResults.IsSuccess)
            {
                await ReplyErrorAsync(Strings.MusicSearchFail(ctx.Guild.Id)).ConfigureAwait(false);
                return;
            }

            if (trackResults.Tracks.Length > 1)
            {
                var startIndex = queue.Count + 1;
                queue.AddRange(trackResults.Tracks.Select(track =>
                    new MewdekoTrack(startIndex++, track, new PartialUser
                    {
                        Id = ctx.User.Id, Username = ctx.User.Username, AvatarUrl = ctx.User.GetAvatarUrl()
                    })));
                await cache.SetMusicQueue(ctx.Guild.Id, queue);

                var eb = new EmbedBuilder()
                    .WithDescription(
                        $"Added {trackResults.Tracks.Length} tracks to the queue from {trackResults.Playlist.Name}")
                    .WithThumbnailUrl(trackResults.Tracks[0].ArtworkUri?.ToString())
                    .WithOkColor()
                    .Build();

                await ctx.Channel.SendMessageAsync(embed: eb).ConfigureAwait(false);
            }
            else
            {
                queue.Add(new MewdekoTrack(queue.Count + 1, trackResults.Tracks[0], new PartialUser
                {
                    Id = ctx.User.Id, Username = ctx.User.Username, AvatarUrl = ctx.User.GetAvatarUrl()
                }));
                await cache.SetMusicQueue(ctx.Guild.Id, queue);
            }

            if (player.CurrentItem is null)
            {
                await player.PlayAsync(trackResults.Tracks[0]).ConfigureAwait(false);
                await cache.SetCurrentTrack(ctx.Guild.Id, queue[0]);
            }
        }
        else
        {
            var tracks = await service.Tracks.LoadTracksAsync(query, TrackSearchMode.YouTube);

            if (!tracks.IsSuccess)
            {
                await ReplyErrorAsync(Strings.MusicNoTracks(ctx.Guild.Id)).ConfigureAwait(false);
                return;
            }

            var trackList = tracks.Tracks.Take(25).ToList();
            var selectMenu = new SelectMenuBuilder()
                .WithCustomId($"track_select:{ctx.User.Id}")
                .WithPlaceholder(Strings.MusicSelectTracks(ctx.Guild.Id))
                .WithMaxValues(trackList.Count)
                .WithMinValues(1);

            foreach (var track in trackList)
            {
                var index = trackList.IndexOf(track);
                selectMenu.AddOption(track.Title.Truncate(100), $"track_{index}");
            }

            var eb = new EmbedBuilder()
                .WithDescription(Strings.MusicSelectTracksEmbed(ctx.Guild.Id))
                .WithOkColor()
                .Build();

            var components = new ComponentBuilder().WithSelectMenu(selectMenu).Build();

            var message = await ctx.Channel.SendMessageAsync(embed: eb, components: components);

            await cache.Redis.GetDatabase().StringSetAsync($"{ctx.User.Id}_{message.Id}_tracks",
                JsonSerializer.Serialize(trackList), TimeSpan.FromMinutes(5));
        }
    }

    /// <summary>
    ///     Pauses or unpauses the player based on the current state.
    /// </summary>
    [Cmd]
    [Aliases]
    [RequireContext(ContextType.Guild)]
    public async Task Pause()
    {
        var (player, result) = await GetPlayerAsync();

        if (result is not null)
        {
            var eb = new EmbedBuilder()
                .WithErrorColor()
                .WithTitle(Strings.MusicPlayerError(ctx.Guild.Id))
                .WithDescription(result);

            await ctx.Channel.SendMessageAsync(embed: eb.Build()).ConfigureAwait(false);
            return;
        }

        if (player.State == PlayerState.Paused)
        {
            await player.ResumeAsync();
            await ReplyConfirmAsync(Strings.MusicResume(ctx.Guild.Id)).ConfigureAwait(false);
        }
        else
        {
            await player.PauseAsync();
            await ReplyConfirmAsync(Strings.MusicPause(ctx.Guild.Id)).ConfigureAwait(false);
        }
    }


    /// <summary>
    ///     Gets the now playing track, if any.
    /// </summary>
    [Cmd]
    [Aliases]
    [RequireContext(ContextType.Guild)]
    public async Task NowPlaying()
    {
        try
        {
            var (player, result) = await GetPlayerAsync(false);

            if (result is not null)
            {
                var eb = new EmbedBuilder()
                    .WithErrorColor()
                    .WithTitle(Strings.MusicPlayerError(ctx.Guild.Id))
                    .WithDescription(result);

                await ctx.Channel.SendMessageAsync(embed: eb.Build()).ConfigureAwait(false);
                return;
            }

            var queue = await cache.GetMusicQueue(ctx.Guild.Id);

            if (queue.Count == 0)
            {
                await ReplyErrorAsync(Strings.MusicQueueEmpty(ctx.Guild.Id)).ConfigureAwait(false);
                return;
            }


            var embed = await player.PrettyNowPlayingAsync(queue);
            await ctx.Channel.SendMessageAsync(embed: embed).ConfigureAwait(false);
        }
        catch (Exception e)
        {
            Log.Error("Failed to get now playing track: {Message}", e.Message);
        }
    }

    /// <summary>
    ///     Removes the selected track from the queue. If the selected track is the current track, it will be skipped. If next
    ///     track is not available, the player will stop.
    /// </summary>
    /// <param name="queueNumber">The queue number to remove.</param>
    [Cmd]
    [Aliases]
    [RequireContext(ContextType.Guild)]
    public async Task SongRemove(int queueNumber)
    {
        var (player, result) = await GetPlayerAsync(false);
        if (result is not null)
        {
            var eb = new EmbedBuilder()
                .WithErrorColor()
                .WithTitle(Strings.MusicPlayerError(ctx.Guild.Id))
                .WithDescription(result);

            await ctx.Channel.SendMessageAsync(embed: eb.Build()).ConfigureAwait(false);
            return;
        }

        var queue = await cache.GetMusicQueue(ctx.Guild.Id);
        var currentTrack = await cache.GetCurrentTrack(ctx.Guild.Id);
        var nextTrack = queue.FirstOrDefault(x => x.Index == currentTrack.Index + 1);
        if (queue.Count == 0)
        {
            await ReplyErrorAsync(Strings.MusicQueueEmpty(ctx.Guild.Id)).ConfigureAwait(false);
            return;
        }

        if (queueNumber < 1 || queueNumber > queue.Count)
        {
            await ReplyErrorAsync(Strings.MusicQueueInvalidIndex(ctx.Guild.Id, queue.Count)).ConfigureAwait(false);
            return;
        }

        if (nextTrack is not null)
        {
            await player.StopAsync();
            await player.PlayAsync(nextTrack.Track);
            await cache.SetCurrentTrack(ctx.Guild.Id, nextTrack);
        }
        else
        {
            await player.StopAsync();
            await cache.SetCurrentTrack(ctx.Guild.Id, null);
        }

        queue.Remove(currentTrack);
        await cache.SetMusicQueue(ctx.Guild.Id, queue);

        if (player.State == PlayerState.Playing)
        {
            await ReplyConfirmAsync(Strings.MusicSongRemoved(ctx.Guild.Id)).ConfigureAwait(false);
        }
        else
        {
            await ReplyConfirmAsync(Strings.MusicSongRemovedStop(ctx.Guild.Id)).ConfigureAwait(false);
        }
    }

    /// <summary>
    ///     Moves a song in the queue to a new position.
    /// </summary>
    /// <param name="from">The current position of the song.</param>
    /// <param name="to">The new position of the song.</param>
    [Cmd]
    [Aliases]
    [RequireContext(ContextType.Guild)]
    public async Task MoveSong(int from, int to)
    {
        var (player, result) = await GetPlayerAsync(false);
        if (result is not null)
        {
            var eb = new EmbedBuilder()
                .WithErrorColor()
                .WithTitle(Strings.MusicPlayerError(ctx.Guild.Id))
                .WithDescription(result);

            await ctx.Channel.SendMessageAsync(embed: eb.Build()).ConfigureAwait(false);
            return;
        }

        var queue = await cache.GetMusicQueue(ctx.Guild.Id);
        if (queue.Count == 0)
        {
            await ReplyErrorAsync(Strings.MusicQueueEmpty(ctx.Guild.Id)).ConfigureAwait(false);
            return;
        }

        if (from < 1 || from > queue.Count || to < 1 || to > queue.Count + 1)
        {
            await ReplyErrorAsync(Strings.MusicQueueInvalidIndex(ctx.Guild.Id, queue.Count)).ConfigureAwait(false);
            return;
        }

        var track = queue.FirstOrDefault(x => x.Index == from);
        var replace = queue.FirstOrDefault(x => x.Index == to);
        var currentSong = await cache.GetCurrentTrack(ctx.Guild.Id);

        queue[queue.IndexOf(track)].Index = to;

        if (currentSong is not null && currentSong.Index == from)
        {
            track.Index = to;
            await cache.SetCurrentTrack(ctx.Guild.Id, track);
        }

        if (replace is not null)
        {
            queue[queue.IndexOf(replace)].Index = from;
        }

        try
        {
            await cache.SetMusicQueue(ctx.Guild.Id, queue);
            await ReplyConfirmAsync(Strings.MusicSongMoved(ctx.Guild.Id, track.Track.Title, to)).ConfigureAwait(false);
        }
        catch (Exception e)
        {
            Log.Error(e, "Failed to move song.");
        }
    }

    /// <summary>
    ///     Sets the players volume
    /// </summary>
    /// <param name="volume">The volume to set</param>
    [Cmd]
    [Aliases]
    [RequireContext(ContextType.Guild)]
    public async Task Volume(int volume)
    {
        var (player, result) = await GetPlayerAsync(false);
        if (result is not null)
        {
            var eb = new EmbedBuilder()
                .WithErrorColor()
                .WithTitle(Strings.MusicPlayerError(ctx.Guild.Id))
                .WithDescription(result);

            await ctx.Channel.SendMessageAsync(embed: eb.Build()).ConfigureAwait(false);
            return;
        }

        if (volume is < 0 or > 100)
        {
            await ReplyErrorAsync(Strings.MusicVolumeInvalid(ctx.Guild.Id)).ConfigureAwait(false);
            return;
        }

        await player.SetVolumeAsync(volume / 100f).ConfigureAwait(false);
        await player.SetGuildVolumeAsync(volume).ConfigureAwait(false);
        await ReplyConfirmAsync(Strings.MusicVolumeSet(ctx.Guild.Id, volume)).ConfigureAwait(false);
    }

    /// <summary>
    /// Seeks to a specific position in the current track.
    /// </summary>
    /// <param name="timeSpan">Time to seek to in format mm:ss</param>
    [Cmd]
    [Aliases]
    [RequireContext(ContextType.Guild)]
    public async Task Seek([Remainder] string timeSpan)
    {
        var (player, result) = await GetPlayerAsync(false);
        if (result is not null)
        {
            var eb = new EmbedBuilder()
                .WithErrorColor()
                .WithTitle(Strings.MusicPlayerError(ctx.Guild.Id))
                .WithDescription(result);

            await ctx.Channel.SendMessageAsync(embed: eb.Build()).ConfigureAwait(false);
            return;
        }

        if (player.CurrentItem is null)
        {
            await ReplyErrorAsync(Strings.MusicNoCurrentTrack(ctx.Guild.Id)).ConfigureAwait(false);
            return;
        }

        if (!TimeSpan.TryParseExact(timeSpan, "mm\\:ss", null, out var position))
        {
            await ReplyErrorAsync(Strings.MusicInvalidTimeFormat(ctx.Guild.Id)).ConfigureAwait(false);
            return;
        }

        if (position > player.CurrentItem.Track.Duration)
        {
            await ReplyErrorAsync(Strings.MusicSeekOutOfRange(ctx.Guild.Id)).ConfigureAwait(false);
            return;
        }

        await player.SeekAsync(position).ConfigureAwait(false);
        await ReplyConfirmAsync(Strings.MusicSeekedTo(ctx.Guild.Id, position.ToString(@"mm\:ss"))).ConfigureAwait(false);
    }

    /// <summary>
    /// Initiates or participates in a vote to skip the current track.
    /// </summary>
    /// <remarks>
    /// Requires 70% of users in the voice channel to vote for skipping.
    /// Users with specific roles can be configured to skip without voting.
    /// </remarks>
    [Cmd]
    [Aliases]
    [RequireContext(ContextType.Guild)]
    public async Task VoteSkip()
    {
        var (player, result) = await GetPlayerAsync(false);
        if (result is not null)
        {
            var eb = new EmbedBuilder()
                .WithErrorColor()
                .WithTitle(Strings.MusicPlayerError(ctx.Guild.Id))
                .WithDescription(result);

            await ctx.Channel.SendMessageAsync(embed: eb.Build()).ConfigureAwait(false);
            return;
        }

        if (player.CurrentItem is null)
        {
            await ReplyErrorAsync(Strings.MusicNoCurrentTrack(ctx.Guild.Id)).ConfigureAwait(false);
            return;
        }

        // Check if user has DJ role for instant skip
        if (await HasDjRole(ctx.Guild, ctx.User as IGuildUser))
        {
            await player.SeekAsync(player.CurrentItem.Track.Duration).ConfigureAwait(false);
            await ReplyConfirmAsync(Strings.MusicSkipDj(ctx.Guild.Id)).ConfigureAwait(false);
            return;
        }

        var voiceChannel = (ctx.User as IGuildUser)?.VoiceChannel;
        if (voiceChannel == null)
        {
            await ReplyErrorAsync(Strings.MusicNotInChannel(ctx.Guild.Id)).ConfigureAwait(false);
            return;
        }

        var votes = await cache.GetVoteSkip(ctx.Guild.Id) ?? new HashSet<ulong>();
        if (votes.Add(ctx.User.Id))
            await cache.SetVoteSkip(ctx.Guild.Id, votes);

        var usersInVoice = (await voiceChannel.GetUsersAsync().FlattenAsync()).Count(x => !x.IsBot);
        var votesNeeded = (int)Math.Ceiling(usersInVoice * 0.7);

        if (votes.Count >= votesNeeded)
        {
            await player.SeekAsync(player.CurrentItem.Track.Duration).ConfigureAwait(false);
            await cache.SetVoteSkip(ctx.Guild.Id, null);
            await ReplyConfirmAsync(Strings.MusicSkipVoteSuccess(ctx.Guild.Id)).ConfigureAwait(false);
        }
        else
        {
            await ReplyConfirmAsync(
                Strings.MusicSkipVoteCount(ctx.Guild.Id, votes.Count, votesNeeded)
            ).ConfigureAwait(false);
        }
    }

    /// <summary>
    /// Sets the DJ role for music commands that require elevated permissions.
    /// </summary>
    /// <param name="role">The role to set as DJ. If null, removes the DJ role.</param>
    [Cmd]
    [Aliases]
    [RequireUserPermission(GuildPermission.ManageGuild)]
    [RequireContext(ContextType.Guild)]
    public async Task SetDjRole(IRole role = null)
    {
        var settings = await cache.GetMusicPlayerSettings(ctx.Guild.Id)
                       ?? new MusicPlayerSettings { GuildId = ctx.Guild.Id };

        settings.DjRoleId = role?.Id;
        await cache.SetMusicPlayerSettings(ctx.Guild.Id, settings);

        if (role == null)
            await ReplyConfirmAsync(Strings.MusicDjRoleRemoved(ctx.Guild.Id)).ConfigureAwait(false);
        else
            await ReplyConfirmAsync(Strings.MusicDjRoleSet(ctx.Guild.Id, role.Name)).ConfigureAwait(false);
    }

    private async Task<bool> HasDjRole(IGuild guild, IGuildUser user)
    {
        if (user.GuildPermissions.Administrator) return true;

        var settings = await cache.GetMusicPlayerSettings(guild.Id);
        if (settings?.DjRoleId == null) return false;

        return user.RoleIds.Contains(settings.DjRoleId.Value);
    }

    /// <summary>
    /// Saves the current queue as a named playlist.
    /// </summary>
    /// <param name="name">The name to save the playlist as.</param>
    /// <remarks>
    /// Saves all tracks currently in the queue to a persistent playlist that can be loaded later.
    /// Playlists are saved per guild.
    /// </remarks>
    [Cmd]
    [Aliases]
    [RequireContext(ContextType.Guild)]
    public async Task SavePlaylist([Remainder] string name)
    {
        var (player, result) = await GetPlayerAsync(false);
        if (result is not null)
        {
            var eb = new EmbedBuilder()
                .WithErrorColor()
                .WithTitle(Strings.MusicPlayerError(ctx.Guild.Id))
                .WithDescription(result);

            await ctx.Channel.SendMessageAsync(embed: eb.Build()).ConfigureAwait(false);
            return;
        }

        var queue = await cache.GetMusicQueue(ctx.Guild.Id);
        if (queue.Count == 0)
        {
            await ReplyErrorAsync(Strings.MusicQueueEmpty(ctx.Guild.Id)).ConfigureAwait(false);
            return;
        }

        var playlist = new MusicPlaylist()
        {
            Name = name,
            AuthorId = ctx.User.Id,
            Tracks = queue.Select(x => new MusicPlaylistTrack()
            {
                Title = x.Track.Title,
                Uri = x.Track.Uri.ToString(),
                Duration = x.Track.Duration
            }).ToList()
        };

        await cache.SavePlaylist(ctx.Guild.Id, playlist).ConfigureAwait(false);
        await ReplyConfirmAsync(Strings.MusicPlaylistSaved(ctx.Guild.Id, name, queue.Count)).ConfigureAwait(false);
    }

    /// <summary>
    /// Loads a previously saved playlist into the queue.
    /// </summary>
    /// <param name="name">The name of the playlist to load.</param>
    /// <param name="clear">Whether to clear the current queue before loading. Defaults to false.</param>
    /// <remarks>
    /// Loads all tracks from a saved playlist into the current queue.
    /// Can optionally clear the current queue first.
    /// </remarks>
    [Cmd]
    [Aliases]
    [RequireContext(ContextType.Guild)]
    public async Task LoadPlaylist(string name, bool clear = false)
    {
        var (player, result) = await GetPlayerAsync();
        if (result is not null)
        {
            var eb = new EmbedBuilder()
                .WithErrorColor()
                .WithTitle(Strings.MusicPlayerError(ctx.Guild.Id))
                .WithDescription(result);

            await ctx.Channel.SendMessageAsync(embed: eb.Build()).ConfigureAwait(false);
            return;
        }

        var playlist = await cache.GetPlaylist(ctx.Guild.Id, name);
        if (playlist == null)
        {
            await ReplyErrorAsync(Strings.MusicPlaylistNotFound(ctx.Guild.Id, name)).ConfigureAwait(false);
            return;
        }

        var queue = clear ? new List<MewdekoTrack>() : await cache.GetMusicQueue(ctx.Guild.Id);
        var startIndex = queue.Count + 1;

        foreach (var savedTrack in playlist.Tracks)
        {
            var trackResult = await service.Tracks.LoadTrackAsync(savedTrack.Uri, TrackSearchMode.YouTube);
            if (trackResult is null) continue;

            queue.Add(new MewdekoTrack(startIndex++, trackResult, new PartialUser
            {
                Id = ctx.User.Id,
                Username = ctx.User.Username,
                AvatarUrl = ctx.User.GetAvatarUrl()
            }));
        }

        await cache.SetMusicQueue(ctx.Guild.Id, queue);

        if (player.CurrentItem is null && queue.Count > 0)
        {
            await player.PlayAsync(queue[0].Track).ConfigureAwait(false);
            await cache.SetCurrentTrack(ctx.Guild.Id, queue[0]);
        }

        await ReplyConfirmAsync(
            Strings.MusicPlaylistLoaded(ctx.Guild.Id, name, playlist.Tracks.Count, playlist.AuthorId)
        ).ConfigureAwait(false);
    }

    /// <summary>
    /// Lists all saved playlists for the guild.
    /// </summary>
    [Cmd]
    [Aliases]
    [RequireContext(ContextType.Guild)]
    public async Task Playlists()
    {
        var playlists = await cache.GetPlaylists(ctx.Guild.Id);
        if (!playlists.Any())
        {
            await ReplyErrorAsync(Strings.MusicNoPlaylists(ctx.Guild.Id)).ConfigureAwait(false);
            return;
        }

        var sb = new StringBuilder();
        foreach (var playlist in playlists)
        {
            var user = await ctx.Guild.GetUserAsync(playlist.AuthorId);
            sb.AppendLine(Strings.MusicPlaylistEntry(
                ctx.Guild.Id,
                playlist.Name,
                playlist.Tracks.Count,
                user?.Username ?? "Unknown"
            ));
        }

        var eb = new EmbedBuilder()
            .WithTitle(Strings.MusicPlaylistsTitle(ctx.Guild.Id))
            .WithDescription(sb.ToString())
            .WithOkColor()
            .Build();

        await ctx.Channel.SendMessageAsync(embed: eb).ConfigureAwait(false);
    }

    /// <summary>
    /// Removes a saved playlist.
    /// </summary>
    /// <param name="name">The name of the playlist to remove.</param>
    [Cmd]
    [Aliases]
    [RequireContext(ContextType.Guild)]
    public async Task DeletePlaylist([Remainder] string name)
    {
        var success = await cache.DeletePlaylist(ctx.Guild.Id, name);
        if (success)
            await ReplyConfirmAsync(Strings.MusicPlaylistDeleted(ctx.Guild.Id, name)).ConfigureAwait(false);
        else
            await ReplyErrorAsync(Strings.MusicPlaylistNotFound(ctx.Guild.Id, name)).ConfigureAwait(false);
    }

    /// <summary>
    /// Searches for tracks without automatically playing them.
    /// </summary>
    /// <param name="query">The search query</param>
    [Cmd]
    [Aliases]
    [RequireContext(ContextType.Guild)]
    public async Task Search([Remainder] string query)
    {
        var tracks = await service.Tracks.LoadTracksAsync(query, TrackSearchMode.YouTube);

        if (!tracks.IsSuccess)
        {
            await ReplyErrorAsync(Strings.MusicNoTracks(ctx.Guild.Id)).ConfigureAwait(false);
            return;
        }

        var trackList = tracks.Tracks.Take(10).ToList();
        var sb = new StringBuilder();

        for (int i = 0; i < trackList.Count; i++)
        {
            var track = trackList[i];
            sb.AppendLine($"`{i + 1}.` [{track.Title}]({track.Uri}) `{track.Duration}`");
        }

        var eb = new EmbedBuilder()
            .WithTitle(Strings.MusicSearchResults(ctx.Guild.Id))
            .WithDescription(sb.ToString())
            .WithFooter(Strings.MusicSearchUsePlay(ctx.Guild.Id))
            .WithOkColor()
            .Build();

        await ctx.Channel.SendMessageAsync(embed: eb);
    }

    /// <summary>
    /// Shuffles the current music queue.
    /// </summary>
    [Cmd]
    [Aliases]
    [RequireContext(ContextType.Guild)]
    public async Task Shuffle()
    {
        var (player, result) = await GetPlayerAsync(false);
        if (result is not null)
        {
            var eb = new EmbedBuilder()
                .WithErrorColor()
                .WithTitle(Strings.MusicPlayerError(ctx.Guild.Id))
                .WithDescription(result);

            await ctx.Channel.SendMessageAsync(embed: eb.Build()).ConfigureAwait(false);
            return;
        }

        var queue = await cache.GetMusicQueue(ctx.Guild.Id);
        if (queue.Count <= 1)
        {
            await ReplyErrorAsync(Strings.MusicQueueTooShort(ctx.Guild.Id)).ConfigureAwait(false);
            return;
        }

        var currentTrack = await cache.GetCurrentTrack(ctx.Guild.Id);
        var remainingTracks = queue.Where(x => x.Index != currentTrack.Index).ToList();

        // Fisher-Yates shuffle
        var rng = new Random();
        int n = remainingTracks.Count;
        while (n > 1)
        {
            n--;
            int k = rng.Next(n + 1);
            (remainingTracks[k], remainingTracks[n]) = (remainingTracks[n], remainingTracks[k]);
        }

        // Reassign indices
        for (int i = 0; i < remainingTracks.Count; i++)
        {
            remainingTracks[i].Index = i + 1;
        }

        var newQueue = new List<MewdekoTrack> { currentTrack };
        newQueue.AddRange(remainingTracks);

        await cache.SetMusicQueue(ctx.Guild.Id, newQueue);
        await ReplyConfirmAsync(Strings.MusicQueueShuffled(ctx.Guild.Id)).ConfigureAwait(false);
    }

    /// <summary>
    ///     Skips to the next track.
    /// </summary>
    [Cmd]
    [Aliases]
    [RequireContext(ContextType.Guild)]
    public async Task Skip()
    {
        var (player, result) = await GetPlayerAsync(false);
        if (result is not null)
        {
            var eb = new EmbedBuilder()
                .WithErrorColor()
                .WithTitle(Strings.MusicPlayerError(ctx.Guild.Id))
                .WithDescription(result);

            await ctx.Channel.SendMessageAsync(embed: eb.Build()).ConfigureAwait(false);
            return;
        }

        if (player.CurrentItem is null)
        {
            await ReplyErrorAsync(Strings.MusicNoCurrentTrack(ctx.Guild.Id)).ConfigureAwait(false);
            return;
        }

        await player.SeekAsync(player.CurrentItem.Track.Duration).ConfigureAwait(false);
    }

    /// <summary>
    ///     The music queue.
    /// </summary>
    [Cmd]
    [Aliases]
    [RequireContext(ContextType.Guild)]
    public async Task Queue()
    {
        var (player, result) = await GetPlayerAsync(false);
        if (result is not null)
        {
            var eb = new EmbedBuilder()
                .WithErrorColor()
                .WithTitle(Strings.MusicPlayerError(ctx.Guild.Id))
                .WithDescription(result);

            await ctx.Channel.SendMessageAsync(embed: eb.Build()).ConfigureAwait(false);
            return;
        }

        var queue = await cache.GetMusicQueue(ctx.Guild.Id);
        if (queue.Count == 0)
        {
            await ReplyErrorAsync(Strings.MusicQueueEmpty(ctx.Guild.Id)).ConfigureAwait(false);
            return;
        }

        var currentTrack = await cache.GetCurrentTrack(ctx.Guild.Id);

        var paginator = new LazyPaginatorBuilder().AddUser(ctx.User)
            .WithPageFactory(PageFactory)
            .WithFooter(PaginatorFooter.PageNumber | PaginatorFooter.Users)
            .WithMaxPageIndex((queue.Count - 1) / 10)
            .WithDefaultEmotes()
            .WithActionOnCancellation(ActionOnStop.DeleteMessage)
            .Build();

        await interactiveService.SendPaginatorAsync(paginator, ctx.Channel, TimeSpan.FromMinutes(5));

        async Task<PageBuilder> PageFactory(int index)
        {
            await Task.CompletedTask;
            var tracks = queue.OrderBy(x => x.Index).Skip(index * 10).Take(10).ToList();
            var sb = new StringBuilder();
            foreach (var track in tracks)
            {
                if (currentTrack.Index == track.Index)
                    sb.AppendLine(
                        $":loud_sound: **{track.Index}. [{track.Track.Title}]({track.Track.Uri})**" +
                        $"\n`{track.Track.Duration} {track.Requester.Username} {track.Track.Provider}`");
                else
                    sb.AppendLine($"{track.Index}. [{track.Track.Title}]({track.Track.Uri})" +
                                  $"\n`{track.Track.Duration} {track.Requester.Username} {track.Track.Provider}`");
            }

            return new PageBuilder()
                .WithTitle($"Queue - {queue.Count} tracks")
                .WithDescription(sb.ToString())
                .WithOkColor();
        }
    }

    /// <summary>
    ///     Sets the autoplay amount in the guild. Uses spotify api so client secret and id must be valid.
    /// </summary>
    /// <param name="amount">The amount of tracks to autoplay. Max of 5</param>
    [Cmd]
    [Aliases]
    [RequireContext(ContextType.Guild)]
    public async Task AutoPlay(int amount)
    {
        var (player, result) = await GetPlayerAsync(false);
        if (result is not null)
        {
            var eb = new EmbedBuilder()
                .WithErrorColor()
                .WithTitle(Strings.MusicPlayerError(ctx.Guild.Id))
                .WithDescription(result);

            await ctx.Channel.SendMessageAsync(embed: eb.Build()).ConfigureAwait(false);
            return;
        }

        if (amount is < 0 or > 5)
        {
            await ReplyErrorAsync(Strings.AutoplayDisabled(ctx.Guild.Id)).ConfigureAwait(false);
            return;
        }

        await player.SetAutoPlay(amount).ConfigureAwait(false);
        if (amount == 0)
        {
            await ReplyConfirmAsync(Strings.AutoplayDisabled(ctx.Guild.Id)).ConfigureAwait(false);
        }
        else
        {
            await ReplyConfirmAsync(Strings.MusicAutoplaySet(ctx.Guild.Id, amount)).ConfigureAwait(false);
        }
    }

    /// <summary>
    ///     Gets the guilds current settings for music.
    /// </summary>
    [Cmd]
    [Aliases]
    [RequireContext(ContextType.Guild)]
    public async Task MusicSettings()
    {
        var (player, result) = await GetPlayerAsync(false);
        if (result is not null)
        {
            var eb = new EmbedBuilder()
                .WithErrorColor()
                .WithTitle(Strings.MusicPlayerError(ctx.Guild.Id))
                .WithDescription(result);

            await ctx.Channel.SendMessageAsync(embed: eb.Build()).ConfigureAwait(false);
            return;
        }

        var volume = await player.GetVolume();
        var autoplay = await player.GetAutoPlay();
        var repeat = await player.GetRepeatType();
        var musicChannel = await player.GetMusicChannel();

        var toSend = new EmbedBuilder()
            .WithOkColor()
            .WithTitle(Strings.MusicSettings(ctx.Guild.Id))
            .WithDescription(
                $"{(autoplay == 0 ? Strings.MusicsettingsAutoplayDisabled(ctx.Guild.Id) : Strings.MusicsettingsAutoplay(ctx.Guild.Id, autoplay))}\n" +
                $"{Strings.MusicsettingsVolume(ctx.Guild.Id, volume)}\n" +
                $"{Strings.MusicsettingsRepeat(ctx.Guild.Id, repeat)}\n" +
                $"{(musicChannel == null ? Strings.UnsetMusicChannel(ctx.Guild.Id) : Strings.MusicsettingsChannel(ctx.Guild.Id, musicChannel.Id))}");

        await ctx.Channel.SendMessageAsync(embed: toSend.Build()).ConfigureAwait(false);
    }

    /// <summary>
    ///     Sets the channel where music events will be sent.
    /// </summary>
    /// <param name="channel">The channel where music events will be sent.</param>
    [Cmd]
    [Aliases]
    [RequireContext(ContextType.Guild)]
    public async Task SetMusicChannel(IMessageChannel channel = null)
    {
        var channelToUse = channel ?? ctx.Channel;
        var (player, result) = await GetPlayerAsync(false);
        if (result is not null)
        {
            var eb = new EmbedBuilder()
                .WithErrorColor()
                .WithTitle(Strings.MusicPlayerError(ctx.Guild.Id))
                .WithDescription(result);

            await ctx.Channel.SendMessageAsync(embed: eb.Build()).ConfigureAwait(false);
            return;
        }

        await player.SetMusicChannelAsync(channelToUse.Id).ConfigureAwait(false);
        await ReplyConfirmAsync(Strings.MusicChannelSet(ctx.Guild.Id, channelToUse.Id)).ConfigureAwait(false);
    }

    /// <summary>
    ///     Sets if the bot should loop and how.
    /// </summary>
    /// <param name="repeatType">The repeat type.</param>
    [Cmd]
    [Aliases]
    [RequireContext(ContextType.Guild)]
    public async Task Loop(PlayerRepeatType repeatType)
    {
        var (player, result) = await GetPlayerAsync(false);
        if (result is not null)
        {
            var eb = new EmbedBuilder()
                .WithErrorColor()
                .WithTitle(Strings.MusicPlayerError(ctx.Guild.Id))
                .WithDescription(result);

            await ctx.Channel.SendMessageAsync(embed: eb.Build()).ConfigureAwait(false);
            return;
        }

        await player.SetRepeatTypeAsync(repeatType).ConfigureAwait(false);
<<<<<<< HEAD
        await ReplyConfirmLocalizedAsync("music_repeat_type", repeatType).ConfigureAwait(false);

        if (repeatType == PlayerRepeatType.Shuffle)
        {
            await ShuffleQueue();
        }
=======
        await ReplyConfirmAsync(Strings.MusicRepeatType(ctx.Guild.Id, repeatType)).ConfigureAwait(false);
>>>>>>> e4dd65f6
    }

    /// <summary>
    ///     Shuffles the music queue
    /// </summary>
    [Cmd]
    [Aliases]
    [RequireContext(ContextType.Guild)]
    public async Task ShuffleQueue()
    {
        var (player, result) = await GetPlayerAsync(false);
        if (result is not null)
        {
            var eb = new EmbedBuilder()
                .WithErrorColor()
                .WithTitle(GetText("music_player_error"))
                .WithDescription(result);

            await ctx.Channel.SendMessageAsync(embed: eb.Build()).ConfigureAwait(false);
            return;
        }

        var queue = await cache.GetMusicQueue(ctx.Guild.Id);
        if (queue.Count == 0)
        {
            await ReplyErrorLocalizedAsync("music_queue_empty").ConfigureAwait(false);
            return;
        }

        queue = queue.Shuffle().ToList();
        await cache.SetMusicQueue(ctx.Guild.Id, queue);
        await ReplyConfirmLocalizedAsync("music_queue_shuffled").ConfigureAwait(false);
    }

    private async ValueTask<(MewdekoPlayer, string?)> GetPlayerAsync(bool connectToVoiceChannel = true)
    {
        try
        {
            var channelBehavior = connectToVoiceChannel
                ? PlayerChannelBehavior.Join
                : PlayerChannelBehavior.None;

            var retrieveOptions = new PlayerRetrieveOptions(channelBehavior);

            var options = new MewdekoPlayerOptions
            {
                Channel = ctx.Channel as ITextChannel
            };

            var result = await service.Players
                .RetrieveAsync<MewdekoPlayer, MewdekoPlayerOptions>(Context, CreatePlayerAsync, options,
                    retrieveOptions)
                .ConfigureAwait(false);

            await result.Player.SetVolumeAsync(await result.Player.GetVolume() / 100f).ConfigureAwait(false);

            if (result.IsSuccess) return (result.Player, null);
            var errorMessage = result.Status switch
            {
                PlayerRetrieveStatus.UserNotInVoiceChannel => Strings.MusicNotInChannel(ctx.Guild.Id),
                PlayerRetrieveStatus.BotNotConnected => Strings.MusicBotNotConnect(ctx.Guild.Id,
                    await guildSettingsService.GetPrefix(ctx.Guild)),
                PlayerRetrieveStatus.VoiceChannelMismatch => Strings.MusicVoiceChannelMismatch(ctx.Guild.Id),
                PlayerRetrieveStatus.Success => null,
                PlayerRetrieveStatus.UserInSameVoiceChannel => null,
                PlayerRetrieveStatus.PreconditionFailed => null,
                _ => throw new ArgumentOutOfRangeException()
            };
            return (null, errorMessage);
        }
        catch (TimeoutException)
        {
            return (null, Strings.MusicLavalinkDisconnected(ctx.Guild.Id));
        }
    }

    private static ValueTask<MewdekoPlayer> CreatePlayerAsync(
        IPlayerProperties<MewdekoPlayer, MewdekoPlayerOptions> properties,
        CancellationToken cancellationToken = default)
    {
        cancellationToken.ThrowIfCancellationRequested();
        ArgumentNullException.ThrowIfNull(properties);

        return ValueTask.FromResult(new MewdekoPlayer(properties));
    }
}<|MERGE_RESOLUTION|>--- conflicted
+++ resolved
@@ -1,1221 +1,1181 @@
-﻿using System.Text;
-using System.Text.Json;
-using System.Threading;
-using Discord.Commands;
-using Fergun.Interactive;
-using Fergun.Interactive.Pagination;
-using Lavalink4NET;
-using Lavalink4NET.DiscordNet;
-using Lavalink4NET.Players;
-using Lavalink4NET.Rest.Entities.Tracks;
-using Mewdeko.Common.Attributes.TextCommands;
-using Mewdeko.Modules.Music.Common;
-using Mewdeko.Modules.Music.CustomPlayer;
-using Serilog;
-using Swan;
-
-namespace Mewdeko.Modules.Music;
-
-/// <summary>
-///     A module containing music commands.
-/// </summary>
-public partial class Music(
-    IAudioService service,
-    IDataCache cache,
-    InteractiveService interactiveService,
-    GuildSettingsService guildSettingsService) : MewdekoModule
-{
-    /// <summary>
-    ///     Retrieves the music player an attempts to join the voice channel.
-    /// </summary>
-    [Cmd]
-    [Aliases]
-    [RequireContext(ContextType.Guild)]
-    public async Task Join()
-    {
-        var (player, result) = await GetPlayerAsync();
-        if (string.IsNullOrWhiteSpace(result))
-            await ReplyConfirmAsync(Strings.MusicJoinSuccess(ctx.Guild.Id, player.VoiceChannelId)).ConfigureAwait(false);
-        else
-        {
-            var eb = new EmbedBuilder()
-                .WithErrorColor()
-                .WithTitle(Strings.MusicPlayerError(ctx.Guild.Id))
-                .WithDescription(result);
-
-            await ctx.Channel.SendMessageAsync(embed: eb.Build()).ConfigureAwait(false);
-        }
-    }
-
-    /// <summary>
-    ///     Disconnects the bot from the voice channel.
-    /// </summary>
-    [Cmd]
-    [Aliases]
-    [RequireContext(ContextType.Guild)]
-    public async Task Leave()
-    {
-        var (player, result) = await GetPlayerAsync(false);
-        if (result is not null)
-        {
-            var eb = new EmbedBuilder()
-                .WithErrorColor()
-                .WithTitle(Strings.MusicPlayerError(ctx.Guild.Id))
-                .WithDescription(result);
-
-            await ctx.Channel.SendMessageAsync(embed: eb.Build()).ConfigureAwait(false);
-            return;
-        }
-
-        await cache.SetMusicQueue(ctx.Guild.Id, []).ConfigureAwait(false);
-        await cache.SetCurrentTrack(ctx.Guild.Id, null);
-
-        await player.DisconnectAsync().ConfigureAwait(false);
-        await ReplyConfirmAsync(Strings.MusicDisconnect(ctx.Guild.Id)).ConfigureAwait(false);
-    }
-
-    /// <summary>
-    ///     Clears the music queue.
-    /// </summary>
-    [Cmd]
-    [Aliases]
-    [RequireContext(ContextType.Guild)]
-    public async Task ClearQueue()
-    {
-        var (player, result) = await GetPlayerAsync(false);
-
-        if (result is not null)
-        {
-            var eb = new EmbedBuilder()
-                .WithErrorColor()
-                .WithTitle(Strings.MusicPlayerError(ctx.Guild.Id))
-                .WithDescription(result);
-
-            await ctx.Channel.SendMessageAsync(embed: eb.Build()).ConfigureAwait(false);
-            return;
-        }
-
-        await cache.SetMusicQueue(ctx.Guild.Id, []).ConfigureAwait(false);
-        await ReplyConfirmAsync(Strings.MusicQueueCleared(ctx.Guild.Id)).ConfigureAwait(false);
-        await player.StopAsync();
-        await cache.SetCurrentTrack(ctx.Guild.Id, null);
-    }
-
-    /// <summary>
-    ///     Plays a specified track in the current voice channel.
-    /// </summary>
-    /// <param name="queueNumber">The queue number to play.</param>
-    [Cmd]
-    [Aliases]
-    [RequireContext(ContextType.Guild)]
-    public async Task Play([Remainder] int queueNumber)
-    {
-        var (player, result) = await GetPlayerAsync(false);
-
-        if (result is not null)
-        {
-            var eb = new EmbedBuilder()
-                .WithErrorColor()
-                .WithTitle(Strings.MusicPlayerError(ctx.Guild.Id))
-                .WithDescription(result);
-
-            await ctx.Channel.SendMessageAsync(embed: eb.Build()).ConfigureAwait(false);
-            return;
-        }
-
-        var queue = await cache.GetMusicQueue(ctx.Guild.Id);
-        if (queue.Count == 0)
-        {
-            await ReplyErrorAsync(Strings.MusicQueueEmpty(ctx.Guild.Id)).ConfigureAwait(false);
-            return;
-        }
-
-        var actualNumber = queueNumber - 1;
-        if (queueNumber < 1 || queueNumber > queue.Count)
-        {
-            await ReplyErrorAsync(Strings.MusicQueueInvalidIndex(ctx.Guild.Id, queue.Count)).ConfigureAwait(false);
-            return;
-        }
-
-        var trackToPlay = queue.FirstOrDefault(x => x.Index == queueNumber);
-        await player.StopAsync();
-        await player.PlayAsync(trackToPlay.Track).ConfigureAwait(false);
-        await cache.SetCurrentTrack(ctx.Guild.Id, trackToPlay);
-    }
-
-    /// <summary>
-    ///     Plays a track in the current voice channel.
-    /// </summary>
-    /// <param name="query">The query to search for.</param>
-    [Cmd]
-    [Aliases]
-    [RequireContext(ContextType.Guild)]
-    public async Task Play([Remainder] string query)
-    {
-        var (player, result) = await GetPlayerAsync();
-
-        if (result is not null)
-        {
-            var eb = new EmbedBuilder()
-                .WithErrorColor()
-                .WithTitle(Strings.MusicPlayerError(ctx.Guild.Id))
-                .WithDescription(result);
-
-            await ctx.Channel.SendMessageAsync(embed: eb.Build()).ConfigureAwait(false);
-            return;
-        }
-
-        await player.SetVolumeAsync(await player.GetVolume() / 100f).ConfigureAwait(false);
-
-        var queue = await cache.GetMusicQueue(ctx.Guild.Id);
-        if (Uri.TryCreate(query, UriKind.Absolute, out var uri))
-        {
-            TrackLoadOptions options;
-            if (query.Contains("music.youtube"))
-            {
-                options = new TrackLoadOptions
-                {
-                    SearchMode = TrackSearchMode.YouTubeMusic
-                };
-            }
-            else if (query.Contains("youtube.com") || query.Contains("youtu.be"))
-            {
-                options = new TrackLoadOptions
-                {
-                    SearchMode = TrackSearchMode.YouTube
-                };
-            }
-            else if (query.Contains("open.spotify") || query.Contains("spotify.com"))
-            {
-                options = new TrackLoadOptions
-                {
-                    SearchMode = TrackSearchMode.Spotify
-                };
-            }
-            else if (query.Contains("soundcloud.com"))
-            {
-                options = new TrackLoadOptions
-                {
-                    SearchMode = TrackSearchMode.SoundCloud
-                };
-            }
-            else
-            {
-                options = new TrackLoadOptions
-                {
-                    SearchMode = TrackSearchMode.None
-                };
-            }
-
-            var trackResults = await service.Tracks.LoadTracksAsync(query, options);
-            if (!trackResults.IsSuccess)
-            {
-                await ReplyErrorAsync(Strings.MusicSearchFail(ctx.Guild.Id)).ConfigureAwait(false);
-                return;
-            }
-
-            if (trackResults.Tracks.Length > 1)
-            {
-                var startIndex = queue.Count + 1;
-                queue.AddRange(trackResults.Tracks.Select(track =>
-                    new MewdekoTrack(startIndex++, track, new PartialUser
-                    {
-                        Id = ctx.User.Id, Username = ctx.User.Username, AvatarUrl = ctx.User.GetAvatarUrl()
-                    })));
-                await cache.SetMusicQueue(ctx.Guild.Id, queue);
-
-                var eb = new EmbedBuilder()
-                    .WithDescription(
-                        $"Added {trackResults.Tracks.Length} tracks to the queue from {trackResults.Playlist.Name}")
-                    .WithThumbnailUrl(trackResults.Tracks[0].ArtworkUri?.ToString())
-                    .WithOkColor()
-                    .Build();
-
-                await ctx.Channel.SendMessageAsync(embed: eb).ConfigureAwait(false);
-            }
-            else
-            {
-                queue.Add(new MewdekoTrack(queue.Count + 1, trackResults.Tracks[0], new PartialUser
-                {
-                    Id = ctx.User.Id, Username = ctx.User.Username, AvatarUrl = ctx.User.GetAvatarUrl()
-                }));
-                await cache.SetMusicQueue(ctx.Guild.Id, queue);
-            }
-
-            if (player.CurrentItem is null)
-            {
-                await player.PlayAsync(trackResults.Tracks[0]).ConfigureAwait(false);
-                await cache.SetCurrentTrack(ctx.Guild.Id, queue[0]);
-            }
-        }
-        else
-        {
-            var tracks = await service.Tracks.LoadTracksAsync(query, TrackSearchMode.YouTube);
-
-            if (!tracks.IsSuccess)
-            {
-                await ReplyErrorAsync(Strings.MusicNoTracks(ctx.Guild.Id)).ConfigureAwait(false);
-                return;
-            }
-
-            var trackList = tracks.Tracks.Take(25).ToList();
-            var selectMenu = new SelectMenuBuilder()
-                .WithCustomId($"track_select:{ctx.User.Id}")
-                .WithPlaceholder(Strings.MusicSelectTracks(ctx.Guild.Id))
-                .WithMaxValues(trackList.Count)
-                .WithMinValues(1);
-
-            foreach (var track in trackList)
-            {
-                var index = trackList.IndexOf(track);
-                selectMenu.AddOption(track.Title.Truncate(100), $"track_{index}");
-            }
-
-            var eb = new EmbedBuilder()
-                .WithDescription(Strings.MusicSelectTracksEmbed(ctx.Guild.Id))
-                .WithOkColor()
-                .Build();
-
-            var components = new ComponentBuilder().WithSelectMenu(selectMenu).Build();
-
-            var message = await ctx.Channel.SendMessageAsync(embed: eb, components: components);
-
-            await cache.Redis.GetDatabase().StringSetAsync($"{ctx.User.Id}_{message.Id}_tracks",
-                JsonSerializer.Serialize(trackList), TimeSpan.FromMinutes(5));
-        }
-    }
-
-    /// <summary>
-    ///     Pauses or unpauses the player based on the current state.
-    /// </summary>
-    [Cmd]
-    [Aliases]
-    [RequireContext(ContextType.Guild)]
-    public async Task Pause()
-    {
-        var (player, result) = await GetPlayerAsync();
-
-        if (result is not null)
-        {
-            var eb = new EmbedBuilder()
-                .WithErrorColor()
-                .WithTitle(Strings.MusicPlayerError(ctx.Guild.Id))
-                .WithDescription(result);
-
-            await ctx.Channel.SendMessageAsync(embed: eb.Build()).ConfigureAwait(false);
-            return;
-        }
-
-        if (player.State == PlayerState.Paused)
-        {
-            await player.ResumeAsync();
-            await ReplyConfirmAsync(Strings.MusicResume(ctx.Guild.Id)).ConfigureAwait(false);
-        }
-        else
-        {
-            await player.PauseAsync();
-            await ReplyConfirmAsync(Strings.MusicPause(ctx.Guild.Id)).ConfigureAwait(false);
-        }
-    }
-
-
-    /// <summary>
-    ///     Gets the now playing track, if any.
-    /// </summary>
-    [Cmd]
-    [Aliases]
-    [RequireContext(ContextType.Guild)]
-    public async Task NowPlaying()
-    {
-        try
-        {
-            var (player, result) = await GetPlayerAsync(false);
-
-            if (result is not null)
-            {
-                var eb = new EmbedBuilder()
-                    .WithErrorColor()
-                    .WithTitle(Strings.MusicPlayerError(ctx.Guild.Id))
-                    .WithDescription(result);
-
-                await ctx.Channel.SendMessageAsync(embed: eb.Build()).ConfigureAwait(false);
-                return;
-            }
-
-            var queue = await cache.GetMusicQueue(ctx.Guild.Id);
-
-            if (queue.Count == 0)
-            {
-                await ReplyErrorAsync(Strings.MusicQueueEmpty(ctx.Guild.Id)).ConfigureAwait(false);
-                return;
-            }
-
-
-            var embed = await player.PrettyNowPlayingAsync(queue);
-            await ctx.Channel.SendMessageAsync(embed: embed).ConfigureAwait(false);
-        }
-        catch (Exception e)
-        {
-            Log.Error("Failed to get now playing track: {Message}", e.Message);
-        }
-    }
-
-    /// <summary>
-    ///     Removes the selected track from the queue. If the selected track is the current track, it will be skipped. If next
-    ///     track is not available, the player will stop.
-    /// </summary>
-    /// <param name="queueNumber">The queue number to remove.</param>
-    [Cmd]
-    [Aliases]
-    [RequireContext(ContextType.Guild)]
-    public async Task SongRemove(int queueNumber)
-    {
-        var (player, result) = await GetPlayerAsync(false);
-        if (result is not null)
-        {
-            var eb = new EmbedBuilder()
-                .WithErrorColor()
-                .WithTitle(Strings.MusicPlayerError(ctx.Guild.Id))
-                .WithDescription(result);
-
-            await ctx.Channel.SendMessageAsync(embed: eb.Build()).ConfigureAwait(false);
-            return;
-        }
-
-        var queue = await cache.GetMusicQueue(ctx.Guild.Id);
-        var currentTrack = await cache.GetCurrentTrack(ctx.Guild.Id);
-        var nextTrack = queue.FirstOrDefault(x => x.Index == currentTrack.Index + 1);
-        if (queue.Count == 0)
-        {
-            await ReplyErrorAsync(Strings.MusicQueueEmpty(ctx.Guild.Id)).ConfigureAwait(false);
-            return;
-        }
-
-        if (queueNumber < 1 || queueNumber > queue.Count)
-        {
-            await ReplyErrorAsync(Strings.MusicQueueInvalidIndex(ctx.Guild.Id, queue.Count)).ConfigureAwait(false);
-            return;
-        }
-
-        if (nextTrack is not null)
-        {
-            await player.StopAsync();
-            await player.PlayAsync(nextTrack.Track);
-            await cache.SetCurrentTrack(ctx.Guild.Id, nextTrack);
-        }
-        else
-        {
-            await player.StopAsync();
-            await cache.SetCurrentTrack(ctx.Guild.Id, null);
-        }
-
-        queue.Remove(currentTrack);
-        await cache.SetMusicQueue(ctx.Guild.Id, queue);
-
-        if (player.State == PlayerState.Playing)
-        {
-            await ReplyConfirmAsync(Strings.MusicSongRemoved(ctx.Guild.Id)).ConfigureAwait(false);
-        }
-        else
-        {
-            await ReplyConfirmAsync(Strings.MusicSongRemovedStop(ctx.Guild.Id)).ConfigureAwait(false);
-        }
-    }
-
-    /// <summary>
-    ///     Moves a song in the queue to a new position.
-    /// </summary>
-    /// <param name="from">The current position of the song.</param>
-    /// <param name="to">The new position of the song.</param>
-    [Cmd]
-    [Aliases]
-    [RequireContext(ContextType.Guild)]
-    public async Task MoveSong(int from, int to)
-    {
-        var (player, result) = await GetPlayerAsync(false);
-        if (result is not null)
-        {
-            var eb = new EmbedBuilder()
-                .WithErrorColor()
-                .WithTitle(Strings.MusicPlayerError(ctx.Guild.Id))
-                .WithDescription(result);
-
-            await ctx.Channel.SendMessageAsync(embed: eb.Build()).ConfigureAwait(false);
-            return;
-        }
-
-        var queue = await cache.GetMusicQueue(ctx.Guild.Id);
-        if (queue.Count == 0)
-        {
-            await ReplyErrorAsync(Strings.MusicQueueEmpty(ctx.Guild.Id)).ConfigureAwait(false);
-            return;
-        }
-
-        if (from < 1 || from > queue.Count || to < 1 || to > queue.Count + 1)
-        {
-            await ReplyErrorAsync(Strings.MusicQueueInvalidIndex(ctx.Guild.Id, queue.Count)).ConfigureAwait(false);
-            return;
-        }
-
-        var track = queue.FirstOrDefault(x => x.Index == from);
-        var replace = queue.FirstOrDefault(x => x.Index == to);
-        var currentSong = await cache.GetCurrentTrack(ctx.Guild.Id);
-
-        queue[queue.IndexOf(track)].Index = to;
-
-        if (currentSong is not null && currentSong.Index == from)
-        {
-            track.Index = to;
-            await cache.SetCurrentTrack(ctx.Guild.Id, track);
-        }
-
-        if (replace is not null)
-        {
-            queue[queue.IndexOf(replace)].Index = from;
-        }
-
-        try
-        {
-            await cache.SetMusicQueue(ctx.Guild.Id, queue);
-            await ReplyConfirmAsync(Strings.MusicSongMoved(ctx.Guild.Id, track.Track.Title, to)).ConfigureAwait(false);
-        }
-        catch (Exception e)
-        {
-            Log.Error(e, "Failed to move song.");
-        }
-    }
-
-    /// <summary>
-    ///     Sets the players volume
-    /// </summary>
-    /// <param name="volume">The volume to set</param>
-    [Cmd]
-    [Aliases]
-    [RequireContext(ContextType.Guild)]
-    public async Task Volume(int volume)
-    {
-        var (player, result) = await GetPlayerAsync(false);
-        if (result is not null)
-        {
-            var eb = new EmbedBuilder()
-                .WithErrorColor()
-                .WithTitle(Strings.MusicPlayerError(ctx.Guild.Id))
-                .WithDescription(result);
-
-            await ctx.Channel.SendMessageAsync(embed: eb.Build()).ConfigureAwait(false);
-            return;
-        }
-
-        if (volume is < 0 or > 100)
-        {
-            await ReplyErrorAsync(Strings.MusicVolumeInvalid(ctx.Guild.Id)).ConfigureAwait(false);
-            return;
-        }
-
-        await player.SetVolumeAsync(volume / 100f).ConfigureAwait(false);
-        await player.SetGuildVolumeAsync(volume).ConfigureAwait(false);
-        await ReplyConfirmAsync(Strings.MusicVolumeSet(ctx.Guild.Id, volume)).ConfigureAwait(false);
-    }
-
-    /// <summary>
-    /// Seeks to a specific position in the current track.
-    /// </summary>
-    /// <param name="timeSpan">Time to seek to in format mm:ss</param>
-    [Cmd]
-    [Aliases]
-    [RequireContext(ContextType.Guild)]
-    public async Task Seek([Remainder] string timeSpan)
-    {
-        var (player, result) = await GetPlayerAsync(false);
-        if (result is not null)
-        {
-            var eb = new EmbedBuilder()
-                .WithErrorColor()
-                .WithTitle(Strings.MusicPlayerError(ctx.Guild.Id))
-                .WithDescription(result);
-
-            await ctx.Channel.SendMessageAsync(embed: eb.Build()).ConfigureAwait(false);
-            return;
-        }
-
-        if (player.CurrentItem is null)
-        {
-            await ReplyErrorAsync(Strings.MusicNoCurrentTrack(ctx.Guild.Id)).ConfigureAwait(false);
-            return;
-        }
-
-        if (!TimeSpan.TryParseExact(timeSpan, "mm\\:ss", null, out var position))
-        {
-            await ReplyErrorAsync(Strings.MusicInvalidTimeFormat(ctx.Guild.Id)).ConfigureAwait(false);
-            return;
-        }
-
-        if (position > player.CurrentItem.Track.Duration)
-        {
-            await ReplyErrorAsync(Strings.MusicSeekOutOfRange(ctx.Guild.Id)).ConfigureAwait(false);
-            return;
-        }
-
-        await player.SeekAsync(position).ConfigureAwait(false);
-        await ReplyConfirmAsync(Strings.MusicSeekedTo(ctx.Guild.Id, position.ToString(@"mm\:ss"))).ConfigureAwait(false);
-    }
-
-    /// <summary>
-    /// Initiates or participates in a vote to skip the current track.
-    /// </summary>
-    /// <remarks>
-    /// Requires 70% of users in the voice channel to vote for skipping.
-    /// Users with specific roles can be configured to skip without voting.
-    /// </remarks>
-    [Cmd]
-    [Aliases]
-    [RequireContext(ContextType.Guild)]
-    public async Task VoteSkip()
-    {
-        var (player, result) = await GetPlayerAsync(false);
-        if (result is not null)
-        {
-            var eb = new EmbedBuilder()
-                .WithErrorColor()
-                .WithTitle(Strings.MusicPlayerError(ctx.Guild.Id))
-                .WithDescription(result);
-
-            await ctx.Channel.SendMessageAsync(embed: eb.Build()).ConfigureAwait(false);
-            return;
-        }
-
-        if (player.CurrentItem is null)
-        {
-            await ReplyErrorAsync(Strings.MusicNoCurrentTrack(ctx.Guild.Id)).ConfigureAwait(false);
-            return;
-        }
-
-        // Check if user has DJ role for instant skip
-        if (await HasDjRole(ctx.Guild, ctx.User as IGuildUser))
-        {
-            await player.SeekAsync(player.CurrentItem.Track.Duration).ConfigureAwait(false);
-            await ReplyConfirmAsync(Strings.MusicSkipDj(ctx.Guild.Id)).ConfigureAwait(false);
-            return;
-        }
-
-        var voiceChannel = (ctx.User as IGuildUser)?.VoiceChannel;
-        if (voiceChannel == null)
-        {
-            await ReplyErrorAsync(Strings.MusicNotInChannel(ctx.Guild.Id)).ConfigureAwait(false);
-            return;
-        }
-
-        var votes = await cache.GetVoteSkip(ctx.Guild.Id) ?? new HashSet<ulong>();
-        if (votes.Add(ctx.User.Id))
-            await cache.SetVoteSkip(ctx.Guild.Id, votes);
-
-        var usersInVoice = (await voiceChannel.GetUsersAsync().FlattenAsync()).Count(x => !x.IsBot);
-        var votesNeeded = (int)Math.Ceiling(usersInVoice * 0.7);
-
-        if (votes.Count >= votesNeeded)
-        {
-            await player.SeekAsync(player.CurrentItem.Track.Duration).ConfigureAwait(false);
-            await cache.SetVoteSkip(ctx.Guild.Id, null);
-            await ReplyConfirmAsync(Strings.MusicSkipVoteSuccess(ctx.Guild.Id)).ConfigureAwait(false);
-        }
-        else
-        {
-            await ReplyConfirmAsync(
-                Strings.MusicSkipVoteCount(ctx.Guild.Id, votes.Count, votesNeeded)
-            ).ConfigureAwait(false);
-        }
-    }
-
-    /// <summary>
-    /// Sets the DJ role for music commands that require elevated permissions.
-    /// </summary>
-    /// <param name="role">The role to set as DJ. If null, removes the DJ role.</param>
-    [Cmd]
-    [Aliases]
-    [RequireUserPermission(GuildPermission.ManageGuild)]
-    [RequireContext(ContextType.Guild)]
-    public async Task SetDjRole(IRole role = null)
-    {
-        var settings = await cache.GetMusicPlayerSettings(ctx.Guild.Id)
-                       ?? new MusicPlayerSettings { GuildId = ctx.Guild.Id };
-
-        settings.DjRoleId = role?.Id;
-        await cache.SetMusicPlayerSettings(ctx.Guild.Id, settings);
-
-        if (role == null)
-            await ReplyConfirmAsync(Strings.MusicDjRoleRemoved(ctx.Guild.Id)).ConfigureAwait(false);
-        else
-            await ReplyConfirmAsync(Strings.MusicDjRoleSet(ctx.Guild.Id, role.Name)).ConfigureAwait(false);
-    }
-
-    private async Task<bool> HasDjRole(IGuild guild, IGuildUser user)
-    {
-        if (user.GuildPermissions.Administrator) return true;
-
-        var settings = await cache.GetMusicPlayerSettings(guild.Id);
-        if (settings?.DjRoleId == null) return false;
-
-        return user.RoleIds.Contains(settings.DjRoleId.Value);
-    }
-
-    /// <summary>
-    /// Saves the current queue as a named playlist.
-    /// </summary>
-    /// <param name="name">The name to save the playlist as.</param>
-    /// <remarks>
-    /// Saves all tracks currently in the queue to a persistent playlist that can be loaded later.
-    /// Playlists are saved per guild.
-    /// </remarks>
-    [Cmd]
-    [Aliases]
-    [RequireContext(ContextType.Guild)]
-    public async Task SavePlaylist([Remainder] string name)
-    {
-        var (player, result) = await GetPlayerAsync(false);
-        if (result is not null)
-        {
-            var eb = new EmbedBuilder()
-                .WithErrorColor()
-                .WithTitle(Strings.MusicPlayerError(ctx.Guild.Id))
-                .WithDescription(result);
-
-            await ctx.Channel.SendMessageAsync(embed: eb.Build()).ConfigureAwait(false);
-            return;
-        }
-
-        var queue = await cache.GetMusicQueue(ctx.Guild.Id);
-        if (queue.Count == 0)
-        {
-            await ReplyErrorAsync(Strings.MusicQueueEmpty(ctx.Guild.Id)).ConfigureAwait(false);
-            return;
-        }
-
-        var playlist = new MusicPlaylist()
-        {
-            Name = name,
-            AuthorId = ctx.User.Id,
-            Tracks = queue.Select(x => new MusicPlaylistTrack()
-            {
-                Title = x.Track.Title,
-                Uri = x.Track.Uri.ToString(),
-                Duration = x.Track.Duration
-            }).ToList()
-        };
-
-        await cache.SavePlaylist(ctx.Guild.Id, playlist).ConfigureAwait(false);
-        await ReplyConfirmAsync(Strings.MusicPlaylistSaved(ctx.Guild.Id, name, queue.Count)).ConfigureAwait(false);
-    }
-
-    /// <summary>
-    /// Loads a previously saved playlist into the queue.
-    /// </summary>
-    /// <param name="name">The name of the playlist to load.</param>
-    /// <param name="clear">Whether to clear the current queue before loading. Defaults to false.</param>
-    /// <remarks>
-    /// Loads all tracks from a saved playlist into the current queue.
-    /// Can optionally clear the current queue first.
-    /// </remarks>
-    [Cmd]
-    [Aliases]
-    [RequireContext(ContextType.Guild)]
-    public async Task LoadPlaylist(string name, bool clear = false)
-    {
-        var (player, result) = await GetPlayerAsync();
-        if (result is not null)
-        {
-            var eb = new EmbedBuilder()
-                .WithErrorColor()
-                .WithTitle(Strings.MusicPlayerError(ctx.Guild.Id))
-                .WithDescription(result);
-
-            await ctx.Channel.SendMessageAsync(embed: eb.Build()).ConfigureAwait(false);
-            return;
-        }
-
-        var playlist = await cache.GetPlaylist(ctx.Guild.Id, name);
-        if (playlist == null)
-        {
-            await ReplyErrorAsync(Strings.MusicPlaylistNotFound(ctx.Guild.Id, name)).ConfigureAwait(false);
-            return;
-        }
-
-        var queue = clear ? new List<MewdekoTrack>() : await cache.GetMusicQueue(ctx.Guild.Id);
-        var startIndex = queue.Count + 1;
-
-        foreach (var savedTrack in playlist.Tracks)
-        {
-            var trackResult = await service.Tracks.LoadTrackAsync(savedTrack.Uri, TrackSearchMode.YouTube);
-            if (trackResult is null) continue;
-
-            queue.Add(new MewdekoTrack(startIndex++, trackResult, new PartialUser
-            {
-                Id = ctx.User.Id,
-                Username = ctx.User.Username,
-                AvatarUrl = ctx.User.GetAvatarUrl()
-            }));
-        }
-
-        await cache.SetMusicQueue(ctx.Guild.Id, queue);
-
-        if (player.CurrentItem is null && queue.Count > 0)
-        {
-            await player.PlayAsync(queue[0].Track).ConfigureAwait(false);
-            await cache.SetCurrentTrack(ctx.Guild.Id, queue[0]);
-        }
-
-        await ReplyConfirmAsync(
-            Strings.MusicPlaylistLoaded(ctx.Guild.Id, name, playlist.Tracks.Count, playlist.AuthorId)
-        ).ConfigureAwait(false);
-    }
-
-    /// <summary>
-    /// Lists all saved playlists for the guild.
-    /// </summary>
-    [Cmd]
-    [Aliases]
-    [RequireContext(ContextType.Guild)]
-    public async Task Playlists()
-    {
-        var playlists = await cache.GetPlaylists(ctx.Guild.Id);
-        if (!playlists.Any())
-        {
-            await ReplyErrorAsync(Strings.MusicNoPlaylists(ctx.Guild.Id)).ConfigureAwait(false);
-            return;
-        }
-
-        var sb = new StringBuilder();
-        foreach (var playlist in playlists)
-        {
-            var user = await ctx.Guild.GetUserAsync(playlist.AuthorId);
-            sb.AppendLine(Strings.MusicPlaylistEntry(
-                ctx.Guild.Id,
-                playlist.Name,
-                playlist.Tracks.Count,
-                user?.Username ?? "Unknown"
-            ));
-        }
-
-        var eb = new EmbedBuilder()
-            .WithTitle(Strings.MusicPlaylistsTitle(ctx.Guild.Id))
-            .WithDescription(sb.ToString())
-            .WithOkColor()
-            .Build();
-
-        await ctx.Channel.SendMessageAsync(embed: eb).ConfigureAwait(false);
-    }
-
-    /// <summary>
-    /// Removes a saved playlist.
-    /// </summary>
-    /// <param name="name">The name of the playlist to remove.</param>
-    [Cmd]
-    [Aliases]
-    [RequireContext(ContextType.Guild)]
-    public async Task DeletePlaylist([Remainder] string name)
-    {
-        var success = await cache.DeletePlaylist(ctx.Guild.Id, name);
-        if (success)
-            await ReplyConfirmAsync(Strings.MusicPlaylistDeleted(ctx.Guild.Id, name)).ConfigureAwait(false);
-        else
-            await ReplyErrorAsync(Strings.MusicPlaylistNotFound(ctx.Guild.Id, name)).ConfigureAwait(false);
-    }
-
-    /// <summary>
-    /// Searches for tracks without automatically playing them.
-    /// </summary>
-    /// <param name="query">The search query</param>
-    [Cmd]
-    [Aliases]
-    [RequireContext(ContextType.Guild)]
-    public async Task Search([Remainder] string query)
-    {
-        var tracks = await service.Tracks.LoadTracksAsync(query, TrackSearchMode.YouTube);
-
-        if (!tracks.IsSuccess)
-        {
-            await ReplyErrorAsync(Strings.MusicNoTracks(ctx.Guild.Id)).ConfigureAwait(false);
-            return;
-        }
-
-        var trackList = tracks.Tracks.Take(10).ToList();
-        var sb = new StringBuilder();
-
-        for (int i = 0; i < trackList.Count; i++)
-        {
-            var track = trackList[i];
-            sb.AppendLine($"`{i + 1}.` [{track.Title}]({track.Uri}) `{track.Duration}`");
-        }
-
-        var eb = new EmbedBuilder()
-            .WithTitle(Strings.MusicSearchResults(ctx.Guild.Id))
-            .WithDescription(sb.ToString())
-            .WithFooter(Strings.MusicSearchUsePlay(ctx.Guild.Id))
-            .WithOkColor()
-            .Build();
-
-        await ctx.Channel.SendMessageAsync(embed: eb);
-    }
-
-    /// <summary>
-    /// Shuffles the current music queue.
-    /// </summary>
-    [Cmd]
-    [Aliases]
-    [RequireContext(ContextType.Guild)]
-    public async Task Shuffle()
-    {
-        var (player, result) = await GetPlayerAsync(false);
-        if (result is not null)
-        {
-            var eb = new EmbedBuilder()
-                .WithErrorColor()
-                .WithTitle(Strings.MusicPlayerError(ctx.Guild.Id))
-                .WithDescription(result);
-
-            await ctx.Channel.SendMessageAsync(embed: eb.Build()).ConfigureAwait(false);
-            return;
-        }
-
-        var queue = await cache.GetMusicQueue(ctx.Guild.Id);
-        if (queue.Count <= 1)
-        {
-            await ReplyErrorAsync(Strings.MusicQueueTooShort(ctx.Guild.Id)).ConfigureAwait(false);
-            return;
-        }
-
-        var currentTrack = await cache.GetCurrentTrack(ctx.Guild.Id);
-        var remainingTracks = queue.Where(x => x.Index != currentTrack.Index).ToList();
-
-        // Fisher-Yates shuffle
-        var rng = new Random();
-        int n = remainingTracks.Count;
-        while (n > 1)
-        {
-            n--;
-            int k = rng.Next(n + 1);
-            (remainingTracks[k], remainingTracks[n]) = (remainingTracks[n], remainingTracks[k]);
-        }
-
-        // Reassign indices
-        for (int i = 0; i < remainingTracks.Count; i++)
-        {
-            remainingTracks[i].Index = i + 1;
-        }
-
-        var newQueue = new List<MewdekoTrack> { currentTrack };
-        newQueue.AddRange(remainingTracks);
-
-        await cache.SetMusicQueue(ctx.Guild.Id, newQueue);
-        await ReplyConfirmAsync(Strings.MusicQueueShuffled(ctx.Guild.Id)).ConfigureAwait(false);
-    }
-
-    /// <summary>
-    ///     Skips to the next track.
-    /// </summary>
-    [Cmd]
-    [Aliases]
-    [RequireContext(ContextType.Guild)]
-    public async Task Skip()
-    {
-        var (player, result) = await GetPlayerAsync(false);
-        if (result is not null)
-        {
-            var eb = new EmbedBuilder()
-                .WithErrorColor()
-                .WithTitle(Strings.MusicPlayerError(ctx.Guild.Id))
-                .WithDescription(result);
-
-            await ctx.Channel.SendMessageAsync(embed: eb.Build()).ConfigureAwait(false);
-            return;
-        }
-
-        if (player.CurrentItem is null)
-        {
-            await ReplyErrorAsync(Strings.MusicNoCurrentTrack(ctx.Guild.Id)).ConfigureAwait(false);
-            return;
-        }
-
-        await player.SeekAsync(player.CurrentItem.Track.Duration).ConfigureAwait(false);
-    }
-
-    /// <summary>
-    ///     The music queue.
-    /// </summary>
-    [Cmd]
-    [Aliases]
-    [RequireContext(ContextType.Guild)]
-    public async Task Queue()
-    {
-        var (player, result) = await GetPlayerAsync(false);
-        if (result is not null)
-        {
-            var eb = new EmbedBuilder()
-                .WithErrorColor()
-                .WithTitle(Strings.MusicPlayerError(ctx.Guild.Id))
-                .WithDescription(result);
-
-            await ctx.Channel.SendMessageAsync(embed: eb.Build()).ConfigureAwait(false);
-            return;
-        }
-
-        var queue = await cache.GetMusicQueue(ctx.Guild.Id);
-        if (queue.Count == 0)
-        {
-            await ReplyErrorAsync(Strings.MusicQueueEmpty(ctx.Guild.Id)).ConfigureAwait(false);
-            return;
-        }
-
-        var currentTrack = await cache.GetCurrentTrack(ctx.Guild.Id);
-
-        var paginator = new LazyPaginatorBuilder().AddUser(ctx.User)
-            .WithPageFactory(PageFactory)
-            .WithFooter(PaginatorFooter.PageNumber | PaginatorFooter.Users)
-            .WithMaxPageIndex((queue.Count - 1) / 10)
-            .WithDefaultEmotes()
-            .WithActionOnCancellation(ActionOnStop.DeleteMessage)
-            .Build();
-
-        await interactiveService.SendPaginatorAsync(paginator, ctx.Channel, TimeSpan.FromMinutes(5));
-
-        async Task<PageBuilder> PageFactory(int index)
-        {
-            await Task.CompletedTask;
-            var tracks = queue.OrderBy(x => x.Index).Skip(index * 10).Take(10).ToList();
-            var sb = new StringBuilder();
-            foreach (var track in tracks)
-            {
-                if (currentTrack.Index == track.Index)
-                    sb.AppendLine(
-                        $":loud_sound: **{track.Index}. [{track.Track.Title}]({track.Track.Uri})**" +
-                        $"\n`{track.Track.Duration} {track.Requester.Username} {track.Track.Provider}`");
-                else
-                    sb.AppendLine($"{track.Index}. [{track.Track.Title}]({track.Track.Uri})" +
-                                  $"\n`{track.Track.Duration} {track.Requester.Username} {track.Track.Provider}`");
-            }
-
-            return new PageBuilder()
-                .WithTitle($"Queue - {queue.Count} tracks")
-                .WithDescription(sb.ToString())
-                .WithOkColor();
-        }
-    }
-
-    /// <summary>
-    ///     Sets the autoplay amount in the guild. Uses spotify api so client secret and id must be valid.
-    /// </summary>
-    /// <param name="amount">The amount of tracks to autoplay. Max of 5</param>
-    [Cmd]
-    [Aliases]
-    [RequireContext(ContextType.Guild)]
-    public async Task AutoPlay(int amount)
-    {
-        var (player, result) = await GetPlayerAsync(false);
-        if (result is not null)
-        {
-            var eb = new EmbedBuilder()
-                .WithErrorColor()
-                .WithTitle(Strings.MusicPlayerError(ctx.Guild.Id))
-                .WithDescription(result);
-
-            await ctx.Channel.SendMessageAsync(embed: eb.Build()).ConfigureAwait(false);
-            return;
-        }
-
-        if (amount is < 0 or > 5)
-        {
-            await ReplyErrorAsync(Strings.AutoplayDisabled(ctx.Guild.Id)).ConfigureAwait(false);
-            return;
-        }
-
-        await player.SetAutoPlay(amount).ConfigureAwait(false);
-        if (amount == 0)
-        {
-            await ReplyConfirmAsync(Strings.AutoplayDisabled(ctx.Guild.Id)).ConfigureAwait(false);
-        }
-        else
-        {
-            await ReplyConfirmAsync(Strings.MusicAutoplaySet(ctx.Guild.Id, amount)).ConfigureAwait(false);
-        }
-    }
-
-    /// <summary>
-    ///     Gets the guilds current settings for music.
-    /// </summary>
-    [Cmd]
-    [Aliases]
-    [RequireContext(ContextType.Guild)]
-    public async Task MusicSettings()
-    {
-        var (player, result) = await GetPlayerAsync(false);
-        if (result is not null)
-        {
-            var eb = new EmbedBuilder()
-                .WithErrorColor()
-                .WithTitle(Strings.MusicPlayerError(ctx.Guild.Id))
-                .WithDescription(result);
-
-            await ctx.Channel.SendMessageAsync(embed: eb.Build()).ConfigureAwait(false);
-            return;
-        }
-
-        var volume = await player.GetVolume();
-        var autoplay = await player.GetAutoPlay();
-        var repeat = await player.GetRepeatType();
-        var musicChannel = await player.GetMusicChannel();
-
-        var toSend = new EmbedBuilder()
-            .WithOkColor()
-            .WithTitle(Strings.MusicSettings(ctx.Guild.Id))
-            .WithDescription(
-                $"{(autoplay == 0 ? Strings.MusicsettingsAutoplayDisabled(ctx.Guild.Id) : Strings.MusicsettingsAutoplay(ctx.Guild.Id, autoplay))}\n" +
-                $"{Strings.MusicsettingsVolume(ctx.Guild.Id, volume)}\n" +
-                $"{Strings.MusicsettingsRepeat(ctx.Guild.Id, repeat)}\n" +
-                $"{(musicChannel == null ? Strings.UnsetMusicChannel(ctx.Guild.Id) : Strings.MusicsettingsChannel(ctx.Guild.Id, musicChannel.Id))}");
-
-        await ctx.Channel.SendMessageAsync(embed: toSend.Build()).ConfigureAwait(false);
-    }
-
-    /// <summary>
-    ///     Sets the channel where music events will be sent.
-    /// </summary>
-    /// <param name="channel">The channel where music events will be sent.</param>
-    [Cmd]
-    [Aliases]
-    [RequireContext(ContextType.Guild)]
-    public async Task SetMusicChannel(IMessageChannel channel = null)
-    {
-        var channelToUse = channel ?? ctx.Channel;
-        var (player, result) = await GetPlayerAsync(false);
-        if (result is not null)
-        {
-            var eb = new EmbedBuilder()
-                .WithErrorColor()
-                .WithTitle(Strings.MusicPlayerError(ctx.Guild.Id))
-                .WithDescription(result);
-
-            await ctx.Channel.SendMessageAsync(embed: eb.Build()).ConfigureAwait(false);
-            return;
-        }
-
-        await player.SetMusicChannelAsync(channelToUse.Id).ConfigureAwait(false);
-        await ReplyConfirmAsync(Strings.MusicChannelSet(ctx.Guild.Id, channelToUse.Id)).ConfigureAwait(false);
-    }
-
-    /// <summary>
-    ///     Sets if the bot should loop and how.
-    /// </summary>
-    /// <param name="repeatType">The repeat type.</param>
-    [Cmd]
-    [Aliases]
-    [RequireContext(ContextType.Guild)]
-    public async Task Loop(PlayerRepeatType repeatType)
-    {
-        var (player, result) = await GetPlayerAsync(false);
-        if (result is not null)
-        {
-            var eb = new EmbedBuilder()
-                .WithErrorColor()
-                .WithTitle(Strings.MusicPlayerError(ctx.Guild.Id))
-                .WithDescription(result);
-
-            await ctx.Channel.SendMessageAsync(embed: eb.Build()).ConfigureAwait(false);
-            return;
-        }
-
-        await player.SetRepeatTypeAsync(repeatType).ConfigureAwait(false);
-<<<<<<< HEAD
-        await ReplyConfirmLocalizedAsync("music_repeat_type", repeatType).ConfigureAwait(false);
-
-        if (repeatType == PlayerRepeatType.Shuffle)
-        {
-            await ShuffleQueue();
-        }
-=======
-        await ReplyConfirmAsync(Strings.MusicRepeatType(ctx.Guild.Id, repeatType)).ConfigureAwait(false);
->>>>>>> e4dd65f6
-    }
-
-    /// <summary>
-    ///     Shuffles the music queue
-    /// </summary>
-    [Cmd]
-    [Aliases]
-    [RequireContext(ContextType.Guild)]
-    public async Task ShuffleQueue()
-    {
-        var (player, result) = await GetPlayerAsync(false);
-        if (result is not null)
-        {
-            var eb = new EmbedBuilder()
-                .WithErrorColor()
-                .WithTitle(GetText("music_player_error"))
-                .WithDescription(result);
-
-            await ctx.Channel.SendMessageAsync(embed: eb.Build()).ConfigureAwait(false);
-            return;
-        }
-
-        var queue = await cache.GetMusicQueue(ctx.Guild.Id);
-        if (queue.Count == 0)
-        {
-            await ReplyErrorLocalizedAsync("music_queue_empty").ConfigureAwait(false);
-            return;
-        }
-
-        queue = queue.Shuffle().ToList();
-        await cache.SetMusicQueue(ctx.Guild.Id, queue);
-        await ReplyConfirmLocalizedAsync("music_queue_shuffled").ConfigureAwait(false);
-    }
-
-    private async ValueTask<(MewdekoPlayer, string?)> GetPlayerAsync(bool connectToVoiceChannel = true)
-    {
-        try
-        {
-            var channelBehavior = connectToVoiceChannel
-                ? PlayerChannelBehavior.Join
-                : PlayerChannelBehavior.None;
-
-            var retrieveOptions = new PlayerRetrieveOptions(channelBehavior);
-
-            var options = new MewdekoPlayerOptions
-            {
-                Channel = ctx.Channel as ITextChannel
-            };
-
-            var result = await service.Players
-                .RetrieveAsync<MewdekoPlayer, MewdekoPlayerOptions>(Context, CreatePlayerAsync, options,
-                    retrieveOptions)
-                .ConfigureAwait(false);
-
-            await result.Player.SetVolumeAsync(await result.Player.GetVolume() / 100f).ConfigureAwait(false);
-
-            if (result.IsSuccess) return (result.Player, null);
-            var errorMessage = result.Status switch
-            {
-                PlayerRetrieveStatus.UserNotInVoiceChannel => Strings.MusicNotInChannel(ctx.Guild.Id),
-                PlayerRetrieveStatus.BotNotConnected => Strings.MusicBotNotConnect(ctx.Guild.Id,
-                    await guildSettingsService.GetPrefix(ctx.Guild)),
-                PlayerRetrieveStatus.VoiceChannelMismatch => Strings.MusicVoiceChannelMismatch(ctx.Guild.Id),
-                PlayerRetrieveStatus.Success => null,
-                PlayerRetrieveStatus.UserInSameVoiceChannel => null,
-                PlayerRetrieveStatus.PreconditionFailed => null,
-                _ => throw new ArgumentOutOfRangeException()
-            };
-            return (null, errorMessage);
-        }
-        catch (TimeoutException)
-        {
-            return (null, Strings.MusicLavalinkDisconnected(ctx.Guild.Id));
-        }
-    }
-
-    private static ValueTask<MewdekoPlayer> CreatePlayerAsync(
-        IPlayerProperties<MewdekoPlayer, MewdekoPlayerOptions> properties,
-        CancellationToken cancellationToken = default)
-    {
-        cancellationToken.ThrowIfCancellationRequested();
-        ArgumentNullException.ThrowIfNull(properties);
-
-        return ValueTask.FromResult(new MewdekoPlayer(properties));
-    }
+﻿using System.Text;
+using System.Text.Json;
+using System.Threading;
+using Discord.Commands;
+using Fergun.Interactive;
+using Fergun.Interactive.Pagination;
+using Lavalink4NET;
+using Lavalink4NET.DiscordNet;
+using Lavalink4NET.Players;
+using Lavalink4NET.Rest.Entities.Tracks;
+using Mewdeko.Common.Attributes.TextCommands;
+using Mewdeko.Modules.Music.Common;
+using Mewdeko.Modules.Music.CustomPlayer;
+using Serilog;
+using Swan;
+
+namespace Mewdeko.Modules.Music;
+
+/// <summary>
+///     A module containing music commands.
+/// </summary>
+public partial class Music(
+    IAudioService service,
+    IDataCache cache,
+    InteractiveService interactiveService,
+    GuildSettingsService guildSettingsService) : MewdekoModule
+{
+    /// <summary>
+    ///     Retrieves the music player an attempts to join the voice channel.
+    /// </summary>
+    [Cmd]
+    [Aliases]
+    [RequireContext(ContextType.Guild)]
+    public async Task Join()
+    {
+        var (player, result) = await GetPlayerAsync();
+        if (string.IsNullOrWhiteSpace(result))
+            await ReplyConfirmAsync(Strings.MusicJoinSuccess(ctx.Guild.Id, player.VoiceChannelId)).ConfigureAwait(false);
+        else
+        {
+            var eb = new EmbedBuilder()
+                .WithErrorColor()
+                .WithTitle(Strings.MusicPlayerError(ctx.Guild.Id))
+                .WithDescription(result);
+
+            await ctx.Channel.SendMessageAsync(embed: eb.Build()).ConfigureAwait(false);
+        }
+    }
+
+    /// <summary>
+    ///     Disconnects the bot from the voice channel.
+    /// </summary>
+    [Cmd]
+    [Aliases]
+    [RequireContext(ContextType.Guild)]
+    public async Task Leave()
+    {
+        var (player, result) = await GetPlayerAsync(false);
+        if (result is not null)
+        {
+            var eb = new EmbedBuilder()
+                .WithErrorColor()
+                .WithTitle(Strings.MusicPlayerError(ctx.Guild.Id))
+                .WithDescription(result);
+
+            await ctx.Channel.SendMessageAsync(embed: eb.Build()).ConfigureAwait(false);
+            return;
+        }
+
+        await cache.SetMusicQueue(ctx.Guild.Id, []).ConfigureAwait(false);
+        await cache.SetCurrentTrack(ctx.Guild.Id, null);
+
+        await player.DisconnectAsync().ConfigureAwait(false);
+        await ReplyConfirmAsync(Strings.MusicDisconnect(ctx.Guild.Id)).ConfigureAwait(false);
+    }
+
+    /// <summary>
+    ///     Clears the music queue.
+    /// </summary>
+    [Cmd]
+    [Aliases]
+    [RequireContext(ContextType.Guild)]
+    public async Task ClearQueue()
+    {
+        var (player, result) = await GetPlayerAsync(false);
+
+        if (result is not null)
+        {
+            var eb = new EmbedBuilder()
+                .WithErrorColor()
+                .WithTitle(Strings.MusicPlayerError(ctx.Guild.Id))
+                .WithDescription(result);
+
+            await ctx.Channel.SendMessageAsync(embed: eb.Build()).ConfigureAwait(false);
+            return;
+        }
+
+        await cache.SetMusicQueue(ctx.Guild.Id, []).ConfigureAwait(false);
+        await ReplyConfirmAsync(Strings.MusicQueueCleared(ctx.Guild.Id)).ConfigureAwait(false);
+        await player.StopAsync();
+        await cache.SetCurrentTrack(ctx.Guild.Id, null);
+    }
+
+    /// <summary>
+    ///     Plays a specified track in the current voice channel.
+    /// </summary>
+    /// <param name="queueNumber">The queue number to play.</param>
+    [Cmd]
+    [Aliases]
+    [RequireContext(ContextType.Guild)]
+    public async Task Play([Remainder] int queueNumber)
+    {
+        var (player, result) = await GetPlayerAsync(false);
+
+        if (result is not null)
+        {
+            var eb = new EmbedBuilder()
+                .WithErrorColor()
+                .WithTitle(Strings.MusicPlayerError(ctx.Guild.Id))
+                .WithDescription(result);
+
+            await ctx.Channel.SendMessageAsync(embed: eb.Build()).ConfigureAwait(false);
+            return;
+        }
+
+        var queue = await cache.GetMusicQueue(ctx.Guild.Id);
+        if (queue.Count == 0)
+        {
+            await ReplyErrorAsync(Strings.MusicQueueEmpty(ctx.Guild.Id)).ConfigureAwait(false);
+            return;
+        }
+
+        var actualNumber = queueNumber - 1;
+        if (queueNumber < 1 || queueNumber > queue.Count)
+        {
+            await ReplyErrorAsync(Strings.MusicQueueInvalidIndex(ctx.Guild.Id, queue.Count)).ConfigureAwait(false);
+            return;
+        }
+
+        var trackToPlay = queue.FirstOrDefault(x => x.Index == queueNumber);
+        await player.StopAsync();
+        await player.PlayAsync(trackToPlay.Track).ConfigureAwait(false);
+        await cache.SetCurrentTrack(ctx.Guild.Id, trackToPlay);
+    }
+
+    /// <summary>
+    ///     Plays a track in the current voice channel.
+    /// </summary>
+    /// <param name="query">The query to search for.</param>
+    [Cmd]
+    [Aliases]
+    [RequireContext(ContextType.Guild)]
+    public async Task Play([Remainder] string query)
+    {
+        var (player, result) = await GetPlayerAsync();
+
+        if (result is not null)
+        {
+            var eb = new EmbedBuilder()
+                .WithErrorColor()
+                .WithTitle(Strings.MusicPlayerError(ctx.Guild.Id))
+                .WithDescription(result);
+
+            await ctx.Channel.SendMessageAsync(embed: eb.Build()).ConfigureAwait(false);
+            return;
+        }
+
+        await player.SetVolumeAsync(await player.GetVolume() / 100f).ConfigureAwait(false);
+
+        var queue = await cache.GetMusicQueue(ctx.Guild.Id);
+        if (Uri.TryCreate(query, UriKind.Absolute, out var uri))
+        {
+            TrackLoadOptions options;
+            if (query.Contains("music.youtube"))
+            {
+                options = new TrackLoadOptions
+                {
+                    SearchMode = TrackSearchMode.YouTubeMusic
+                };
+            }
+            else if (query.Contains("youtube.com") || query.Contains("youtu.be"))
+            {
+                options = new TrackLoadOptions
+                {
+                    SearchMode = TrackSearchMode.YouTube
+                };
+            }
+            else if (query.Contains("open.spotify") || query.Contains("spotify.com"))
+            {
+                options = new TrackLoadOptions
+                {
+                    SearchMode = TrackSearchMode.Spotify
+                };
+            }
+            else if (query.Contains("soundcloud.com"))
+            {
+                options = new TrackLoadOptions
+                {
+                    SearchMode = TrackSearchMode.SoundCloud
+                };
+            }
+            else
+            {
+                options = new TrackLoadOptions
+                {
+                    SearchMode = TrackSearchMode.None
+                };
+            }
+
+            var trackResults = await service.Tracks.LoadTracksAsync(query, options);
+            if (!trackResults.IsSuccess)
+            {
+                await ReplyErrorAsync(Strings.MusicSearchFail(ctx.Guild.Id)).ConfigureAwait(false);
+                return;
+            }
+
+            if (trackResults.Tracks.Length > 1)
+            {
+                var startIndex = queue.Count + 1;
+                queue.AddRange(trackResults.Tracks.Select(track =>
+                    new MewdekoTrack(startIndex++, track, new PartialUser
+                    {
+                        Id = ctx.User.Id, Username = ctx.User.Username, AvatarUrl = ctx.User.GetAvatarUrl()
+                    })));
+                await cache.SetMusicQueue(ctx.Guild.Id, queue);
+
+                var eb = new EmbedBuilder()
+                    .WithDescription(
+                        $"Added {trackResults.Tracks.Length} tracks to the queue from {trackResults.Playlist.Name}")
+                    .WithThumbnailUrl(trackResults.Tracks[0].ArtworkUri?.ToString())
+                    .WithOkColor()
+                    .Build();
+
+                await ctx.Channel.SendMessageAsync(embed: eb).ConfigureAwait(false);
+            }
+            else
+            {
+                queue.Add(new MewdekoTrack(queue.Count + 1, trackResults.Tracks[0], new PartialUser
+                {
+                    Id = ctx.User.Id, Username = ctx.User.Username, AvatarUrl = ctx.User.GetAvatarUrl()
+                }));
+                await cache.SetMusicQueue(ctx.Guild.Id, queue);
+            }
+
+            if (player.CurrentItem is null)
+            {
+                await player.PlayAsync(trackResults.Tracks[0]).ConfigureAwait(false);
+                await cache.SetCurrentTrack(ctx.Guild.Id, queue[0]);
+            }
+        }
+        else
+        {
+            var tracks = await service.Tracks.LoadTracksAsync(query, TrackSearchMode.YouTube);
+
+            if (!tracks.IsSuccess)
+            {
+                await ReplyErrorAsync(Strings.MusicNoTracks(ctx.Guild.Id)).ConfigureAwait(false);
+                return;
+            }
+
+            var trackList = tracks.Tracks.Take(25).ToList();
+            var selectMenu = new SelectMenuBuilder()
+                .WithCustomId($"track_select:{ctx.User.Id}")
+                .WithPlaceholder(Strings.MusicSelectTracks(ctx.Guild.Id))
+                .WithMaxValues(trackList.Count)
+                .WithMinValues(1);
+
+            foreach (var track in trackList)
+            {
+                var index = trackList.IndexOf(track);
+                selectMenu.AddOption(track.Title.Truncate(100), $"track_{index}");
+            }
+
+            var eb = new EmbedBuilder()
+                .WithDescription(Strings.MusicSelectTracksEmbed(ctx.Guild.Id))
+                .WithOkColor()
+                .Build();
+
+            var components = new ComponentBuilder().WithSelectMenu(selectMenu).Build();
+
+            var message = await ctx.Channel.SendMessageAsync(embed: eb, components: components);
+
+            await cache.Redis.GetDatabase().StringSetAsync($"{ctx.User.Id}_{message.Id}_tracks",
+                JsonSerializer.Serialize(trackList), TimeSpan.FromMinutes(5));
+        }
+    }
+
+    /// <summary>
+    ///     Pauses or unpauses the player based on the current state.
+    /// </summary>
+    [Cmd]
+    [Aliases]
+    [RequireContext(ContextType.Guild)]
+    public async Task Pause()
+    {
+        var (player, result) = await GetPlayerAsync();
+
+        if (result is not null)
+        {
+            var eb = new EmbedBuilder()
+                .WithErrorColor()
+                .WithTitle(Strings.MusicPlayerError(ctx.Guild.Id))
+                .WithDescription(result);
+
+            await ctx.Channel.SendMessageAsync(embed: eb.Build()).ConfigureAwait(false);
+            return;
+        }
+
+        if (player.State == PlayerState.Paused)
+        {
+            await player.ResumeAsync();
+            await ReplyConfirmAsync(Strings.MusicResume(ctx.Guild.Id)).ConfigureAwait(false);
+        }
+        else
+        {
+            await player.PauseAsync();
+            await ReplyConfirmAsync(Strings.MusicPause(ctx.Guild.Id)).ConfigureAwait(false);
+        }
+    }
+
+
+    /// <summary>
+    ///     Gets the now playing track, if any.
+    /// </summary>
+    [Cmd]
+    [Aliases]
+    [RequireContext(ContextType.Guild)]
+    public async Task NowPlaying()
+    {
+        try
+        {
+            var (player, result) = await GetPlayerAsync(false);
+
+            if (result is not null)
+            {
+                var eb = new EmbedBuilder()
+                    .WithErrorColor()
+                    .WithTitle(Strings.MusicPlayerError(ctx.Guild.Id))
+                    .WithDescription(result);
+
+                await ctx.Channel.SendMessageAsync(embed: eb.Build()).ConfigureAwait(false);
+                return;
+            }
+
+            var queue = await cache.GetMusicQueue(ctx.Guild.Id);
+
+            if (queue.Count == 0)
+            {
+                await ReplyErrorAsync(Strings.MusicQueueEmpty(ctx.Guild.Id)).ConfigureAwait(false);
+                return;
+            }
+
+
+            var embed = await player.PrettyNowPlayingAsync(queue);
+            await ctx.Channel.SendMessageAsync(embed: embed).ConfigureAwait(false);
+        }
+        catch (Exception e)
+        {
+            Log.Error("Failed to get now playing track: {Message}", e.Message);
+        }
+    }
+
+    /// <summary>
+    ///     Removes the selected track from the queue. If the selected track is the current track, it will be skipped. If next
+    ///     track is not available, the player will stop.
+    /// </summary>
+    /// <param name="queueNumber">The queue number to remove.</param>
+    [Cmd]
+    [Aliases]
+    [RequireContext(ContextType.Guild)]
+    public async Task SongRemove(int queueNumber)
+    {
+        var (player, result) = await GetPlayerAsync(false);
+        if (result is not null)
+        {
+            var eb = new EmbedBuilder()
+                .WithErrorColor()
+                .WithTitle(Strings.MusicPlayerError(ctx.Guild.Id))
+                .WithDescription(result);
+
+            await ctx.Channel.SendMessageAsync(embed: eb.Build()).ConfigureAwait(false);
+            return;
+        }
+
+        var queue = await cache.GetMusicQueue(ctx.Guild.Id);
+        var currentTrack = await cache.GetCurrentTrack(ctx.Guild.Id);
+        var nextTrack = queue.FirstOrDefault(x => x.Index == currentTrack.Index + 1);
+        if (queue.Count == 0)
+        {
+            await ReplyErrorAsync(Strings.MusicQueueEmpty(ctx.Guild.Id)).ConfigureAwait(false);
+            return;
+        }
+
+        if (queueNumber < 1 || queueNumber > queue.Count)
+        {
+            await ReplyErrorAsync(Strings.MusicQueueInvalidIndex(ctx.Guild.Id, queue.Count)).ConfigureAwait(false);
+            return;
+        }
+
+        if (nextTrack is not null)
+        {
+            await player.StopAsync();
+            await player.PlayAsync(nextTrack.Track);
+            await cache.SetCurrentTrack(ctx.Guild.Id, nextTrack);
+        }
+        else
+        {
+            await player.StopAsync();
+            await cache.SetCurrentTrack(ctx.Guild.Id, null);
+        }
+
+        queue.Remove(currentTrack);
+        await cache.SetMusicQueue(ctx.Guild.Id, queue);
+
+        if (player.State == PlayerState.Playing)
+        {
+            await ReplyConfirmAsync(Strings.MusicSongRemoved(ctx.Guild.Id)).ConfigureAwait(false);
+        }
+        else
+        {
+            await ReplyConfirmAsync(Strings.MusicSongRemovedStop(ctx.Guild.Id)).ConfigureAwait(false);
+        }
+    }
+
+    /// <summary>
+    ///     Moves a song in the queue to a new position.
+    /// </summary>
+    /// <param name="from">The current position of the song.</param>
+    /// <param name="to">The new position of the song.</param>
+    [Cmd]
+    [Aliases]
+    [RequireContext(ContextType.Guild)]
+    public async Task MoveSong(int from, int to)
+    {
+        var (player, result) = await GetPlayerAsync(false);
+        if (result is not null)
+        {
+            var eb = new EmbedBuilder()
+                .WithErrorColor()
+                .WithTitle(Strings.MusicPlayerError(ctx.Guild.Id))
+                .WithDescription(result);
+
+            await ctx.Channel.SendMessageAsync(embed: eb.Build()).ConfigureAwait(false);
+            return;
+        }
+
+        var queue = await cache.GetMusicQueue(ctx.Guild.Id);
+        if (queue.Count == 0)
+        {
+            await ReplyErrorAsync(Strings.MusicQueueEmpty(ctx.Guild.Id)).ConfigureAwait(false);
+            return;
+        }
+
+        if (from < 1 || from > queue.Count || to < 1 || to > queue.Count + 1)
+        {
+            await ReplyErrorAsync(Strings.MusicQueueInvalidIndex(ctx.Guild.Id, queue.Count)).ConfigureAwait(false);
+            return;
+        }
+
+        var track = queue.FirstOrDefault(x => x.Index == from);
+        var replace = queue.FirstOrDefault(x => x.Index == to);
+        var currentSong = await cache.GetCurrentTrack(ctx.Guild.Id);
+
+        queue[queue.IndexOf(track)].Index = to;
+
+        if (currentSong is not null && currentSong.Index == from)
+        {
+            track.Index = to;
+            await cache.SetCurrentTrack(ctx.Guild.Id, track);
+        }
+
+        if (replace is not null)
+        {
+            queue[queue.IndexOf(replace)].Index = from;
+        }
+
+        try
+        {
+            await cache.SetMusicQueue(ctx.Guild.Id, queue);
+            await ReplyConfirmAsync(Strings.MusicSongMoved(ctx.Guild.Id, track.Track.Title, to)).ConfigureAwait(false);
+        }
+        catch (Exception e)
+        {
+            Log.Error(e, "Failed to move song.");
+        }
+    }
+
+    /// <summary>
+    ///     Sets the players volume
+    /// </summary>
+    /// <param name="volume">The volume to set</param>
+    [Cmd]
+    [Aliases]
+    [RequireContext(ContextType.Guild)]
+    public async Task Volume(int volume)
+    {
+        var (player, result) = await GetPlayerAsync(false);
+        if (result is not null)
+        {
+            var eb = new EmbedBuilder()
+                .WithErrorColor()
+                .WithTitle(Strings.MusicPlayerError(ctx.Guild.Id))
+                .WithDescription(result);
+
+            await ctx.Channel.SendMessageAsync(embed: eb.Build()).ConfigureAwait(false);
+            return;
+        }
+
+        if (volume is < 0 or > 100)
+        {
+            await ReplyErrorAsync(Strings.MusicVolumeInvalid(ctx.Guild.Id)).ConfigureAwait(false);
+            return;
+        }
+
+        await player.SetVolumeAsync(volume / 100f).ConfigureAwait(false);
+        await player.SetGuildVolumeAsync(volume).ConfigureAwait(false);
+        await ReplyConfirmAsync(Strings.MusicVolumeSet(ctx.Guild.Id, volume)).ConfigureAwait(false);
+    }
+
+    /// <summary>
+    /// Seeks to a specific position in the current track.
+    /// </summary>
+    /// <param name="timeSpan">Time to seek to in format mm:ss</param>
+    [Cmd]
+    [Aliases]
+    [RequireContext(ContextType.Guild)]
+    public async Task Seek([Remainder] string timeSpan)
+    {
+        var (player, result) = await GetPlayerAsync(false);
+        if (result is not null)
+        {
+            var eb = new EmbedBuilder()
+                .WithErrorColor()
+                .WithTitle(Strings.MusicPlayerError(ctx.Guild.Id))
+                .WithDescription(result);
+
+            await ctx.Channel.SendMessageAsync(embed: eb.Build()).ConfigureAwait(false);
+            return;
+        }
+
+        if (player.CurrentItem is null)
+        {
+            await ReplyErrorAsync(Strings.MusicNoCurrentTrack(ctx.Guild.Id)).ConfigureAwait(false);
+            return;
+        }
+
+        if (!TimeSpan.TryParseExact(timeSpan, "mm\\:ss", null, out var position))
+        {
+            await ReplyErrorAsync(Strings.MusicInvalidTimeFormat(ctx.Guild.Id)).ConfigureAwait(false);
+            return;
+        }
+
+        if (position > player.CurrentItem.Track.Duration)
+        {
+            await ReplyErrorAsync(Strings.MusicSeekOutOfRange(ctx.Guild.Id)).ConfigureAwait(false);
+            return;
+        }
+
+        await player.SeekAsync(position).ConfigureAwait(false);
+        await ReplyConfirmAsync(Strings.MusicSeekedTo(ctx.Guild.Id, position.ToString(@"mm\:ss"))).ConfigureAwait(false);
+    }
+
+    /// <summary>
+    /// Initiates or participates in a vote to skip the current track.
+    /// </summary>
+    /// <remarks>
+    /// Requires 70% of users in the voice channel to vote for skipping.
+    /// Users with specific roles can be configured to skip without voting.
+    /// </remarks>
+    [Cmd]
+    [Aliases]
+    [RequireContext(ContextType.Guild)]
+    public async Task VoteSkip()
+    {
+        var (player, result) = await GetPlayerAsync(false);
+        if (result is not null)
+        {
+            var eb = new EmbedBuilder()
+                .WithErrorColor()
+                .WithTitle(Strings.MusicPlayerError(ctx.Guild.Id))
+                .WithDescription(result);
+
+            await ctx.Channel.SendMessageAsync(embed: eb.Build()).ConfigureAwait(false);
+            return;
+        }
+
+        if (player.CurrentItem is null)
+        {
+            await ReplyErrorAsync(Strings.MusicNoCurrentTrack(ctx.Guild.Id)).ConfigureAwait(false);
+            return;
+        }
+
+        // Check if user has DJ role for instant skip
+        if (await HasDjRole(ctx.Guild, ctx.User as IGuildUser))
+        {
+            await player.SeekAsync(player.CurrentItem.Track.Duration).ConfigureAwait(false);
+            await ReplyConfirmAsync(Strings.MusicSkipDj(ctx.Guild.Id)).ConfigureAwait(false);
+            return;
+        }
+
+        var voiceChannel = (ctx.User as IGuildUser)?.VoiceChannel;
+        if (voiceChannel == null)
+        {
+            await ReplyErrorAsync(Strings.MusicNotInChannel(ctx.Guild.Id)).ConfigureAwait(false);
+            return;
+        }
+
+        var votes = await cache.GetVoteSkip(ctx.Guild.Id) ?? new HashSet<ulong>();
+        if (votes.Add(ctx.User.Id))
+            await cache.SetVoteSkip(ctx.Guild.Id, votes);
+
+        var usersInVoice = (await voiceChannel.GetUsersAsync().FlattenAsync()).Count(x => !x.IsBot);
+        var votesNeeded = (int)Math.Ceiling(usersInVoice * 0.7);
+
+        if (votes.Count >= votesNeeded)
+        {
+            await player.SeekAsync(player.CurrentItem.Track.Duration).ConfigureAwait(false);
+            await cache.SetVoteSkip(ctx.Guild.Id, null);
+            await ReplyConfirmAsync(Strings.MusicSkipVoteSuccess(ctx.Guild.Id)).ConfigureAwait(false);
+        }
+        else
+        {
+            await ReplyConfirmAsync(
+                Strings.MusicSkipVoteCount(ctx.Guild.Id, votes.Count, votesNeeded)
+            ).ConfigureAwait(false);
+        }
+    }
+
+    /// <summary>
+    /// Sets the DJ role for music commands that require elevated permissions.
+    /// </summary>
+    /// <param name="role">The role to set as DJ. If null, removes the DJ role.</param>
+    [Cmd]
+    [Aliases]
+    [RequireUserPermission(GuildPermission.ManageGuild)]
+    [RequireContext(ContextType.Guild)]
+    public async Task SetDjRole(IRole role = null)
+    {
+        var settings = await cache.GetMusicPlayerSettings(ctx.Guild.Id)
+                       ?? new MusicPlayerSettings { GuildId = ctx.Guild.Id };
+
+        settings.DjRoleId = role?.Id;
+        await cache.SetMusicPlayerSettings(ctx.Guild.Id, settings);
+
+        if (role == null)
+            await ReplyConfirmAsync(Strings.MusicDjRoleRemoved(ctx.Guild.Id)).ConfigureAwait(false);
+        else
+            await ReplyConfirmAsync(Strings.MusicDjRoleSet(ctx.Guild.Id, role.Name)).ConfigureAwait(false);
+    }
+
+    private async Task<bool> HasDjRole(IGuild guild, IGuildUser user)
+    {
+        if (user.GuildPermissions.Administrator) return true;
+
+        var settings = await cache.GetMusicPlayerSettings(guild.Id);
+        if (settings?.DjRoleId == null) return false;
+
+        return user.RoleIds.Contains(settings.DjRoleId.Value);
+    }
+
+    /// <summary>
+    /// Saves the current queue as a named playlist.
+    /// </summary>
+    /// <param name="name">The name to save the playlist as.</param>
+    /// <remarks>
+    /// Saves all tracks currently in the queue to a persistent playlist that can be loaded later.
+    /// Playlists are saved per guild.
+    /// </remarks>
+    [Cmd]
+    [Aliases]
+    [RequireContext(ContextType.Guild)]
+    public async Task SavePlaylist([Remainder] string name)
+    {
+        var (player, result) = await GetPlayerAsync(false);
+        if (result is not null)
+        {
+            var eb = new EmbedBuilder()
+                .WithErrorColor()
+                .WithTitle(Strings.MusicPlayerError(ctx.Guild.Id))
+                .WithDescription(result);
+
+            await ctx.Channel.SendMessageAsync(embed: eb.Build()).ConfigureAwait(false);
+            return;
+        }
+
+        var queue = await cache.GetMusicQueue(ctx.Guild.Id);
+        if (queue.Count == 0)
+        {
+            await ReplyErrorAsync(Strings.MusicQueueEmpty(ctx.Guild.Id)).ConfigureAwait(false);
+            return;
+        }
+
+        var playlist = new MusicPlaylist()
+        {
+            Name = name,
+            AuthorId = ctx.User.Id,
+            Tracks = queue.Select(x => new MusicPlaylistTrack()
+            {
+                Title = x.Track.Title,
+                Uri = x.Track.Uri.ToString(),
+                Duration = x.Track.Duration
+            }).ToList()
+        };
+
+        await cache.SavePlaylist(ctx.Guild.Id, playlist).ConfigureAwait(false);
+        await ReplyConfirmAsync(Strings.MusicPlaylistSaved(ctx.Guild.Id, name, queue.Count)).ConfigureAwait(false);
+    }
+
+    /// <summary>
+    /// Loads a previously saved playlist into the queue.
+    /// </summary>
+    /// <param name="name">The name of the playlist to load.</param>
+    /// <param name="clear">Whether to clear the current queue before loading. Defaults to false.</param>
+    /// <remarks>
+    /// Loads all tracks from a saved playlist into the current queue.
+    /// Can optionally clear the current queue first.
+    /// </remarks>
+    [Cmd]
+    [Aliases]
+    [RequireContext(ContextType.Guild)]
+    public async Task LoadPlaylist(string name, bool clear = false)
+    {
+        var (player, result) = await GetPlayerAsync();
+        if (result is not null)
+        {
+            var eb = new EmbedBuilder()
+                .WithErrorColor()
+                .WithTitle(Strings.MusicPlayerError(ctx.Guild.Id))
+                .WithDescription(result);
+
+            await ctx.Channel.SendMessageAsync(embed: eb.Build()).ConfigureAwait(false);
+            return;
+        }
+
+        var playlist = await cache.GetPlaylist(ctx.Guild.Id, name);
+        if (playlist == null)
+        {
+            await ReplyErrorAsync(Strings.MusicPlaylistNotFound(ctx.Guild.Id, name)).ConfigureAwait(false);
+            return;
+        }
+
+        var queue = clear ? new List<MewdekoTrack>() : await cache.GetMusicQueue(ctx.Guild.Id);
+        var startIndex = queue.Count + 1;
+
+        foreach (var savedTrack in playlist.Tracks)
+        {
+            var trackResult = await service.Tracks.LoadTrackAsync(savedTrack.Uri, TrackSearchMode.YouTube);
+            if (trackResult is null) continue;
+
+            queue.Add(new MewdekoTrack(startIndex++, trackResult, new PartialUser
+            {
+                Id = ctx.User.Id,
+                Username = ctx.User.Username,
+                AvatarUrl = ctx.User.GetAvatarUrl()
+            }));
+        }
+
+        await cache.SetMusicQueue(ctx.Guild.Id, queue);
+
+        if (player.CurrentItem is null && queue.Count > 0)
+        {
+            await player.PlayAsync(queue[0].Track).ConfigureAwait(false);
+            await cache.SetCurrentTrack(ctx.Guild.Id, queue[0]);
+        }
+
+        await ReplyConfirmAsync(
+            Strings.MusicPlaylistLoaded(ctx.Guild.Id, name, playlist.Tracks.Count, playlist.AuthorId)
+        ).ConfigureAwait(false);
+    }
+
+    /// <summary>
+    /// Lists all saved playlists for the guild.
+    /// </summary>
+    [Cmd]
+    [Aliases]
+    [RequireContext(ContextType.Guild)]
+    public async Task Playlists()
+    {
+        var playlists = await cache.GetPlaylists(ctx.Guild.Id);
+        if (!playlists.Any())
+        {
+            await ReplyErrorAsync(Strings.MusicNoPlaylists(ctx.Guild.Id)).ConfigureAwait(false);
+            return;
+        }
+
+        var sb = new StringBuilder();
+        foreach (var playlist in playlists)
+        {
+            var user = await ctx.Guild.GetUserAsync(playlist.AuthorId);
+            sb.AppendLine(Strings.MusicPlaylistEntry(
+                ctx.Guild.Id,
+                playlist.Name,
+                playlist.Tracks.Count,
+                user?.Username ?? "Unknown"
+            ));
+        }
+
+        var eb = new EmbedBuilder()
+            .WithTitle(Strings.MusicPlaylistsTitle(ctx.Guild.Id))
+            .WithDescription(sb.ToString())
+            .WithOkColor()
+            .Build();
+
+        await ctx.Channel.SendMessageAsync(embed: eb).ConfigureAwait(false);
+    }
+
+    /// <summary>
+    /// Removes a saved playlist.
+    /// </summary>
+    /// <param name="name">The name of the playlist to remove.</param>
+    [Cmd]
+    [Aliases]
+    [RequireContext(ContextType.Guild)]
+    public async Task DeletePlaylist([Remainder] string name)
+    {
+        var success = await cache.DeletePlaylist(ctx.Guild.Id, name);
+        if (success)
+            await ReplyConfirmAsync(Strings.MusicPlaylistDeleted(ctx.Guild.Id, name)).ConfigureAwait(false);
+        else
+            await ReplyErrorAsync(Strings.MusicPlaylistNotFound(ctx.Guild.Id, name)).ConfigureAwait(false);
+    }
+
+    /// <summary>
+    /// Searches for tracks without automatically playing them.
+    /// </summary>
+    /// <param name="query">The search query</param>
+    [Cmd]
+    [Aliases]
+    [RequireContext(ContextType.Guild)]
+    public async Task Search([Remainder] string query)
+    {
+        var tracks = await service.Tracks.LoadTracksAsync(query, TrackSearchMode.YouTube);
+
+        if (!tracks.IsSuccess)
+        {
+            await ReplyErrorAsync(Strings.MusicNoTracks(ctx.Guild.Id)).ConfigureAwait(false);
+            return;
+        }
+
+        var trackList = tracks.Tracks.Take(10).ToList();
+        var sb = new StringBuilder();
+
+        for (int i = 0; i < trackList.Count; i++)
+        {
+            var track = trackList[i];
+            sb.AppendLine($"`{i + 1}.` [{track.Title}]({track.Uri}) `{track.Duration}`");
+        }
+
+        var eb = new EmbedBuilder()
+            .WithTitle(Strings.MusicSearchResults(ctx.Guild.Id))
+            .WithDescription(sb.ToString())
+            .WithFooter(Strings.MusicSearchUsePlay(ctx.Guild.Id))
+            .WithOkColor()
+            .Build();
+
+        await ctx.Channel.SendMessageAsync(embed: eb);
+    }
+
+    /// <summary>
+    /// Shuffles the current music queue.
+    /// </summary>
+    [Cmd]
+    [Aliases]
+    [RequireContext(ContextType.Guild)]
+    public async Task Shuffle()
+    {
+        var (player, result) = await GetPlayerAsync(false);
+        if (result is not null)
+        {
+            var eb = new EmbedBuilder()
+                .WithErrorColor()
+                .WithTitle(Strings.MusicPlayerError(ctx.Guild.Id))
+                .WithDescription(result);
+
+            await ctx.Channel.SendMessageAsync(embed: eb.Build()).ConfigureAwait(false);
+            return;
+        }
+
+        var queue = await cache.GetMusicQueue(ctx.Guild.Id);
+        if (queue.Count <= 1)
+        {
+            await ReplyErrorAsync(Strings.MusicQueueTooShort(ctx.Guild.Id)).ConfigureAwait(false);
+            return;
+        }
+
+        var currentTrack = await cache.GetCurrentTrack(ctx.Guild.Id);
+        var remainingTracks = queue.Where(x => x.Index != currentTrack.Index).ToList();
+
+        // Fisher-Yates shuffle
+        var rng = new Random();
+        int n = remainingTracks.Count;
+        while (n > 1)
+        {
+            n--;
+            int k = rng.Next(n + 1);
+            (remainingTracks[k], remainingTracks[n]) = (remainingTracks[n], remainingTracks[k]);
+        }
+
+        // Reassign indices
+        for (int i = 0; i < remainingTracks.Count; i++)
+        {
+            remainingTracks[i].Index = i + 1;
+        }
+
+        var newQueue = new List<MewdekoTrack> { currentTrack };
+        newQueue.AddRange(remainingTracks);
+
+        await cache.SetMusicQueue(ctx.Guild.Id, newQueue);
+        await ReplyConfirmAsync(Strings.MusicQueueShuffled(ctx.Guild.Id)).ConfigureAwait(false);
+    }
+
+    /// <summary>
+    ///     Skips to the next track.
+    /// </summary>
+    [Cmd]
+    [Aliases]
+    [RequireContext(ContextType.Guild)]
+    public async Task Skip()
+    {
+        var (player, result) = await GetPlayerAsync(false);
+        if (result is not null)
+        {
+            var eb = new EmbedBuilder()
+                .WithErrorColor()
+                .WithTitle(Strings.MusicPlayerError(ctx.Guild.Id))
+                .WithDescription(result);
+
+            await ctx.Channel.SendMessageAsync(embed: eb.Build()).ConfigureAwait(false);
+            return;
+        }
+
+        if (player.CurrentItem is null)
+        {
+            await ReplyErrorAsync(Strings.MusicNoCurrentTrack(ctx.Guild.Id)).ConfigureAwait(false);
+            return;
+        }
+
+        await player.SeekAsync(player.CurrentItem.Track.Duration).ConfigureAwait(false);
+    }
+
+    /// <summary>
+    ///     The music queue.
+    /// </summary>
+    [Cmd]
+    [Aliases]
+    [RequireContext(ContextType.Guild)]
+    public async Task Queue()
+    {
+        var (player, result) = await GetPlayerAsync(false);
+        if (result is not null)
+        {
+            var eb = new EmbedBuilder()
+                .WithErrorColor()
+                .WithTitle(Strings.MusicPlayerError(ctx.Guild.Id))
+                .WithDescription(result);
+
+            await ctx.Channel.SendMessageAsync(embed: eb.Build()).ConfigureAwait(false);
+            return;
+        }
+
+        var queue = await cache.GetMusicQueue(ctx.Guild.Id);
+        if (queue.Count == 0)
+        {
+            await ReplyErrorAsync(Strings.MusicQueueEmpty(ctx.Guild.Id)).ConfigureAwait(false);
+            return;
+        }
+
+        var currentTrack = await cache.GetCurrentTrack(ctx.Guild.Id);
+
+        var paginator = new LazyPaginatorBuilder().AddUser(ctx.User)
+            .WithPageFactory(PageFactory)
+            .WithFooter(PaginatorFooter.PageNumber | PaginatorFooter.Users)
+            .WithMaxPageIndex((queue.Count - 1) / 10)
+            .WithDefaultEmotes()
+            .WithActionOnCancellation(ActionOnStop.DeleteMessage)
+            .Build();
+
+        await interactiveService.SendPaginatorAsync(paginator, ctx.Channel, TimeSpan.FromMinutes(5));
+
+        async Task<PageBuilder> PageFactory(int index)
+        {
+            await Task.CompletedTask;
+            var tracks = queue.OrderBy(x => x.Index).Skip(index * 10).Take(10).ToList();
+            var sb = new StringBuilder();
+            foreach (var track in tracks)
+            {
+                if (currentTrack.Index == track.Index)
+                    sb.AppendLine(
+                        $":loud_sound: **{track.Index}. [{track.Track.Title}]({track.Track.Uri})**" +
+                        $"\n`{track.Track.Duration} {track.Requester.Username} {track.Track.Provider}`");
+                else
+                    sb.AppendLine($"{track.Index}. [{track.Track.Title}]({track.Track.Uri})" +
+                                  $"\n`{track.Track.Duration} {track.Requester.Username} {track.Track.Provider}`");
+            }
+
+            return new PageBuilder()
+                .WithTitle($"Queue - {queue.Count} tracks")
+                .WithDescription(sb.ToString())
+                .WithOkColor();
+        }
+    }
+
+    /// <summary>
+    ///     Sets the autoplay amount in the guild. Uses spotify api so client secret and id must be valid.
+    /// </summary>
+    /// <param name="amount">The amount of tracks to autoplay. Max of 5</param>
+    [Cmd]
+    [Aliases]
+    [RequireContext(ContextType.Guild)]
+    public async Task AutoPlay(int amount)
+    {
+        var (player, result) = await GetPlayerAsync(false);
+        if (result is not null)
+        {
+            var eb = new EmbedBuilder()
+                .WithErrorColor()
+                .WithTitle(Strings.MusicPlayerError(ctx.Guild.Id))
+                .WithDescription(result);
+
+            await ctx.Channel.SendMessageAsync(embed: eb.Build()).ConfigureAwait(false);
+            return;
+        }
+
+        if (amount is < 0 or > 5)
+        {
+            await ReplyErrorAsync(Strings.AutoplayDisabled(ctx.Guild.Id)).ConfigureAwait(false);
+            return;
+        }
+
+        await player.SetAutoPlay(amount).ConfigureAwait(false);
+        if (amount == 0)
+        {
+            await ReplyConfirmAsync(Strings.AutoplayDisabled(ctx.Guild.Id)).ConfigureAwait(false);
+        }
+        else
+        {
+            await ReplyConfirmAsync(Strings.MusicAutoplaySet(ctx.Guild.Id, amount)).ConfigureAwait(false);
+        }
+    }
+
+    /// <summary>
+    ///     Gets the guilds current settings for music.
+    /// </summary>
+    [Cmd]
+    [Aliases]
+    [RequireContext(ContextType.Guild)]
+    public async Task MusicSettings()
+    {
+        var (player, result) = await GetPlayerAsync(false);
+        if (result is not null)
+        {
+            var eb = new EmbedBuilder()
+                .WithErrorColor()
+                .WithTitle(Strings.MusicPlayerError(ctx.Guild.Id))
+                .WithDescription(result);
+
+            await ctx.Channel.SendMessageAsync(embed: eb.Build()).ConfigureAwait(false);
+            return;
+        }
+
+        var volume = await player.GetVolume();
+        var autoplay = await player.GetAutoPlay();
+        var repeat = await player.GetRepeatType();
+        var musicChannel = await player.GetMusicChannel();
+
+        var toSend = new EmbedBuilder()
+            .WithOkColor()
+            .WithTitle(Strings.MusicSettings(ctx.Guild.Id))
+            .WithDescription(
+                $"{(autoplay == 0 ? Strings.MusicsettingsAutoplayDisabled(ctx.Guild.Id) : Strings.MusicsettingsAutoplay(ctx.Guild.Id, autoplay))}\n" +
+                $"{Strings.MusicsettingsVolume(ctx.Guild.Id, volume)}\n" +
+                $"{Strings.MusicsettingsRepeat(ctx.Guild.Id, repeat)}\n" +
+                $"{(musicChannel == null ? Strings.UnsetMusicChannel(ctx.Guild.Id) : Strings.MusicsettingsChannel(ctx.Guild.Id, musicChannel.Id))}");
+
+        await ctx.Channel.SendMessageAsync(embed: toSend.Build()).ConfigureAwait(false);
+    }
+
+    /// <summary>
+    ///     Sets the channel where music events will be sent.
+    /// </summary>
+    /// <param name="channel">The channel where music events will be sent.</param>
+    [Cmd]
+    [Aliases]
+    [RequireContext(ContextType.Guild)]
+    public async Task SetMusicChannel(IMessageChannel channel = null)
+    {
+        var channelToUse = channel ?? ctx.Channel;
+        var (player, result) = await GetPlayerAsync(false);
+        if (result is not null)
+        {
+            var eb = new EmbedBuilder()
+                .WithErrorColor()
+                .WithTitle(Strings.MusicPlayerError(ctx.Guild.Id))
+                .WithDescription(result);
+
+            await ctx.Channel.SendMessageAsync(embed: eb.Build()).ConfigureAwait(false);
+            return;
+        }
+
+        await player.SetMusicChannelAsync(channelToUse.Id).ConfigureAwait(false);
+        await ReplyConfirmAsync(Strings.MusicChannelSet(ctx.Guild.Id, channelToUse.Id)).ConfigureAwait(false);
+    }
+
+    /// <summary>
+    ///     Sets if the bot should loop and how.
+    /// </summary>
+    /// <param name="repeatType">The repeat type.</param>
+    [Cmd]
+    [Aliases]
+    [RequireContext(ContextType.Guild)]
+    public async Task Loop(PlayerRepeatType repeatType)
+    {
+        var (player, result) = await GetPlayerAsync(false);
+        if (result is not null)
+        {
+            var eb = new EmbedBuilder()
+                .WithErrorColor()
+                .WithTitle(Strings.MusicPlayerError(ctx.Guild.Id))
+                .WithDescription(result);
+
+            await ctx.Channel.SendMessageAsync(embed: eb.Build()).ConfigureAwait(false);
+            return;
+        }
+
+        await player.SetRepeatTypeAsync(repeatType).ConfigureAwait(false);
+        await ReplyConfirmAsync(Strings.MusicRepeatType(ctx.Guild.Id, repeatType)).ConfigureAwait(false);
+    }
+
+
+    private async ValueTask<(MewdekoPlayer, string?)> GetPlayerAsync(bool connectToVoiceChannel = true)
+    {
+        try
+        {
+            var channelBehavior = connectToVoiceChannel
+                ? PlayerChannelBehavior.Join
+                : PlayerChannelBehavior.None;
+
+            var retrieveOptions = new PlayerRetrieveOptions(channelBehavior);
+
+            var options = new MewdekoPlayerOptions
+            {
+                Channel = ctx.Channel as ITextChannel
+            };
+
+            var result = await service.Players
+                .RetrieveAsync<MewdekoPlayer, MewdekoPlayerOptions>(Context, CreatePlayerAsync, options,
+                    retrieveOptions)
+                .ConfigureAwait(false);
+
+            await result.Player.SetVolumeAsync(await result.Player.GetVolume() / 100f).ConfigureAwait(false);
+
+            if (result.IsSuccess) return (result.Player, null);
+            var errorMessage = result.Status switch
+            {
+                PlayerRetrieveStatus.UserNotInVoiceChannel => Strings.MusicNotInChannel(ctx.Guild.Id),
+                PlayerRetrieveStatus.BotNotConnected => Strings.MusicBotNotConnect(ctx.Guild.Id,
+                    await guildSettingsService.GetPrefix(ctx.Guild)),
+                PlayerRetrieveStatus.VoiceChannelMismatch => Strings.MusicVoiceChannelMismatch(ctx.Guild.Id),
+                PlayerRetrieveStatus.Success => null,
+                PlayerRetrieveStatus.UserInSameVoiceChannel => null,
+                PlayerRetrieveStatus.PreconditionFailed => null,
+                _ => throw new ArgumentOutOfRangeException()
+            };
+            return (null, errorMessage);
+        }
+        catch (TimeoutException)
+        {
+            return (null, Strings.MusicLavalinkDisconnected(ctx.Guild.Id));
+        }
+    }
+
+    private static ValueTask<MewdekoPlayer> CreatePlayerAsync(
+        IPlayerProperties<MewdekoPlayer, MewdekoPlayerOptions> properties,
+        CancellationToken cancellationToken = default)
+    {
+        cancellationToken.ThrowIfCancellationRequested();
+        ArgumentNullException.ThrowIfNull(properties);
+
+        return ValueTask.FromResult(new MewdekoPlayer(properties));
+    }
 }