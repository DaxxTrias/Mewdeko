--- conflicted
+++ resolved
@@ -1,1561 +1,796 @@
-<<<<<<< HEAD
-﻿[
-    {
-        "DefaultName": "Genuine",
-        "DefaultShortName": "gen",
-        "Description": "Indicates that a question is an actual question or a statement is true.",
-        "Aliases": [
-            "Genuine",
-            "Genuine-Question",
-            "GenuineQuestion",
-            "Genuine-Suggestion",
-            "GenuineSuggestion"
-        ],
-        "ShortAliases": [
-            "gen",
-            "genq",
-            "g",
-            "gs",
-            "gq",
-            "gens"
-        ],
-        "Source": {
-            "Title": "CottageDwellingCat",
-            "Url": "https://github.com/CottageDwellingCat/"
-        }
-    },
-    {
-        "DefaultName": "Platonic",
-        "DefaultShortName": "p",
-        "Description": "Indicates platonic affection.",
-        "Aliases": [
-            "Platonic"
-        ],
-        "ShortAliases": [
-            "p"
-        ],
-        "Source": {
-            "Title": "CottageDwellingCat",
-            "Url": "https://github.com/CottageDwellingCat/"
-        }
-    },
-    {
-        "DefaultName": "Romantic",
-        "DefaultShortName": "r",
-        "Description": "Indicates romantic affection.",
-        "Aliases": [
-            "Romantic"
-        ],
-        "ShortAliases": [
-            "r",
-            "rom"
-        ],
-        "Source": {
-            "Title": "CottageDwellingCat",
-            "Url": "https://github.com/CottageDwellingCat/"
-        }
-    },
-    {
-        "DefaultName": "Queer-Platonic",
-        "DefaultShortName": "qp",
-        "Description": "Indicates a type of semi-platonic affection between queer people.",
-        "Aliases": [
-            "Queer-Platonic",
-            "QueerPlatonic",
-            "Queer-p",
-            "Queerp"
-        ],
-        "ShortAliases": [
-            "qp"
-        ],
-        "Source": {
-            "Title": "CottageDwellingCat",
-            "Url": "https://github.com/CottageDwellingCat/"
-        }
-    },
-    {
-        "DefaultName": "Serious",
-        "DefaultShortName": "srs",
-        "Description": "Indicates a statement is very important in nature, or that a person is not joking.",
-        "Aliases": [
-            "Serious"
-        ],
-        "ShortAliases": [
-            "srs",
-            "nj"
-        ],
-        "Source": {
-            "Title": "CottageDwellingCat",
-            "Url": "https://github.com/CottageDwellingCat/"
-        }
-    },
-    {
-        "DefaultName": "Half-Joking",
-        "DefaultShortName": "hj",
-        "Description": "Indicates that a statement is partially a joke, or is significantly exaggerated but not entirely untrue.",
-        "Aliases": [
-            "Half-Joking",
-            "Half-Joke",
-            "HalfJoking",
-            "HalfJoke"
-        ],
-        "ShortAliases": [
-            "hj"
-        ],
-        "Source": {
-            "Title": "CottageDwellingCat",
-            "Url": "https://github.com/CottageDwellingCat/"
-        }
-    },
-    {
-        "DefaultName": "Joking",
-        "DefaultShortName": "j",
-        "Description": "Indicates that a statement is a joke, or is so significantly exaggerated it is almost entirely untrue.",
-        "Aliases": [
-            "Joking"
-        ],
-        "ShortAliases": [
-            "j"
-        ],
-        "Source": {
-            "Title": "CottageDwellingCat",
-            "Url": "https://github.com/CottageDwellingCat/"
-        }
-    },
-    {
-        "DefaultName": "Lie",
-        "DefaultShortName": "l",
-        "Description": "Indicates that a statement is a lie, untrue, or fake.",
-        "Aliases": [
-            "Lie",
-            "Fake",
-            "false"
-        ],
-        "ShortAliases": [
-            "l",
-            "f"
-        ],
-        "Source": {
-            "Title": "CottageDwellingCat",
-            "Url": "https://github.com/CottageDwellingCat/"
-        }
-    },
-    {
-        "DefaultName": "CopyPasta",
-        "DefaultShortName": "cp",
-        "Description": "Indicates that the statement is a copypasta (copypasted statement sent in a lot of servers).",
-        "Aliases": [
-            "CopyPasta",
-            "Copy-Paste",
-            "CopyPaste"
-        ],
-        "ShortAliases": [
-            "cp"
-        ],
-        "Source": {
-            "Title": "CottageDwellingCat",
-            "Url": "https://github.com/CottageDwellingCat/"
-        }
-    },
-    {
-        "DefaultName": "Sarcasm",
-        "DefaultShortName": "s",
-        "Description": "Indicates the statement is sarcastic in nature.",
-        "Aliases": [
-            "Sarcasm",
-            "Sarcastic"
-        ],
-        "ShortAliases": [
-            "s",
-            "sarc"
-        ],
-        "Source": {
-            "Title": "CottageDwellingCat",
-            "Url": "https://github.com/CottageDwellingCat/"
-        }
-    },
-    {
-        "DefaultName": "Light-Hearted",
-        "DefaultShortName": "lh",
-        "Description": "Indicates the statement is light hearted / said in a friendly manner (especially when related to teasing).",
-        "Aliases": [
-            "Light-Hearted",
-            "LightHearted"
-        ],
-        "ShortAliases": [
-            "lh"
-        ]
-    },
-    {
-        "DefaultName": "Inside-Joke",
-        "DefaultShortName": "ij",
-        "Description": "Indicates that a statement or reference is an inside joke.",
-        "Aliases": [
-            "Inside-Joke",
-            "InsideJoke"
-        ],
-        "ShortAliases": [
-            "ij"
-        ],
-        "Source": {
-            "Title": "CottageDwellingCat",
-            "Url": "https://github.com/CottageDwellingCat/"
-        }
-    },
-    {
-        "DefaultName": "Teasing",
-        "DefaultShortName": "t",
-        "Description": "Indicates that a negative statement is just teasing.",
-        "Aliases": [
-            "Teasing",
-            "Teas"
-        ],
-        "ShortAliases": [
-            "t"
-        ],
-        "Source": {
-            "Title": "CottageDwellingCat",
-            "Url": "https://github.com/CottageDwellingCat/"
-        }
-    },
-    {
-        "DefaultName": "Rhetorical",
-        "DefaultShortName": "rq",
-        "Description": "Indicates that a question is rhetorical (no answer is wanted/expected).",
-        "Aliases": [
-            "Rhetorical",
-            "Rhetorical-Question",
-            "RhetoricalQuestion",
-            "RhetoricalQ"
-        ],
-        "ShortAliases": [
-            "rq",
-            "rhet",
-            "rhetq",
-            "rhet-q",
-            "rh",
-            "rt"
-        ],
-        "Source": {
-            "Title": "CottageDwellingCat",
-            "Url": "https://github.com/CottageDwellingCat/"
-        }
-    },
-    {
-        "DefaultName": "Negative",
-        "DefaultShortName": "neg",
-        "Description": "Indicates that a statement has negative connotations.",
-        "Aliases": [
-            "Negative"
-        ],
-        "ShortAliases": [
-            "neg"
-        ],
-        "Source": {
-            "Title": "CottageDwellingCat",
-            "Url": "https://github.com/CottageDwellingCat/"
-        }
-    },
-    {
-        "DefaultName": "Positive",
-        "DefaultShortName": "pos",
-        "Description": "Indicates that a statement has positive connotations.",
-        "Aliases": [
-            "Positive"
-        ],
-        "ShortAliases": [
-            "pos"
-        ],
-        "Source": {
-            "Title": "CottageDwellingCat",
-            "Url": "https://github.com/CottageDwellingCat/"
-        }
-    },
-    {
-        "DefaultName": "Excited",
-        "DefaultShortName": "!",
-        "Description": "Indicates that the person saying it is exited about something",
-        "Aliases": [
-            "Excited"
-        ],
-        "ShortAliases": [
-            "!"
-        ],
-        "Source": {
-            "Title": "tonetaglist",
-            "Url": "https://tonetaglist.carrd.co/"
-        }
-    },
-    {
-        "DefaultName": "Bragging",
-        "DefaultShortName": "br",
-        "Description": "Indicates that the person is bragging, flexing, or showing off",
-        "Aliases": [
-            "Bragging",
-            "Brag",
-            "Flexing",
-            "Flex",
-            "ShowOff",
-            "Show-Off"
-        ],
-        "ShortAliases": [
-            "br",
-            "fx",
-            "so"
-        ],
-        "Source": {
-            "Title": "tonetaglist",
-            "Url": "https://tonetaglist.carrd.co/"
-        }
-    },
-    {
-        "DefaultName": "Calm",
-        "DefaultShortName": "calm",
-        "Description": "Indicates that the something was said in a calm manner or calmly",
-        "Aliases": [
-            "Calm"
-        ],
-        "ShortAliases": [
-            "calm"
-        ],
-        "Source": {
-            "Title": "tonetaglist",
-            "Url": "https://tonetaglist.carrd.co/"
-        }
-    },
-    {
-        "DefaultName": "Comforting",
-        "DefaultShortName": "!",
-        "Description": "Indicates that something was sent with the intent to comfort someone",
-        "Aliases": [
-            "Comfort",
-            "Comforting"
-        ],
-        "ShortAliases": [
-            "co",
-            "cf"
-        ],
-        "Source": {
-            "Title": "tonetaglist",
-            "Url": "https://tonetaglist.carrd.co/"
-        }
-    },
-    {
-        "DefaultName": "Flirting",
-        "DefaultShortName": "fl",
-        "Description": "Indicates that the something was said in a flirty manner.",
-        "Aliases": [
-            "Flirting",
-            "Flirty",
-            "Flirt"
-        ],
-        "ShortAliases": [
-            "fl"
-        ],
-        "Source": {
-            "Title": "tonetaglist",
-            "Url": "https://tonetaglist.carrd.co/"
-        }
-    },
-    {
-        "DefaultName": "Hyperbole",
-        "DefaultShortName": "hyp",
-        "Description": "Indicates that the statement is significantly exaggerated.",
-        "Aliases": [
-            "Hyperbole"
-        ],
-        "ShortAliases": [
-            "hyp"
-        ],
-        "Source": {
-            "Title": "tonetaglist",
-            "Url": "https://tonetaglist.carrd.co/"
-        }
-    },
-    {
-        "DefaultName": "Literally",
-        "DefaultShortName": "l",
-        "Description": "Indicates that a statement is to be taken at its literal meaning.",
-        "Aliases": [
-            "literally"
-        ],
-        "ShortAliases": [
-            "li"
-        ],
-        "Source": {
-            "Title": "tonetaglist",
-            "Url": "https://tonetaglist.carrd.co/"
-        }
-    },
-    {
-        "DefaultName": "Lyrics",
-        "DefaultShortName": "ly",
-        "Description": "Indicates that the preceding text is lyrics from a song.",
-        "Aliases": [
-            "l",
-            "ly",
-            "lyr"
-        ],
-        "ShortAliases": [
-            "Lyrics"
-        ],
-        "Source": {
-            "Title": "tonetaglist",
-            "Url": "https://tonetaglist.carrd.co/"
-        }
-    },
-    {
-        "DefaultName": "Little-Upset",
-        "DefaultShortName": "lu",
-        "Description": "Indicates that the statement's author is a little upset.",
-        "Aliases": [
-            "LittleUpset",
-            "Little-Upset",
-            "LittleU"
-        ],
-        "ShortAliases": [
-            "lu"
-        ],
-        "Source": {
-            "Title": "tonetaglist",
-            "Url": "https://tonetaglist.carrd.co/"
-        }
-    },
-    {
-        "DefaultName": "Metaphor",
-        "DefaultShortName": "hyp",
-        "Description": "Indicates that the statement is a Metaphor.",
-        "Aliases": [
-            "Metaphor",
-            "Metaphorically"
-        ],
-        "ShortAliases": [
-            "m"
-        ],
-        "Source": {
-            "Title": "tonetaglist",
-            "Url": "https://tonetaglist.carrd.co/"
-        }
-    },
-    {
-        "DefaultName": "Not-Bragging",
-        "DefaultShortName": "hyp",
-        "Description": "Indicates that the person is mot bragging, flexing, or showing off.",
-        "Aliases": [
-            "Not-Bragging",
-            "NBragging",
-            "NotBragging",
-            "Not-Flexing",
-            "Not-Flexing",
-            "NFlexing"
-        ],
-        "ShortAliases": [
-            "nabr",
-            "nafx",
-            "naso"
-        ],
-        "Source": {
-            "Title": "tonetaglist",
-            "Url": "https://tonetaglist.carrd.co/"
-        }
-    },
-    {
-        "DefaultName": "Not-Flirting",
-        "DefaultShortName": "nfl",
-        "Description": "Indicates that the statement is not flirting/flirtatious.",
-        "Aliases": [
-            "Not-Flirting",
-            "NotFlirting",
-            "NFlirting",
-            "Not-Flirt",
-            "NotFlirt",
-            "NFlirt"
-        ],
-        "ShortAliases": [
-            "nfl",
-            "nflirt",
-            "nafl",
-            "naflirt"
-        ],
-        "Source": {
-            "Title": "tonetaglist",
-            "Url": "https://tonetaglist.carrd.co/"
-        }
-    },
-    {
-        "DefaultName": "Hyperbole",
-        "DefaultShortName": "hyp",
-        "Description": "Indicates that the statement is significantly exaggerated.",
-        "Aliases": [
-            "Hyperbole"
-        ],
-        "ShortAliases": [
-            "hyp"
-        ],
-        "Source": {
-            "Title": "tonetaglist",
-            "Url": "https://tonetaglist.carrd.co/"
-        }
-    },
-    {
-        "DefaultName": "Statement",
-        "DefaultShortName": "hyp",
-        "Description": "Indicates that something is a statement or not a question.",
-        "Aliases": [
-            "Statement",
-            "NotQuestion",
-            "Not-Question"
-        ],
-        "ShortAliases": [
-            "st",
-            "state",
-            "naq"
-        ],
-        "Source": {
-            "Title": "tonetaglist",
-            "Url": "https://tonetaglist.carrd.co/"
-        }
-    },
-    {
-        "DefaultName": "Not-Vent",
-        "DefaultShortName": "nav",
-        "Description": "Indicates that the statement is not a vent.",
-        "Aliases": [
-            "NotVent",
-            "NotAVent",
-            "Not-Vent"
-        ],
-        "ShortAliases": [
-            "nav",
-            "nv"
-        ],
-        "Source": {
-            "Title": "tonetaglist",
-            "Url": "https://tonetaglist.carrd.co/"
-        }
-    },
-    {
-        "DefaultName": "Not-At-You",
-        "DefaultShortName": "nay",
-        "Description": "Indicates that the statement is not directed at you.",
-        "Aliases": [
-            "NotAtYou",
-            "Not-At-You",
-            "Not-You",
-            "NotYou"
-        ],
-        "ShortAliases": [
-            "nay",
-            "ny"
-        ],
-        "Source": {
-            "Title": "tonetaglist",
-            "Url": "https://tonetaglist.carrd.co/"
-        }
-    },
-    {
-        "DefaultName": "No-Body-Here",
-        "DefaultShortName": "nbh",
-        "Description": "Indicates that the statement is directed at nobody in the channel.",
-        "Aliases": [
-            "No-Body-Here",
-            "NoBodyHere"
-        ],
-        "ShortAliases": [
-            "nbh"
-        ],
-        "Source": {
-            "Title": "tonetaglist",
-            "Url": "https://tonetaglist.carrd.co/"
-        }
-    },
-    {
-        "DefaultName": "Not-Being-Rude",
-        "DefaultShortName": "nbr",
-        "Description": "Indicates that the statement is not intended to be rude.",
-        "Aliases": [
-            "Not-Being-Rude",
-            "NotBeingRude"
-        ],
-        "ShortAliases": [
-            "nbr"
-        ],
-        "Source": {
-            "Title": "tonetaglist",
-            "Url": "https://tonetaglist.carrd.co/"
-        }
-    },
-    {
-        "DefaultName": "Neutral-Connotation",
-        "DefaultShortName": "neu",
-        "Description": "Indicates that the statement is neutral.",
-        "Aliases": [
-            "Neutral-Connotation",
-            "NeutralConnotation"
-        ],
-        "ShortAliases": [
-            "neu"
-        ],
-        "Source": {
-            "Title": "tonetaglist",
-            "Url": "https://tonetaglist.carrd.co/"
-        }
-    },
-    {
-        "DefaultName": "Not-Mad",
-        "DefaultShortName": "nm",
-        "Description": "Indicates that the person is not mad.",
-        "Aliases": [
-            "Not-Mad",
-            "NotMad"
-        ],
-        "ShortAliases": [
-            "nm"
-        ],
-        "Source": {
-            "Title": "tonetaglist",
-            "Url": "https://tonetaglist.carrd.co/"
-        }
-    },
-    {
-        "DefaultName": "Not-Serious",
-        "DefaultShortName": "nsrs",
-        "Description": "Indicates that a statement is not serious.",
-        "Aliases": [
-            "NotSerious",
-            "Not-Serious"
-        ],
-        "ShortAliases": [
-            "nsrs"
-        ],
-        "Source": {
-            "Title": "tonetaglist",
-            "Url": "https://tonetaglist.carrd.co/"
-        }
-    },
-    {
-        "DefaultName": "Not-Sexual",
-        "DefaultShortName": "nsx",
-        "Description": "Indicates that a statement is not sexual in nature.",
-        "Aliases": [
-            "Not-Sexual",
-            "NotSexual"
-        ],
-        "ShortAliases": [
-            "nsx",
-            "nx"
-        ],
-        "Source": {
-            "Title": "tonetaglist",
-            "Url": "https://tonetaglist.carrd.co/"
-        }
-    },
-    {
-        "DefaultName": "Passive-Aggressive",
-        "DefaultShortName": "pa",
-        "Description": "Indicates that a statement is passive aggressive.",
-        "Aliases": [
-            "Passive-Aggressive",
-            "PassiveAggressive"
-        ],
-        "ShortAliases": [
-            "pa"
-        ],
-        "Source": {
-            "Title": "tonetaglist",
-            "Url": "https://tonetaglist.carrd.co/"
-        }
-    },
-    {
-        "DefaultName": "Playful",
-        "DefaultShortName": "pf",
-        "Description": "Indicates that a statement is playful.",
-        "Aliases": [
-            "Playful"
-        ],
-        "ShortAliases": [
-            "pf"
-        ],
-        "Source": {
-            "Title": "tonetaglist",
-            "Url": "https://tonetaglist.carrd.co/"
-        }
-    },
-    {
-        "DefaultName": "Quote",
-        "DefaultShortName": "q",
-        "Description": "Indicates that a statement is quoted from someone else.",
-        "Aliases": [
-            "Quote"
-        ],
-        "ShortAliases": [
-            "q"
-        ],
-        "Source": {
-            "Title": "tonetaglist",
-            "Url": "https://tonetaglist.carrd.co/"
-        }
-    },
-    {
-        "DefaultName": "Sexual-Intent",
-        "DefaultShortName": "l",
-        "Description": "Indicates that a statement is sexual in nature.",
-        "Aliases": [
-            "Sexual-Intent",
-            "SexualIntent",
-            "Sexual"
-        ],
-        "ShortAliases": [
-            "sx",
-            "x"
-        ],
-        "Source": {
-            "Title": "tonetaglist",
-            "Url": "https://tonetaglist.carrd.co/"
-        }
-    },
-    {
-        "DefaultName": "Threat",
-        "DefaultShortName": "th",
-        "Description": "Indicates that a statement is a threat.",
-        "Aliases": [
-            "Threat"
-        ],
-        "ShortAliases": [
-            "th"
-        ],
-        "Source": {
-            "Title": "tonetaglist",
-            "Url": "https://tonetaglist.carrd.co/"
-        }
-    },
-    {
-        "DefaultName": "Tic",
-        "DefaultShortName": "tic",
-        "Description": "Indicates that something was typed out unintentionally due to a tic.",
-        "Aliases": [
-            "Tic"
-        ],
-        "ShortAliases": [
-            "tic"
-        ],
-        "Source": {
-            "Title": "tonetaglist",
-            "Url": "https://tonetaglist.carrd.co/"
-        }
-    },
-    {
-        "DefaultName": "Warm",
-        "DefaultShortName": "w",
-        "Description": "Indicates that a statement is meat to be warm or pleasant in nature.",
-        "Aliases": [
-            "warm",
-            "warmth"
-        ],
-        "ShortAliases": [
-            "w"
-        ],
-        "Source": {
-            "Title": "tonetaglist",
-            "Url": "https://tonetaglist.carrd.co/"
-        }
-    }
-]
-=======
-﻿[
-    {
-        "DefaultName": "Genuine",
-        "DefaultShortName": "gen",
-        "Description": "Indicates that a question is an actual question or a statement is true.",
-        "Aliases": [
-            "Genuine",
-            "Genuine-Question",
-            "GenuineQuestion",
-            "Genuine-Suggestion",
-            "GenuineSuggestion"
-        ],
-        "ShortAliases": [
-            "gen",
-            "genq",
-            "g",
-            "gs",
-            "gq",
-            "gens"
-        ],
-        "Source": {
-            "Title": "CottageDwellingCat",
-            "Url": "https://github.com/CottageDwellingCat/"
-        }
-    },
-    {
-        "DefaultName": "Platonic",
-        "DefaultShortName": "p",
-        "Description": "Indicates platonic affection.",
-        "Aliases": [
-            "Platonic"
-        ],
-        "ShortAliases": [
-            "p"
-        ],
-        "Source": {
-            "Title": "CottageDwellingCat",
-            "Url": "https://github.com/CottageDwellingCat/"
-        }
-    },
-    {
-        "DefaultName": "Romantic",
-        "DefaultShortName": "r",
-        "Description": "Indicates romantic affection.",
-        "Aliases": [
-            "Romantic"
-        ],
-        "ShortAliases": [
-            "r",
-            "rom"
-        ],
-        "Source": {
-            "Title": "CottageDwellingCat",
-            "Url": "https://github.com/CottageDwellingCat/"
-        }
-    },
-    {
-        "DefaultName": "Queer-Platonic",
-        "DefaultShortName": "qp",
-        "Description": "Indicates a type of semi-platonic affection between queer people.",
-        "Aliases": [
-            "Queer-Platonic",
-            "QueerPlatonic",
-            "Queer-p",
-            "Queerp"
-        ],
-        "ShortAliases": [
-            "qp"
-        ],
-        "Source": {
-            "Title": "CottageDwellingCat",
-            "Url": "https://github.com/CottageDwellingCat/"
-        }
-    },
-    {
-        "DefaultName": "Serious",
-        "DefaultShortName": "srs",
-        "Description": "Indicates a statement is very important in nature, or that a person is not joking.",
-        "Aliases": [
-            "Serious"
-        ],
-        "ShortAliases": [
-            "srs",
-            "nj"
-        ],
-        "Source": {
-            "Title": "CottageDwellingCat",
-            "Url": "https://github.com/CottageDwellingCat/"
-        }
-    },
-    {
-        "DefaultName": "Half-Joking",
-        "DefaultShortName": "hj",
-        "Description": "Indicates that a statement is partially a joke, or is significantly exaggerated but not entirely untrue.",
-        "Aliases": [
-            "Half-Joking",
-            "Half-Joke",
-            "HalfJoking",
-            "HalfJoke"
-        ],
-        "ShortAliases": [
-            "hj"
-        ],
-        "Source": {
-            "Title": "CottageDwellingCat",
-            "Url": "https://github.com/CottageDwellingCat/"
-        }
-    },
-    {
-        "DefaultName": "Joking",
-        "DefaultShortName": "j",
-        "Description": "Indicates that a statement is a joke, or is so significantly exaggerated it is almost entirely untrue.",
-        "Aliases": [
-            "Joking"
-        ],
-        "ShortAliases": [
-            "j"
-        ],
-        "Source": {
-            "Title": "CottageDwellingCat",
-            "Url": "https://github.com/CottageDwellingCat/"
-        }
-    },
-    {
-        "DefaultName": "Lie",
-        "DefaultShortName": "l",
-        "Description": "Indicates that a statement is a lie, untrue, or fake.",
-        "Aliases": [
-            "Lie",
-            "Fake",
-            "false"
-        ],
-        "ShortAliases": [
-            "l"
-        ],
-        "Source": {
-            "Title": "CottageDwellingCat",
-            "Url": "https://github.com/CottageDwellingCat/"
-        }
-    },
-    {
-        "DefaultName": "CopyPasta",
-        "DefaultShortName": "cp",
-        "Description": "Indicates that the statement is a copypasta (copypasted statement sent in a lot of servers).",
-        "Aliases": [
-            "CopyPasta",
-            "Copy-Paste",
-            "CopyPaste"
-        ],
-        "ShortAliases": [
-            "cp"
-        ],
-        "Source": {
-            "Title": "CottageDwellingCat",
-            "Url": "https://github.com/CottageDwellingCat/"
-        }
-    },
-    {
-        "DefaultName": "Sarcasm",
-        "DefaultShortName": "s",
-        "Description": "Indicates the statement is sarcastic in nature.",
-        "Aliases": [
-            "Sarcasm",
-            "Sarcastic"
-        ],
-        "ShortAliases": [
-            "s",
-            "sarc"
-        ],
-        "Source": {
-            "Title": "CottageDwellingCat",
-            "Url": "https://github.com/CottageDwellingCat/"
-        }
-    },
-    {
-        "DefaultName": "Light-Hearted",
-        "DefaultShortName": "lh",
-        "Description": "Indicates the statement is light hearted / said in a friendly manner (especially when related to teasing).",
-        "Aliases": [
-            "Light-Hearted",
-            "LightHearted"
-        ],
-        "ShortAliases": [
-            "lh"
-        ],
-        "Source": {
-            "Title": "CottageDwellingCat",
-            "Url": "https://github.com/CottageDwellingCat/"
-        }
-    },
-    {
-        "DefaultName": "Inside-Joke",
-        "DefaultShortName": "ij",
-        "Description": "Indicates that a statement or reference is an inside joke.",
-        "Aliases": [
-            "Inside-Joke",
-            "InsideJoke"
-        ],
-        "ShortAliases": [
-            "ij"
-        ],
-        "Source": {
-            "Title": "CottageDwellingCat",
-            "Url": "https://github.com/CottageDwellingCat/"
-        }
-    },
-    {
-        "DefaultName": "Teasing",
-        "DefaultShortName": "t",
-        "Description": "Indicates that a negative statement is just teasing.",
-        "Aliases": [
-            "Teasing",
-            "Teas"
-        ],
-        "ShortAliases": [
-            "t"
-        ],
-        "Source": {
-            "Title": "CottageDwellingCat",
-            "Url": "https://github.com/CottageDwellingCat/"
-        }
-    },
-    {
-        "DefaultName": "Rhetorical",
-        "DefaultShortName": "rq",
-        "Description": "Indicates that a question is rhetorical (no answer is wanted/expected).",
-        "Aliases": [
-            "Rhetorical",
-            "Rhetorical-Question",
-            "RhetoricalQuestion",
-            "RhetoricalQ"
-        ],
-        "ShortAliases": [
-            "rq",
-            "rhet",
-            "rhetq",
-            "rhet-q",
-            "rh",
-            "rt"
-        ],
-        "Source": {
-            "Title": "CottageDwellingCat",
-            "Url": "https://github.com/CottageDwellingCat/"
-        }
-    },
-    {
-        "DefaultName": "Negative",
-        "DefaultShortName": "neg",
-        "Description": "Indicates that a statement has negative connotations.",
-        "Aliases": [
-            "Negative"
-        ],
-        "ShortAliases": [
-            "neg"
-        ],
-        "Source": {
-            "Title": "CottageDwellingCat",
-            "Url": "https://github.com/CottageDwellingCat/"
-        }
-    },
-    {
-        "DefaultName": "Positive",
-        "DefaultShortName": "pos",
-        "Description": "Indicates that a statement has positive connotations.",
-        "Aliases": [
-            "Positive"
-        ],
-        "ShortAliases": [
-            "pos"
-        ],
-        "Source": {
-            "Title": "CottageDwellingCat",
-            "Url": "https://github.com/CottageDwellingCat/"
-        }
-    },
-    {
-        "DefaultName": "Excited",
-        "DefaultShortName": "!",
-        "Description": "Indicates that the person saying it is exited about something",
-        "Aliases": [
-            "Excited"
-        ],
-        "ShortAliases": [
-            "!"
-        ],
-        "Source": {
-            "Title": "tonetaglist",
-            "Url": "https://tonetaglist.carrd.co/"
-        }
-    },
-    {
-        "DefaultName": "Bragging",
-        "DefaultShortName": "br",
-        "Description": "Indicates that the person is bragging, flexing, or showing off",
-        "Aliases": [
-            "Bragging",
-            "Brag",
-            "Flexing",
-            "Flex",
-            "ShowOff",
-            "Show-Off"
-        ],
-        "ShortAliases": [
-            "br",
-            "fx",
-            "so"
-        ],
-        "Source": {
-            "Title": "tonetaglist",
-            "Url": "https://tonetaglist.carrd.co/"
-        }
-    },
-    {
-        "DefaultName": "Calm",
-        "DefaultShortName": "calm",
-        "Description": "Indicates that the something was said in a calm manner or calmly",
-        "Aliases": [
-            "Calm"
-        ],
-        "ShortAliases": [
-            "calm"
-        ],
-        "Source": {
-            "Title": "tonetaglist",
-            "Url": "https://tonetaglist.carrd.co/"
-        }
-    },
-    {
-        "DefaultName": "Comforting",
-        "DefaultShortName": "!",
-        "Description": "Indicates that something was sent with the intent to comfort someone",
-        "Aliases": [
-            "Comfort",
-            "Comforting"
-        ],
-        "ShortAliases": [
-            "co",
-            "cf"
-        ],
-        "Source": {
-            "Title": "tonetaglist",
-            "Url": "https://tonetaglist.carrd.co/"
-        }
-    },
-    {
-        "DefaultName": "Flirting",
-        "DefaultShortName": "fl",
-        "Description": "Indicates that the something was said in a flirty manner.",
-        "Aliases": [
-            "Flirting",
-            "Flirty",
-            "Flirt"
-        ],
-        "ShortAliases": [
-            "fl"
-        ],
-        "Source": {
-            "Title": "tonetaglist",
-            "Url": "https://tonetaglist.carrd.co/"
-        }
-    },
-    {
-        "DefaultName": "Hyperbole",
-        "DefaultShortName": "hyp",
-        "Description": "Indicates that the statement is significantly exaggerated.",
-        "Aliases": [
-            "Hyperbole"
-        ],
-        "ShortAliases": [
-            "hyp"
-        ],
-        "Source": {
-            "Title": "tonetaglist",
-            "Url": "https://tonetaglist.carrd.co/"
-        }
-    },
-    {
-        "DefaultName": "Literally",
-        "DefaultShortName": "l",
-        "Description": "Indicates that a statement is to be taken at its literal meaning.",
-        "Aliases": [
-            "literally"
-        ],
-        "ShortAliases": [
-            "li"
-        ],
-        "Source": {
-            "Title": "tonetaglist",
-            "Url": "https://tonetaglist.carrd.co/"
-        }
-    },
-    {
-        "DefaultName": "Lyrics",
-        "DefaultShortName": "ly",
-        "Description": "Indicates that the preceding text is lyrics from a song.",
-        "Aliases": [
-            "l",
-            "ly",
-            "lyr"
-        ],
-        "ShortAliases": [
-            "Lyrics"
-        ],
-        "Source": {
-            "Title": "tonetaglist",
-            "Url": "https://tonetaglist.carrd.co/"
-        }
-    },
-    {
-        "DefaultName": "Little-Upset",
-        "DefaultShortName": "lu",
-        "Description": "Indicates that the statement's author is a little upset.",
-        "Aliases": [
-            "LittleUpset",
-            "Little-Upset",
-            "LittleU"
-        ],
-        "ShortAliases": [
-            "lu"
-        ],
-        "Source": {
-            "Title": "tonetaglist",
-            "Url": "https://tonetaglist.carrd.co/"
-        }
-    },
-    {
-        "DefaultName": "Metaphor",
-        "DefaultShortName": "hyp",
-        "Description": "Indicates that the statement is a Metaphor.",
-        "Aliases": [
-            "Metaphor",
-            "Metaphorically"
-        ],
-        "ShortAliases": [
-            "m"
-        ],
-        "Source": {
-            "Title": "tonetaglist",
-            "Url": "https://tonetaglist.carrd.co/"
-        }
-    },
-    {
-        "DefaultName": "Not-Bragging",
-        "DefaultShortName": "hyp",
-        "Description": "Indicates that the person is mot bragging, flexing, or showing off.",
-        "Aliases": [
-            "Not-Bragging",
-            "NBragging",
-            "NotBragging",
-            "Not-Flexing",
-            "Not-Flexing",
-            "NFlexing"
-        ],
-        "ShortAliases": [
-            "nabr",
-            "nafx",
-            "naso"
-        ],
-        "Source": {
-            "Title": "tonetaglist",
-            "Url": "https://tonetaglist.carrd.co/"
-        }
-    },
-    {
-        "DefaultName": "Not-Flirting",
-        "DefaultShortName": "nfl",
-        "Description": "Indicates that the statement is not flirting/flirtatious.",
-        "Aliases": [
-            "Not-Flirting",
-            "NotFlirting",
-            "NFlirting",
-            "Not-Flirt",
-            "NotFlirt",
-            "NFlirt"
-        ],
-        "ShortAliases": [
-            "nfl",
-            "nflirt",
-            "nafl",
-            "naflirt"
-        ],
-        "Source": {
-            "Title": "tonetaglist",
-            "Url": "https://tonetaglist.carrd.co/"
-        }
-    },
-    {
-        "DefaultName": "Hyperbole",
-        "DefaultShortName": "hyp",
-        "Description": "Indicates that the statement is significantly exaggerated.",
-        "Aliases": [
-            "Hyperbole"
-        ],
-        "ShortAliases": [
-            "hyp"
-        ],
-        "Source": {
-            "Title": "tonetaglist",
-            "Url": "https://tonetaglist.carrd.co/"
-        }
-    },
-    {
-        "DefaultName": "Statement",
-        "DefaultShortName": "hyp",
-        "Description": "Indicates that something is a statement or not a question.",
-        "Aliases": [
-            "Statement",
-            "NotQuestion",
-            "Not-Question"
-        ],
-        "ShortAliases": [
-            "st",
-            "state",
-            "naq"
-        ],
-        "Source": {
-            "Title": "tonetaglist",
-            "Url": "https://tonetaglist.carrd.co/"
-        }
-    },
-    {
-        "DefaultName": "Not-Vent",
-        "DefaultShortName": "nav",
-        "Description": "Indicates that the statement is not a vent.",
-        "Aliases": [
-            "NotVent",
-            "NotAVent",
-            "Not-Vent"
-        ],
-        "ShortAliases": [
-            "nav",
-            "nv"
-        ],
-        "Source": {
-            "Title": "tonetaglist",
-            "Url": "https://tonetaglist.carrd.co/"
-        }
-    },
-    {
-        "DefaultName": "Not-At-You",
-        "DefaultShortName": "nay",
-        "Description": "Indicates that the statement is not directed at you.",
-        "Aliases": [
-            "NotAtYou",
-            "Not-At-You",
-            "Not-You",
-            "NotYou"
-        ],
-        "ShortAliases": [
-            "nay",
-            "ny"
-        ],
-        "Source": {
-            "Title": "tonetaglist",
-            "Url": "https://tonetaglist.carrd.co/"
-        }
-    },
-    {
-        "DefaultName": "No-Body-Here",
-        "DefaultShortName": "nbh",
-        "Description": "Indicates that the statement is directed at nobody in the channel.",
-        "Aliases": [
-            "No-Body-Here",
-            "NoBodyHere"
-        ],
-        "ShortAliases": [
-            "nbh"
-        ],
-        "Source": {
-            "Title": "tonetaglist",
-            "Url": "https://tonetaglist.carrd.co/"
-        }
-    },
-    {
-        "DefaultName": "Not-Being-Rude",
-        "DefaultShortName": "nbr",
-        "Description": "Indicates that the statement is not intended to be rude.",
-        "Aliases": [
-            "Not-Being-Rude",
-            "NotBeingRude"
-        ],
-        "ShortAliases": [
-            "nbr"
-        ],
-        "Source": {
-            "Title": "tonetaglist",
-            "Url": "https://tonetaglist.carrd.co/"
-        }
-    },
-    {
-        "DefaultName": "Neutral-Connotation",
-        "DefaultShortName": "neu",
-        "Description": "Indicates that the statement is neutral.",
-        "Aliases": [
-            "Neutral-Connotation",
-            "NeutralConnotation"
-        ],
-        "ShortAliases": [
-            "neu"
-        ],
-        "Source": {
-            "Title": "tonetaglist",
-            "Url": "https://tonetaglist.carrd.co/"
-        }
-    },
-    {
-        "DefaultName": "Not-Mad",
-        "DefaultShortName": "nm",
-        "Description": "Indicates that the person is not mad.",
-        "Aliases": [
-            "Not-Mad",
-            "NotMad"
-        ],
-        "ShortAliases": [
-            "nm"
-        ],
-        "Source": {
-            "Title": "tonetaglist",
-            "Url": "https://tonetaglist.carrd.co/"
-        }
-    },
-    {
-        "DefaultName": "Not-Serious",
-        "DefaultShortName": "nsrs",
-        "Description": "Indicates that a statement is not serious.",
-        "Aliases": [
-            "NotSerious",
-            "Not-Serious"
-        ],
-        "ShortAliases": [
-            "nsrs"
-        ],
-        "Source": {
-            "Title": "tonetaglist",
-            "Url": "https://tonetaglist.carrd.co/"
-        }
-    },
-    {
-        "DefaultName": "Not-Sexual",
-        "DefaultShortName": "nsx",
-        "Description": "Indicates that a statement is not sexual in nature.",
-        "Aliases": [
-            "Not-Sexual",
-            "NotSexual"
-        ],
-        "ShortAliases": [
-            "nsx",
-            "nx"
-        ],
-        "Source": {
-            "Title": "tonetaglist",
-            "Url": "https://tonetaglist.carrd.co/"
-        }
-    },
-    {
-        "DefaultName": "Passive-Aggressive",
-        "DefaultShortName": "pa",
-        "Description": "Indicates that a statement is passive aggressive.",
-        "Aliases": [
-            "Passive-Aggressive",
-            "PassiveAggressive"
-        ],
-        "ShortAliases": [
-            "pa"
-        ],
-        "Source": {
-            "Title": "tonetaglist",
-            "Url": "https://tonetaglist.carrd.co/"
-        }
-    },
-    {
-        "DefaultName": "Playful",
-        "DefaultShortName": "pf",
-        "Description": "Indicates that a statement is playful.",
-        "Aliases": [
-            "Playful"
-        ],
-        "ShortAliases": [
-            "pf"
-        ],
-        "Source": {
-            "Title": "tonetaglist",
-            "Url": "https://tonetaglist.carrd.co/"
-        }
-    },
-    {
-        "DefaultName": "Quote",
-        "DefaultShortName": "q",
-        "Description": "Indicates that a statement is quoted from someone else.",
-        "Aliases": [
-            "Quote"
-        ],
-        "ShortAliases": [
-            "q"
-        ],
-        "Source": {
-            "Title": "tonetaglist",
-            "Url": "https://tonetaglist.carrd.co/"
-        }
-    },
-    {
-        "DefaultName": "Sexual-Intent",
-        "DefaultShortName": "l",
-        "Description": "Indicates that a statement is sexual in nature.",
-        "Aliases": [
-            "Sexual-Intent",
-            "SexualIntent",
-            "Sexual"
-        ],
-        "ShortAliases": [
-            "sx",
-            "x"
-        ],
-        "Source": {
-            "Title": "tonetaglist",
-            "Url": "https://tonetaglist.carrd.co/"
-        }
-    },
-    {
-        "DefaultName": "Threat",
-        "DefaultShortName": "th",
-        "Description": "Indicates that a statement is a threat.",
-        "Aliases": [
-            "Threat"
-        ],
-        "ShortAliases": [
-            "th"
-        ],
-        "Source": {
-            "Title": "tonetaglist",
-            "Url": "https://tonetaglist.carrd.co/"
-        }
-    },
-    {
-        "DefaultName": "Tic",
-        "DefaultShortName": "tic",
-        "Description": "Indicates that something was typed out unintentionally due to a tic.",
-        "Aliases": [
-            "Tic"
-        ],
-        "ShortAliases": [
-            "tic"
-        ],
-        "Source": {
-            "Title": "tonetaglist",
-            "Url": "https://tonetaglist.carrd.co/"
-        }
-    },
-    {
-        "DefaultName": "Warm",
-        "DefaultShortName": "w",
-        "Description": "Indicates that a statement is meat to be warm or pleasant in nature.",
-        "Aliases": [
-            "warm",
-            "warmth"
-        ],
-        "ShortAliases": [
-            "w"
-        ],
-        "Source": {
-            "Title": "tonetaglist",
-            "Url": "https://tonetaglist.carrd.co/"
-        }
-    },
-    {
-        "DefaultName": "Not-Forcing",
-        "DefaultShortName": "nf",
-        "Description": "Shows that a statement or request is a suggestion, and the person does not want you to feel obliged to complete it.",
-        "Aliases": [
-            "not-forcing",
-            "nforcing"
-        ],
-        "ShortAliases": [
-            "nf"
-        ],
-        "Source": {
-            "Title": "CottageDwellingCat",
-            "Url": "https://github.com/CottageDwellingCat/"
-        }
-    },
-    {
-        "DefaultName": "Forcing",
-        "DefaultShortName": "f",
-        "Description": "Shows that the speaker wants you do something, and is not asking.",
-        "Aliases": [
-            "forcing"
-        ],
-        "ShortAliases": [
-            "f"
-        ],
-        "Source": {
-            "Title": "CottageDwellingCat",
-            "Url": "https://github.com/CottageDwellingCat/"
-        }
-    }
-]
->>>>>>> fe7af78b
+﻿[
+    {
+        "DefaultName": "Genuine",
+        "DefaultShortName": "gen",
+        "Description": "Indicates that a question is an actual question or a statement is true.",
+        "Aliases": [
+            "Genuine",
+            "Genuine-Question",
+            "GenuineQuestion",
+            "Genuine-Suggestion",
+            "GenuineSuggestion"
+        ],
+        "ShortAliases": [
+            "gen",
+            "genq",
+            "g",
+            "gs",
+            "gq",
+            "gens"
+        ],
+        "Source": {
+            "Title": "CottageDwellingCat",
+            "Url": "https://github.com/CottageDwellingCat/"
+        }
+    },
+    {
+        "DefaultName": "Platonic",
+        "DefaultShortName": "p",
+        "Description": "Indicates platonic affection.",
+        "Aliases": [
+            "Platonic"
+        ],
+        "ShortAliases": [
+            "p"
+        ],
+        "Source": {
+            "Title": "CottageDwellingCat",
+            "Url": "https://github.com/CottageDwellingCat/"
+        }
+    },
+    {
+        "DefaultName": "Romantic",
+        "DefaultShortName": "r",
+        "Description": "Indicates romantic affection.",
+        "Aliases": [
+            "Romantic"
+        ],
+        "ShortAliases": [
+            "r",
+            "rom"
+        ],
+        "Source": {
+            "Title": "CottageDwellingCat",
+            "Url": "https://github.com/CottageDwellingCat/"
+        }
+    },
+    {
+        "DefaultName": "Queer-Platonic",
+        "DefaultShortName": "qp",
+        "Description": "Indicates a type of semi-platonic affection between queer people.",
+        "Aliases": [
+            "Queer-Platonic",
+            "QueerPlatonic",
+            "Queer-p",
+            "Queerp"
+        ],
+        "ShortAliases": [
+            "qp"
+        ],
+        "Source": {
+            "Title": "CottageDwellingCat",
+            "Url": "https://github.com/CottageDwellingCat/"
+        }
+    },
+    {
+        "DefaultName": "Serious",
+        "DefaultShortName": "srs",
+        "Description": "Indicates a statement is very important in nature, or that a person is not joking.",
+        "Aliases": [
+            "Serious"
+        ],
+        "ShortAliases": [
+            "srs",
+            "nj"
+        ],
+        "Source": {
+            "Title": "CottageDwellingCat",
+            "Url": "https://github.com/CottageDwellingCat/"
+        }
+    },
+    {
+        "DefaultName": "Half-Joking",
+        "DefaultShortName": "hj",
+        "Description": "Indicates that a statement is partially a joke, or is significantly exaggerated but not entirely untrue.",
+        "Aliases": [
+            "Half-Joking",
+            "Half-Joke",
+            "HalfJoking",
+            "HalfJoke"
+        ],
+        "ShortAliases": [
+            "hj"
+        ],
+        "Source": {
+            "Title": "CottageDwellingCat",
+            "Url": "https://github.com/CottageDwellingCat/"
+        }
+    },
+    {
+        "DefaultName": "Joking",
+        "DefaultShortName": "j",
+        "Description": "Indicates that a statement is a joke, or is so significantly exaggerated it is almost entirely untrue.",
+        "Aliases": [
+            "Joking"
+        ],
+        "ShortAliases": [
+            "j"
+        ],
+        "Source": {
+            "Title": "CottageDwellingCat",
+            "Url": "https://github.com/CottageDwellingCat/"
+        }
+    },
+    {
+        "DefaultName": "Lie",
+        "DefaultShortName": "l",
+        "Description": "Indicates that a statement is a lie, untrue, or fake.",
+        "Aliases": [
+            "Lie",
+            "Fake",
+            "false"
+        ],
+        "ShortAliases": [
+            "l"
+        ],
+        "Source": {
+            "Title": "CottageDwellingCat",
+            "Url": "https://github.com/CottageDwellingCat/"
+        }
+    },
+    {
+        "DefaultName": "CopyPasta",
+        "DefaultShortName": "cp",
+        "Description": "Indicates that the statement is a copypasta (copypasted statement sent in a lot of servers).",
+        "Aliases": [
+            "CopyPasta",
+            "Copy-Paste",
+            "CopyPaste"
+        ],
+        "ShortAliases": [
+            "cp"
+        ],
+        "Source": {
+            "Title": "CottageDwellingCat",
+            "Url": "https://github.com/CottageDwellingCat/"
+        }
+    },
+    {
+        "DefaultName": "Sarcasm",
+        "DefaultShortName": "s",
+        "Description": "Indicates the statement is sarcastic in nature.",
+        "Aliases": [
+            "Sarcasm",
+            "Sarcastic"
+        ],
+        "ShortAliases": [
+            "s",
+            "sarc"
+        ],
+        "Source": {
+            "Title": "CottageDwellingCat",
+            "Url": "https://github.com/CottageDwellingCat/"
+        }
+    },
+    {
+        "DefaultName": "Light-Hearted",
+        "DefaultShortName": "lh",
+        "Description": "Indicates the statement is light hearted / said in a friendly manner (especially when related to teasing).",
+        "Aliases": [
+            "Light-Hearted",
+            "LightHearted"
+        ],
+        "ShortAliases": [
+            "lh"
+        ],
+        "Source": {
+            "Title": "CottageDwellingCat",
+            "Url": "https://github.com/CottageDwellingCat/"
+        }
+    },
+    {
+        "DefaultName": "Inside-Joke",
+        "DefaultShortName": "ij",
+        "Description": "Indicates that a statement or reference is an inside joke.",
+        "Aliases": [
+            "Inside-Joke",
+            "InsideJoke"
+        ],
+        "ShortAliases": [
+            "ij"
+        ],
+        "Source": {
+            "Title": "CottageDwellingCat",
+            "Url": "https://github.com/CottageDwellingCat/"
+        }
+    },
+    {
+        "DefaultName": "Teasing",
+        "DefaultShortName": "t",
+        "Description": "Indicates that a negative statement is just teasing.",
+        "Aliases": [
+            "Teasing",
+            "Teas"
+        ],
+        "ShortAliases": [
+            "t"
+        ],
+        "Source": {
+            "Title": "CottageDwellingCat",
+            "Url": "https://github.com/CottageDwellingCat/"
+        }
+    },
+    {
+        "DefaultName": "Rhetorical",
+        "DefaultShortName": "rq",
+        "Description": "Indicates that a question is rhetorical (no answer is wanted/expected).",
+        "Aliases": [
+            "Rhetorical",
+            "Rhetorical-Question",
+            "RhetoricalQuestion",
+            "RhetoricalQ"
+        ],
+        "ShortAliases": [
+            "rq",
+            "rhet",
+            "rhetq",
+            "rhet-q",
+            "rh",
+            "rt"
+        ],
+        "Source": {
+            "Title": "CottageDwellingCat",
+            "Url": "https://github.com/CottageDwellingCat/"
+        }
+    },
+    {
+        "DefaultName": "Negative",
+        "DefaultShortName": "neg",
+        "Description": "Indicates that a statement has negative connotations.",
+        "Aliases": [
+            "Negative"
+        ],
+        "ShortAliases": [
+            "neg"
+        ],
+        "Source": {
+            "Title": "CottageDwellingCat",
+            "Url": "https://github.com/CottageDwellingCat/"
+        }
+    },
+    {
+        "DefaultName": "Positive",
+        "DefaultShortName": "pos",
+        "Description": "Indicates that a statement has positive connotations.",
+        "Aliases": [
+            "Positive"
+        ],
+        "ShortAliases": [
+            "pos"
+        ],
+        "Source": {
+            "Title": "CottageDwellingCat",
+            "Url": "https://github.com/CottageDwellingCat/"
+        }
+    },
+    {
+        "DefaultName": "Excited",
+        "DefaultShortName": "!",
+        "Description": "Indicates that the person saying it is exited about something",
+        "Aliases": [
+            "Excited"
+        ],
+        "ShortAliases": [
+            "!"
+        ],
+        "Source": {
+            "Title": "tonetaglist",
+            "Url": "https://tonetaglist.carrd.co/"
+        }
+    },
+    {
+        "DefaultName": "Bragging",
+        "DefaultShortName": "br",
+        "Description": "Indicates that the person is bragging, flexing, or showing off",
+        "Aliases": [
+            "Bragging",
+            "Brag",
+            "Flexing",
+            "Flex",
+            "ShowOff",
+            "Show-Off"
+        ],
+        "ShortAliases": [
+            "br",
+            "fx",
+            "so"
+        ],
+        "Source": {
+            "Title": "tonetaglist",
+            "Url": "https://tonetaglist.carrd.co/"
+        }
+    },
+    {
+        "DefaultName": "Calm",
+        "DefaultShortName": "calm",
+        "Description": "Indicates that the something was said in a calm manner or calmly",
+        "Aliases": [
+            "Calm"
+        ],
+        "ShortAliases": [
+            "calm"
+        ],
+        "Source": {
+            "Title": "tonetaglist",
+            "Url": "https://tonetaglist.carrd.co/"
+        }
+    },
+    {
+        "DefaultName": "Comforting",
+        "DefaultShortName": "!",
+        "Description": "Indicates that something was sent with the intent to comfort someone",
+        "Aliases": [
+            "Comfort",
+            "Comforting"
+        ],
+        "ShortAliases": [
+            "co",
+            "cf"
+        ],
+        "Source": {
+            "Title": "tonetaglist",
+            "Url": "https://tonetaglist.carrd.co/"
+        }
+    },
+    {
+        "DefaultName": "Flirting",
+        "DefaultShortName": "fl",
+        "Description": "Indicates that the something was said in a flirty manner.",
+        "Aliases": [
+            "Flirting",
+            "Flirty",
+            "Flirt"
+        ],
+        "ShortAliases": [
+            "fl"
+        ],
+        "Source": {
+            "Title": "tonetaglist",
+            "Url": "https://tonetaglist.carrd.co/"
+        }
+    },
+    {
+        "DefaultName": "Hyperbole",
+        "DefaultShortName": "hyp",
+        "Description": "Indicates that the statement is significantly exaggerated.",
+        "Aliases": [
+            "Hyperbole"
+        ],
+        "ShortAliases": [
+            "hyp"
+        ],
+        "Source": {
+            "Title": "tonetaglist",
+            "Url": "https://tonetaglist.carrd.co/"
+        }
+    },
+    {
+        "DefaultName": "Literally",
+        "DefaultShortName": "l",
+        "Description": "Indicates that a statement is to be taken at its literal meaning.",
+        "Aliases": [
+            "literally"
+        ],
+        "ShortAliases": [
+            "li"
+        ],
+        "Source": {
+            "Title": "tonetaglist",
+            "Url": "https://tonetaglist.carrd.co/"
+        }
+    },
+    {
+        "DefaultName": "Lyrics",
+        "DefaultShortName": "ly",
+        "Description": "Indicates that the preceding text is lyrics from a song.",
+        "Aliases": [
+            "l",
+            "ly",
+            "lyr"
+        ],
+        "ShortAliases": [
+            "Lyrics"
+        ],
+        "Source": {
+            "Title": "tonetaglist",
+            "Url": "https://tonetaglist.carrd.co/"
+        }
+    },
+    {
+        "DefaultName": "Little-Upset",
+        "DefaultShortName": "lu",
+        "Description": "Indicates that the statement's author is a little upset.",
+        "Aliases": [
+            "LittleUpset",
+            "Little-Upset",
+            "LittleU"
+        ],
+        "ShortAliases": [
+            "lu"
+        ],
+        "Source": {
+            "Title": "tonetaglist",
+            "Url": "https://tonetaglist.carrd.co/"
+        }
+    },
+    {
+        "DefaultName": "Metaphor",
+        "DefaultShortName": "hyp",
+        "Description": "Indicates that the statement is a Metaphor.",
+        "Aliases": [
+            "Metaphor",
+            "Metaphorically"
+        ],
+        "ShortAliases": [
+            "m"
+        ],
+        "Source": {
+            "Title": "tonetaglist",
+            "Url": "https://tonetaglist.carrd.co/"
+        }
+    },
+    {
+        "DefaultName": "Not-Bragging",
+        "DefaultShortName": "hyp",
+        "Description": "Indicates that the person is mot bragging, flexing, or showing off.",
+        "Aliases": [
+            "Not-Bragging",
+            "NBragging",
+            "NotBragging",
+            "Not-Flexing",
+            "Not-Flexing",
+            "NFlexing"
+        ],
+        "ShortAliases": [
+            "nabr",
+            "nafx",
+            "naso"
+        ],
+        "Source": {
+            "Title": "tonetaglist",
+            "Url": "https://tonetaglist.carrd.co/"
+        }
+    },
+    {
+        "DefaultName": "Not-Flirting",
+        "DefaultShortName": "nfl",
+        "Description": "Indicates that the statement is not flirting/flirtatious.",
+        "Aliases": [
+            "Not-Flirting",
+            "NotFlirting",
+            "NFlirting",
+            "Not-Flirt",
+            "NotFlirt",
+            "NFlirt"
+        ],
+        "ShortAliases": [
+            "nfl",
+            "nflirt",
+            "nafl",
+            "naflirt"
+        ],
+        "Source": {
+            "Title": "tonetaglist",
+            "Url": "https://tonetaglist.carrd.co/"
+        }
+    },
+    {
+        "DefaultName": "Hyperbole",
+        "DefaultShortName": "hyp",
+        "Description": "Indicates that the statement is significantly exaggerated.",
+        "Aliases": [
+            "Hyperbole"
+        ],
+        "ShortAliases": [
+            "hyp"
+        ],
+        "Source": {
+            "Title": "tonetaglist",
+            "Url": "https://tonetaglist.carrd.co/"
+        }
+    },
+    {
+        "DefaultName": "Statement",
+        "DefaultShortName": "hyp",
+        "Description": "Indicates that something is a statement or not a question.",
+        "Aliases": [
+            "Statement",
+            "NotQuestion",
+            "Not-Question"
+        ],
+        "ShortAliases": [
+            "st",
+            "state",
+            "naq"
+        ],
+        "Source": {
+            "Title": "tonetaglist",
+            "Url": "https://tonetaglist.carrd.co/"
+        }
+    },
+    {
+        "DefaultName": "Not-Vent",
+        "DefaultShortName": "nav",
+        "Description": "Indicates that the statement is not a vent.",
+        "Aliases": [
+            "NotVent",
+            "NotAVent",
+            "Not-Vent"
+        ],
+        "ShortAliases": [
+            "nav",
+            "nv"
+        ],
+        "Source": {
+            "Title": "tonetaglist",
+            "Url": "https://tonetaglist.carrd.co/"
+        }
+    },
+    {
+        "DefaultName": "Not-At-You",
+        "DefaultShortName": "nay",
+        "Description": "Indicates that the statement is not directed at you.",
+        "Aliases": [
+            "NotAtYou",
+            "Not-At-You",
+            "Not-You",
+            "NotYou"
+        ],
+        "ShortAliases": [
+            "nay",
+            "ny"
+        ],
+        "Source": {
+            "Title": "tonetaglist",
+            "Url": "https://tonetaglist.carrd.co/"
+        }
+    },
+    {
+        "DefaultName": "No-Body-Here",
+        "DefaultShortName": "nbh",
+        "Description": "Indicates that the statement is directed at nobody in the channel.",
+        "Aliases": [
+            "No-Body-Here",
+            "NoBodyHere"
+        ],
+        "ShortAliases": [
+            "nbh"
+        ],
+        "Source": {
+            "Title": "tonetaglist",
+            "Url": "https://tonetaglist.carrd.co/"
+        }
+    },
+    {
+        "DefaultName": "Not-Being-Rude",
+        "DefaultShortName": "nbr",
+        "Description": "Indicates that the statement is not intended to be rude.",
+        "Aliases": [
+            "Not-Being-Rude",
+            "NotBeingRude"
+        ],
+        "ShortAliases": [
+            "nbr"
+        ],
+        "Source": {
+            "Title": "tonetaglist",
+            "Url": "https://tonetaglist.carrd.co/"
+        }
+    },
+    {
+        "DefaultName": "Neutral-Connotation",
+        "DefaultShortName": "neu",
+        "Description": "Indicates that the statement is neutral.",
+        "Aliases": [
+            "Neutral-Connotation",
+            "NeutralConnotation"
+        ],
+        "ShortAliases": [
+            "neu"
+        ],
+        "Source": {
+            "Title": "tonetaglist",
+            "Url": "https://tonetaglist.carrd.co/"
+        }
+    },
+    {
+        "DefaultName": "Not-Mad",
+        "DefaultShortName": "nm",
+        "Description": "Indicates that the person is not mad.",
+        "Aliases": [
+            "Not-Mad",
+            "NotMad"
+        ],
+        "ShortAliases": [
+            "nm"
+        ],
+        "Source": {
+            "Title": "tonetaglist",
+            "Url": "https://tonetaglist.carrd.co/"
+        }
+    },
+    {
+        "DefaultName": "Not-Serious",
+        "DefaultShortName": "nsrs",
+        "Description": "Indicates that a statement is not serious.",
+        "Aliases": [
+            "NotSerious",
+            "Not-Serious"
+        ],
+        "ShortAliases": [
+            "nsrs"
+        ],
+        "Source": {
+            "Title": "tonetaglist",
+            "Url": "https://tonetaglist.carrd.co/"
+        }
+    },
+    {
+        "DefaultName": "Not-Sexual",
+        "DefaultShortName": "nsx",
+        "Description": "Indicates that a statement is not sexual in nature.",
+        "Aliases": [
+            "Not-Sexual",
+            "NotSexual"
+        ],
+        "ShortAliases": [
+            "nsx",
+            "nx"
+        ],
+        "Source": {
+            "Title": "tonetaglist",
+            "Url": "https://tonetaglist.carrd.co/"
+        }
+    },
+    {
+        "DefaultName": "Passive-Aggressive",
+        "DefaultShortName": "pa",
+        "Description": "Indicates that a statement is passive aggressive.",
+        "Aliases": [
+            "Passive-Aggressive",
+            "PassiveAggressive"
+        ],
+        "ShortAliases": [
+            "pa"
+        ],
+        "Source": {
+            "Title": "tonetaglist",
+            "Url": "https://tonetaglist.carrd.co/"
+        }
+    },
+    {
+        "DefaultName": "Playful",
+        "DefaultShortName": "pf",
+        "Description": "Indicates that a statement is playful.",
+        "Aliases": [
+            "Playful"
+        ],
+        "ShortAliases": [
+            "pf"
+        ],
+        "Source": {
+            "Title": "tonetaglist",
+            "Url": "https://tonetaglist.carrd.co/"
+        }
+    },
+    {
+        "DefaultName": "Quote",
+        "DefaultShortName": "q",
+        "Description": "Indicates that a statement is quoted from someone else.",
+        "Aliases": [
+            "Quote"
+        ],
+        "ShortAliases": [
+            "q"
+        ],
+        "Source": {
+            "Title": "tonetaglist",
+            "Url": "https://tonetaglist.carrd.co/"
+        }
+    },
+    {
+        "DefaultName": "Sexual-Intent",
+        "DefaultShortName": "l",
+        "Description": "Indicates that a statement is sexual in nature.",
+        "Aliases": [
+            "Sexual-Intent",
+            "SexualIntent",
+            "Sexual"
+        ],
+        "ShortAliases": [
+            "sx",
+            "x"
+        ],
+        "Source": {
+            "Title": "tonetaglist",
+            "Url": "https://tonetaglist.carrd.co/"
+        }
+    },
+    {
+        "DefaultName": "Threat",
+        "DefaultShortName": "th",
+        "Description": "Indicates that a statement is a threat.",
+        "Aliases": [
+            "Threat"
+        ],
+        "ShortAliases": [
+            "th"
+        ],
+        "Source": {
+            "Title": "tonetaglist",
+            "Url": "https://tonetaglist.carrd.co/"
+        }
+    },
+    {
+        "DefaultName": "Tic",
+        "DefaultShortName": "tic",
+        "Description": "Indicates that something was typed out unintentionally due to a tic.",
+        "Aliases": [
+            "Tic"
+        ],
+        "ShortAliases": [
+            "tic"
+        ],
+        "Source": {
+            "Title": "tonetaglist",
+            "Url": "https://tonetaglist.carrd.co/"
+        }
+    },
+    {
+        "DefaultName": "Warm",
+        "DefaultShortName": "w",
+        "Description": "Indicates that a statement is meat to be warm or pleasant in nature.",
+        "Aliases": [
+            "warm",
+            "warmth"
+        ],
+        "ShortAliases": [
+            "w"
+        ],
+        "Source": {
+            "Title": "tonetaglist",
+            "Url": "https://tonetaglist.carrd.co/"
+        }
+    },
+    {
+        "DefaultName": "Not-Forcing",
+        "DefaultShortName": "nf",
+        "Description": "Shows that a statement or request is a suggestion, and the person does not want you to feel obliged to complete it.",
+        "Aliases": [
+            "not-forcing",
+            "nforcing"
+        ],
+        "ShortAliases": [
+            "nf"
+        ],
+        "Source": {
+            "Title": "CottageDwellingCat",
+            "Url": "https://github.com/CottageDwellingCat/"
+        }
+    },
+    {
+        "DefaultName": "Forcing",
+        "DefaultShortName": "f",
+        "Description": "Shows that the speaker wants you do something, and is not asking.",
+        "Aliases": [
+            "forcing"
+        ],
+        "ShortAliases": [
+            "f"
+        ],
+        "Source": {
+            "Title": "CottageDwellingCat",
+            "Url": "https://github.com/CottageDwellingCat/"
+        }
+    }
+]