--- conflicted
+++ resolved
@@ -1,3940 +1,1971 @@
-<<<<<<< HEAD
-accept:
-  - accept
-  - suggestaccept
-  - acceptsuggest
-acceptchannel:
-  - acceptchannel
-
-acceptmessage:
-  - acceptmessage
-  - acceptmsg
-acrophobia:
-  - acrophobia
-  - acro
-addchattrigger:
-  - addchattrigger
-  - act
-  - acr
-addchattriggerregex:
-  - addchattriggerregex
-  - actr
-addemote:
-  - addemote
-  - emoteadd
-  - ae
-  - ea
-addplaying:
-  - addplaying
-  - adpl
-addroletorole:
-  - addroletorole
-  - artr
-addthenremove:
-  - addthenremove
-  - atr
-addtoall:
-  - addtoall
-  - ata
-addtoallbots:
-  - addtoallbots
-  - atab
-addtoallusers:
-  - addtoallusers
-  - atau
-addtousersover:
-  - atuo
-  - addtousersover
-addtousersunder:
-  - atuu
-  - addtousersunder
-adduserstorole:
-  - adduserstorole
-  - autr
-adsarm:
-  - adsarm
-affinity:
-  - affinity
-  - waifuaff
-afkdel:
-  - afkdel
-  - afkdelete
-afkdisable:
-  - afkdisable
-afkdisabledlist:
-  - afkdisabledlist
-afklength:
-  - afklength
-  - maxafklength
-afkremove:
-  - afkrm
-  - afkremove
-afktimeout:
-  - afktimeout
-afktype:
-  - afktype
-afkundisable:
-  - afkundisable
-afkview:
-  - afkview
-  - viewafk
-alias:
-  - alias
-  - cmdmap
-aliasesclear:
-  - aliasesclear
-  - aliasclear
-aliaslist:
-  - aliaslist
-  - cmdmaplist
-  - aliases
-allcatmdls:
-  - allcatmdls
-  - acamds
-allchnlmdls:
-  - allchnlmdls
-  - acm
-allcmdcooldowns:
-  - allcmdcooldowns
-  - acmdcds
-allrolemdls:
-  - allrolemdls
-  - arm
-allsrvrmdls:
-  - allsrvrmdls
-  - asm
-allusrmdls:
-  - allusrmdls
-  - aum
-anime:
-  - anime
-  - ani
-  - aq
-antialt:
-  - antialt
-antilist:
-  - antilist
-  - antilst
-antiraid:
-  - antiraid
-antispam:
-  - antispam
-antispamignore:
-  - antispamignore
-archiveonaccept:
-  - archiveonaccept
-archiveonconsider:
-  - archiveonconsider
-archiveondeny:
-  - archiveondeny
-archiveonimplement:
-  - archiveonimplement
-asar:
-  - asar
-autoassignbotrole:
-  - autoassignbotrole
-  - aabr
-autoassignrole:
-  - autoassignrole
-  - aar
-autobanword:
-  - autobanword
-  - autobanw
-autobanwordlist:
-  - autobanwordlist
-  - autobwlist
-autoboobs:
-  - autoboobs
-autobutts:
-  - autobutts
-autocommandadd:
-  - acadd
-  - autocmdadd
-autocommandremove:
-  - acrm
-  - autocmdrm
-autocommandslist:
-  - aclist
-  - autolist
-  - autocommands
-  - autocmdlist
-autodisconnect:
-  - autodisconnect
-  - autodc
-autohentai:
-  - autohentai
-autoplay:
-  - autoplay
-  - ap
-autotranslang:
-  - autotranslang
-  - atl
-autotranslate:
-  - autotranslate
-  - at
-  - autotrans
-avatar:
-  - avatar
-  - av
-award:
-  - award
-baka:
-  - baka
-ban:
-  - ban
-  - b
-banmessage:
-  - banmessage
-  - banmsg
-  - bantemplate
-  - bantemp
-banmessagetest:
-  - banmsgtest
-banmsgreset:
-  - banmsgreset
-banunder:
-  - banunder
-bash:
-  - bash
-  - zfs
-  - pacman
-  - shell
-betflip:
-  - betflip
-  - bf
-betroll:
-  - betroll
-  - br
-bible:
-  - bible
-bite:
-  - bite
-blackjack:
-  - blackjack
-  - bj
-blush:
-  - blush
-boobs:
-  - boobs
-boost:
-  - boost
-boostdel:
-  - boostdel
-  - boostdelete
-boostmsg:
-  - boostmsg
-  - boostmessage
-boosttest:
-  - boosttest
-  - testboost
-bored:
-  - bored
-butts:
-  - butts
-  - ass
-  - butt
-buy:
-  - buy
-bye:
-  - bye
-byedel:
-  - byedel
-byemsg:
-  - byemsg
-byetest:
-  - byetest
-calcops:
-  - calcops
-calculate:
-  - calculate
-  - calc
-cash:
-  - cash
-  - $
-  - currency
-  - $$
-  - $$$
-  - cur
-catcmd:
-  - catcmd
-  - cac
-catfact:
-  - catfact
-catmdl:
-  - catmdl
-  - cam
-channelblacklist:
-  - channelblacklist
-  - cbl
-channelid:
-  - channelid
-  - cid
-channelinfo:
-  - channelinfo
-  - cinfo
-channeltopic:
-  - channeltopic
-  - ct
-charinfo:
-  - charinfo
-  - characterinfo
-chatmute:
-  - chatmute
-chattriggerrolegranttype:
-  - chattriggerrolegranttype
-  - ctrolegranttype
-  - ctrgt
-chatunmute:
-  - chatunmute
-chnlcmd:
-  - chnlcmd
-  - cc
-chnlfilterinv:
-  - chnlfilterinv
-  - cfi
-chnlfilterlin:
-  - chnlfilterlin
-  - cfl
-chnlfilterwords:
-  - chnlfilterwords
-  - cfw
-chnlmdl:
-  - chnlmdl
-  - cm
-choose:
-  - choose
-chucknorris:
-  - chucknorris
-  - cn
-clearqueue:
-  - clearqueue
-  - cq
-cleverbot:
-  - cleverbot
-clubaccept:
-  - clubaccept
-clubadmin:
-  - clubadmin
-clubapply:
-  - clubapply
-clubapps:
-  - clubapps
-clubban:
-  - clubban
-clubbans:
-  - clubbans
-clubcreate:
-  - clubcreate
-clubdescription:
-  - clubdesc
-clubdisband:
-  - clubdisband
-clubicon:
-  - clubicon
-clubinformation:
-  - clubinfo
-clubkick:
-  - clubkick
-clubleaderboard:
-  - clublb
-clubleave:
-  - clubleave
-clublevelreq:
-  - clublevelreq
-clubtransfer:
-  - clubtransfer
-clubunban:
-  - clubunban
-cmdcooldown:
-  - cmdcooldown
-  - cmdcd
-color:
-  - color
-  - clr
-commandlogchannel:
-  - commandlogchannel
-  - commandlog
-  - logcommands
-commands:
-  - commands
-  - cmds
-confess:
-  - confess
-confessionblacklist:
-  - confessblacklist
-  - confessionblacklist
-  - confessbl
-confessionchannel:
-  - confesschannel
-  - confessionchannel
-confessionlogchannel:
-  - confesslogchannel
-  - confessionlogchannel
-  - confessionlogchnl
-confessionunblacklist:
-  - confessunblacklist
-  - confessionunblacklist
-  - confessunbl
-config:
-  - config
-  - conf
-connect4:
-  - connect4
-  - con4
-consider:
-  - consider
-  - suggestconsider
-  - considersuggest
-considerchannel:
-  - considerchannel
-considermessage:
-  - considermessage
-  - considermsg
-convert:
-  - convert
-convertlist:
-  - convertlist
-createcatandtxtchannels:
-  - ccatc
-createcatandvcchannels:
-  - ccavc
-createcattxtchans:
-  - cctc
-createcatvcchans:
-  - ccvc
-createrole:
-  - createrole
-  - cr
-creatvoichanl:
-  - creatvoichanl
-  - cvch
-creatxtchanl:
-  - creatxtchanl
-  - ctch
-cry:
-  - cry
-ctad:
-  - ctad
-ctat:
-  - ctat
-ctca:
-  - ctca
-ctdm:
-  - ctdm
-ctnr:
-  - ctnr
-  - chattriggernoresponse
-ctprefix:
-  - ctprefix
-  - chattriggersprefix
-  - chattriggerprefix
-ctprefixtype:
-  - ctprefixtype
-  - chattriggersprefixtype
-  - chattriggerprefixtype
-ctreact:
-  - ctreact
-  - ctr
-ctrgranttoggle:
-  - ctrgranttoggle
-  - ctgt
-  - ctgranttoggle
-ctrremovetoggle:
-  - ctrremovetoggle
-  - ctrt
-  - ctremovetoggle
-ctsclear:
-  - ctsclear
-ctsexport:
-  - ctsexport
-ctsimport:
-  - ctsimport
-ctsreload:
-  - ctsreload
-cuddle:
-  - cuddle
-currencytransactions:
-  - curtrs
-customafkmessage:
-  - customafkmessage
-  - afkmessage
-danbooru:
-  - danbooru
-dance:
-  - dance
-deafen:
-  - deafen
-  - deaf
-deckshuffle:
-  - deckshuffle
-  - dsh
-define:
-  - define
-  - def
-defprefix:
-  - defprefix
-delallquotes:
-  - delallquotes
-  - daq
-  - delallq
-delete:
-  - delete
-  - del
-deletechattrigger:
-  - deletechattrigger
-  - dct
-deleterole:
-  - deleterole
-  - dr
-deleteroles:
-  - deleteroles
-  - drs
-delmsgoncmd:
-  - delmsgoncmd
-  - dmc
-deltxtchanl:
-  - deltxtchanl
-  - dtch
-delvoichanl:
-  - delvoichanl
-  - dvch
-deny:
-  - deny
-  - suggestdeny
-  - denysuggest
-denychannel:
-  - denychannel
-denymessage:
-  - denymessage
-  - denymsg
-derpibooru:
-  - derpibooru
-  - derpi
-die:
-  - die
-discordpermoverride:
-  - dpo
-discordpermoverridelist:
-  - dpol
-  - dpoli
-discordpermoverridereset:
-  - dpor
-divorce:
-  - divorce
-donate:
-  - donate
-double:
-  - double
-dragon:
-  - dragon
-draw:
-  - draw
-drawnew:
-  - drawnew
-e621:
-  - e621
-economy:
-  - economy
-edit:
-  - edit
-editchattrigger:
-  - editchattrigger
-  - ect
-editsnipe:
-  - editsnipe
-editsnipelist:
-  - editsnipelist
-  - esnipelist
-eightball:
-  - eightball
-  - 8ball
-emotelist:
-  - emotelist
-  - emotelist
-evaluate:
-  - evaluate
-  - eval
-eventstart:
-  - eventstart
-experience:
-  - experience
-  - xp
-  - rank
-  - lvl
-facepalm:
-  - facepalm
-feed:
-  - feed
-feedadd:
-  - feedadd
-  - rss
-feedlist:
-  - feedlist
-  - feeds
-feedmessage:
-  - feedmessage
-  - rssmessage
-feedremove:
-  - feedremove
-  - feedrm
-  - feeddel
-fetch:
-  - fetch
-filterword:
-  - filterword
-  - fw
-findanime:
-  - findanime
-  - whatanime
-flip:
-  - flip
-forwardmessages:
-  - forwardmessages
-  - fwmsgs
-forwardtoall:
-  - forwardtoall
-  - fwtoall
-fwarn:
-  - fwarn
-  - filteredwarn
-fwclear:
-  - fwclear
-gamevoicechannel:
-  - gamevoicechannel
-  - gvc
-gatari:
-  - gatari
-gelbooru:
-  - gelbooru
-gemote:
-  - gemote
-  - giveawayemote
-gencurlist:
-  - gencurlist
-  - gclist
-gencurrency:
-  - gencurrency
-  - gc
-gend:
-  - gend
-  - giveawayend
-getactiveafks:
-  - getactiveafks
-  - activeafks
-pronouns:
-  - pronouns
-  - getpronouns
-give:
-  - give
-glist:
-  - glist
-  - giveaways
-  - giveawaylist
-globalcommand:
-  - globalcommand
-  - gcmd
-globalmodule:
-  - globalmodule
-  - gmod
-globalpermlist:
-  - globalpermlist
-  - gpl
-  - lgp
-  - globalperms
-  - listglobalperms
-google:
-  - google
-  - g
-grab:
-  - grab
-  - getoverhere
-greet:
-  - greet
-greetdel:
-  - greetdel
-  - grdel
-greetdm:
-  - greetdm
-greetdmmsg:
-  - greetdmmsg
-greetdmtest:
-  - greetdmtest
-greethook:
-  - greethook
-  - webgreet
-  - webhookgreet
-greetmsg:
-  - greetmsg
-greettest:
-  - greettest
-greroll:
-  - greroll
-  - giveawayreroll
-  - reroll
-gstart:
-  - gstart
-  - giveawaystart
-gstats:
-  - gstats
-  - giveawaystats
-guide:
-  - guide
-  - readme
-h:
-  - help
-  - h
-hangman:
-  - hangman
-hangmanlist:
-  - hangmanlist
-hangmanstop:
-  - hangmanstop
-happy:
-  - happy
-hearthstone:
-  - hearthstone
-  - hs
-hentai:
-  - hentai
-hentaibomb:
-  - hentaibomb
-hentaigif:
-  - hentaigif
-highfive:
-  - highfive
-highlight:
-  - highlights
-  - hl
-hit:
-  - hit
-hug:
-  - hug
-iam:
-  - iam
-iamnot:
-  - iamnot
-  - iamn
-image:
-  - image
-  - img
-  - rimg
-imagesreload:
-  - imagesreload
-implementchannel:
-  - implementchannel
-implemented:
-  - implemented
-  - suggestimplement
-  - implementsuggest
-implementmessage:
-  - implementmessage
-  - implementmsg
-inrole:
-  - inrole
-inroles:
-  - inroles
-invite:
-  - invite
-invitecreate:
-  - invitecreate
-  - invcr
-invitedelete:
-  - invitedelete
-  - invrm
-  - invdel
-inviteinfo:
-  - inviteinfo
-  - invinfo
-invitelist:
-  - invitelist
-  - invlist
-  - invlst
-invwarn:
-  - invwarn
-  - invitewarn
-join:
-  - join
-  - j
-  - mv
-joinrace:
-  - joinrace
-  - jr
-kick:
-  - kick
-  - k
-kickunder:
-  - kickunder
-kiss:
-  - kiss
-konachan:
-  - konachan
-languageset:
-  - languageset
-  - langset
-languagesetdefault:
-  - langsetdefault
-  - langsetd
-languageslist:
-  - languageslist
-  - langli
-laugh:
-  - laugh
-leaderboard:
-  - leaderboard
-  - lb
-leave:
-  - leave
-  - disconnect
-  - d
-leavehook:
-  - leavehook
-  - byehook
-leaveserver:
-  - leaveserver
-linux:
-  - linux
-listchattriggers:
-  - listchattriggers
-  - lct
-listchattriggersgroup:
-  - listchattriggersgroup
-  - lctg
-listperms:
-  - listperms
-  - lp
-listplaying:
-  - listplaying
-  - lipl
-listquotes:
-  - listquotes
-  - liqu
-listservers:
-  - listservers
-lmgtfy:
-  - lmgtfy
-lock:
-  - lock
-  - channellock
-  - lockchannel
-lockcheck:
-  - lockcheck
-lockdown:
-  - lockdown
-  - lockserver
-  - lockall
-log:
-  - log
-logserver:
-  - logserver
-  - logs
-logevents:
-  - logevents
-logignore:
-  - logignore
-loop:
-  - loop
-  - repeat
-  - queuerepeat
-  - qrp
-  - rpl
-lsar:
-  - lsar
-lstfilterwords:
-  - lstfilterwords
-  - lfw
-magicitem:
-  - magicitem
-  - mi
-magicthegathering:
-  - magicthegathering
-  - mtg
-mal:
-  - mal
-manga:
-  - manga
-  - mang
-  - mq
-masskill:
-  - masskill
-maxsuggestionlength:
-  - maxsuggestionlength
-  - maxsuggestlength
-memberrole:
-  - memberrole
-meme:
-  - meme
-  - randommeme
-memegen:
-  - memegen
-memelist:
-  - memelist
-minsuggestionlength:
-  - minsuggestionlength
-  - minsuggestlength
-modules:
-  - modules
-  - mdls
-moveperm:
-  - moveperm
-  - mp
-movesong:
-  - movesong
-  - ms
-  - move
-moveto:
-  - moveto
-moveuserto:
-  - moveuserto
-  - moveuto
-movie:
-  - movie
-  - omdb
-  - imdb
-multigreetadd:
-  - multigreetadd
-  - mgadd
-  - mga
-multigreetdelete:
-  - multigreetdelete
-  - mgdel
-  - mgd
-multigreetgreetbots:
-  - multigreetgreetbots
-  - multigreetbots
-  - mggb
-multigreetlist:
-  - multigreetlist
-  - mglist
-  - mgl
-multigreetmessage:
-  - multigreetmessage
-  - mgmsg
-  - mgm
-multigreetremove:
-  - multigreetremove
-  - mgrem
-  - mgrm
-  - mgr
-multigreettype:
-  - multigreettype
-  - mgtype
-  - mgt
-multigreetwebhook:
-  - multigreetwebhook
-  - mgwebhook
-  - mghook
-  - mgh
-mute:
-  - mute
-muterole:
-  - muterole
-  - setmuterole
-mwarn:
-  - mwarn
-  - miniwarn
-mwarnclear:
-  - mwarnclear
-  - mwarnc
-mwarnexpire:
-  - mwarnexpire
-  - mwarne
-mwarnlog:
-  - mwarnlog
-mwarnlogall:
-  - mwarnlogall
-  - mwarnlogs
-mwarnpunish:
-  - mwarnpunish
-  - mwarnp
-mwarnpunishlist:
-  - mwarnpunishlist
-  - mwarnplist
-  - mwarnpl
-nhentai:
-  - nhentai
-  - nh
-nhentaisearch:
-  - nhentaisearch
-  - nhsearch
-  - nhs
-nowplaying:
-  - nowplaying
-  - np
-nroll:
-  - nroll
-nsfwtagblacklist:
-  - nsfwtagbl
-  - nsfwtbl
-nsfwtoggle:
-  - nsfwtoggle
-  - nsfw
-  - nsfwtgl
-nuke:
-  - nuke
-  - channelnuke
-  - nukechannel
-nunchi:
-  - nunchi
-osu:
-  - osu
-osu5:
-  - osu5
-owoify:
-  - owoify
-  - owo
-pat:
-  - pat
-pause:
-  - pause
-  - p
-permcontrol:
-  - permcontrol
-  - permc
-permrole:
-  - permrole
-  - pr
-permview:
-  - permview
-  - pview
-pick:
-  - pick
-ping:
-  - ping
-plant:
-  - plant
-play:
-  - play
-  - p
-  - start
-playlist:
-  - playlist
-  - playlistmanage
-playlists:
-  - playlists
-  - playlistshow
-  - plshow
-poke:
-  - poke
-pokemon:
-  - pokemon
-poll:
-  - poll
-  - ppoll
-pollend:
-  - pollend
-pollstats:
-  - pollstats
-pout:
-  - pout
-prefixcommand:
-  - prefix
-previewlinks:
-  - previewlinks
-  - plinks
-setpronouns:
-  - setpronouns
-  - pronounsset
-pronounsforceclear:
-  - pronounsforceclear
-  - pnfc
-prunemembers:
-  - prunemembers
-  - memberprune
-purge:
-  - purge
-  - clear
-  - prune
-queue:
-  - queue
-  - q
-  - yq
-  - enqueue
-quoteadd:
-  - quoteadd
-  - .
-quotedelete:
-  - quotedelete
-  - qdel
-quoteid:
-  - quoteid
-  - qid
-quoteprint:
-  - quoteprint
-  - ..
-quotesearch:
-  - quotesearch
-  - qsearch
-quoteshow:
-  - quoteshow
-  - qshow
-race:
-  - race
-raffle:
-  - raffle
-raffleany:
-  - raffleany
-rafflecur:
-  - rafflecur
-randjoke:
-  - randjoke
-randombird:
-  - randombird
-  - birb
-  - bird
-randomcat:
-  - randomcat
-  - meow
-randomdog:
-  - randomdog
-  - woof
-randomfood:
-  - randomfood
-  - yum
-randomkitsune:
-  - randomkitsune
-  - kitsune
-randomneko:
-  - randomneko
-  - neko
-randomreddit:
-  - randomreddit
-  - subreddit
-randomwaifu:
-  - randomwaifu
-  - waifu
-rategirl:
-  - rategirl
-reactchannel:
-  - reactchannel
-reactionroles:
-  - reactionroles
-  - rero
-reactionroleslist:
-  - reactionroleslist
-  - reroli
-reactionrolesremove:
-  - reactionrolesremove
-  - rerorm
-redditnsfw:
-  - redditnsfw
-  - nsfwsubreddit
-redisexec:
-  - redisexec
-  - rexec
-remind:
-  - remind
-reminddelete:
-  - reminddelete
-  - remindrm
-  - reminddel
-remindlist:
-  - remindlist
-  - remindl
-  - remindlst
-removeallroles:
-  - removeallroles
-  - rar
-removeemote:
-  - removeemote
-  - deleteemote
-  - emoteremove
-  - emotedelete
-removefromall:
-  - removefromall
-  - rfa
-removefromallbots:
-  - removefromallbots
-  - rfab
-removefromallusers:
-  - removefromallusers
-  - rfau
-removefromrole:
-  - removefromrole
-  - rfr
-removeonmute:
-  - removeonmute
-removeperm:
-  - removeperm
-  - rp
-removeplaying:
-  - removeplaying
-  - rmpl
-removerole:
-  - removerole
-  - rr
-removeroles:
-  - removeroles
-  - rrs
-removeusersfromrole:
-  - removeusersfromrole
-  - rufr
-renamechannel:
-  - renamechannel
-  - channelrename
-renameemote:
-  - renameemote
-  - emoterename
-renamerole:
-  - renamerole
-  - renr
-repeat:
-  - repeat
-repeatchannel:
-  - repeatchannel
-  - repchan
-repeatinvoke:
-  - repeatinvoke
-  - repinv
-repeatlist:
-  - repeatlist
-  - replst
-  - replist
-  - repli
-repeatmessage:
-  - repeatmessage
-  - repmsg
-repeatredundant:
-  - repeatredun
-  - repred
-repeatremove:
-  - repeatremove
-  - reprm
-resetglobalperms:
-  - resetglobalperms
-resetperms:
-  - resetperms
-resolvetonetags:
-  - resolvetonetags
-  - tonetag
-  - resolvetonetag
-  - tonetags
-restart:
-  - restart
-restartshard:
-  - restartshard
-revav:
-  - revav
-revimg:
-  - revimg
-rinfo:
-  - rinfo
-  - roleinfo
-rip:
-  - rip
-rolecmd:
-  - rolecmd
-  - rc
-rolecolor:
-  - rolecolor
-  - roleclr
-rolegreetadd:
-  - rolegreetadd
-  - rgadd
-  - rga
-rolegreetdelete:
-  - rolegreetdelete
-  - rgdel
-  - rgd
-rolegreetdisable:
-  - rolegreetdisable
-  - rgdisable
-  - rgdis
-rolegreetgreetbots:
-  - rolegreetgreetbots
-  - rolegreetbots
-  - rggb
-rolegreetlist:
-  - rolegreetlist
-  - rglist
-  - rgl
-rolegreetmessage:
-  - rolegreetmessage
-  - rgmsg
-  - rgm
-rolegreetremove:
-  - rolegreetremove
-  - rgrem
-  - rgrm
-  - rgr
-rolegreetwebhook:
-  - rolegreetwebhook
-  - rgwebhook
-  - rghook
-  - rgh
-rolehoist:
-  - rolehoist
-  - rh
-roleid:
-  - roleid
-  - rid
-rolejobs:
-  - rj
-  - rolejobs
-rolelevelreq:
-  - rolelevelreq
-  - rlr
-rolemdl:
-  - rolemdl
-  - rm
-roles:
-  - roles
-roll:
-  - roll
-rollduel:
-  - rollduel
-rolluo:
-  - rolluo
-realbooru:
-  - realbooru
-  - rb
-pornbomb:
-  - pornbomb
-rotateplaying:
-  - rotateplaying
-  - ropl
-rps:
-  - rps
-rsar:
-  - rsar
-rsstest:
-  - rsstest
-rtt:
-  - rtt
-  - reactottrigger
-rule34:
-  - rule34
-  - r34
-safebooru:
-  - safebooru
-sankaku:
-  - sankaku
-pussy:
-  - pussy
-anal:
-  - anal
-porn:
-  - porn
-bondage:
-  - bondage
-sargn:
-  - sargn
-savechat:
-  - savechat
-say:
-  - say
-searchcommand:
-  - searchcommand
-seek:
-  - seek
-send:
-  - send
-serverblacklist:
-  - serverblacklist
-  - sbl
-serverid:
-  - serverid
-  - sid
-serverinfo:
-  - serverinfo
-  - sinfo
-setafk:
-  - afk
-setavatar:
-  - setavatar
-  - setav
-setbanner:
-  - setbanner
-  - setserverbanner
-setchanlname:
-  - setchanlname
-  - schn
-setgame:
-  - setgame
-seticon:
-  - seticon
-  - setservericon
-  - seticonimage
-setmusicchannel:
-  - setmusicchannel
-  - smch
-setmwarnchannel:
-  - setmwarnchannel
-  - mwarnchannel
-setname:
-  - setname
-  - newnm
-setnick:
-  - setnick
-setrepostthreshold:
-  - repostthreshold
-  - setrepostthreshold
-setrole:
-  - setrole
-  - sr
-  - giverole
-setroles:
-  - setroles
-  - srs
-setservername:
-  - setservername
-setsplash:
-  - setsplash
-  - setserversplash
-  - setsplashimage
-setstar:
-  - setstar
-  - starboardstar
-setstarboard:
-  - setstarboard
-  - starboardchannel
-setstars:
-  - setstars
-  - starcount
-setstatus:
-  - setstatus
-setstream:
-  - setstream
-setsuggestchannel:
-  - setsuggestchannel
-  - suggestchannel
-  - suggestchan
-settopic:
-  - settopic
-  - st
-setwarnchannel:
-  - setwarnchannel
-  - warnchannel
-shardstats:
-  - shardstats
-ship:
-  - ship
-shoot:
-  - shoot
-shop:
-  - shop
-shopadd:
-  - shopadd
-shopchangename:
-  - shopchangename
-  - shopname
-shopchangeprice:
-  - shopchangeprice
-  - shopprice
-shoplistadd:
-  - shoplistadd
-shopmove:
-  - shopmove
-shopremove:
-  - shopremove
-  - shoprm
-shopswap:
-  - shopswap
-shorten:
-  - shorten
-showchattrigger:
-  - showchattrigger
-  - sct
-showemojis:
-  - showemojis
-  - se
-shrug:
-  - shrug
-shuffle:
-  - shuffle
-  - playlistshuffle
-  - sh
-  - plsh
-skip:
-  - skip
-  - next
-  - 'n'
-slap:
-  - slap
-sleep:
-  - sleep
-slot:
-  - slot
-  - slots
-slotstats:
-  - slotstats
-slottest:
-  - slottest
-slowmode:
-  - slowmode
-smile:
-  - smile
-smug:
-  - smug
-snipe:
-  - snipe
-snipelist:
-  - snipelist
-  - slist
-snipeset:
-  - snipeset
-  - setsnipe
-softban:
-  - softban
-  - sb
-songremove:
-  - songremove
-  - trackremove
-  - srm
-source:
-  - source
-  - github
-  - repo
-  - gitlab
-  - bitbucket
-sqlexec:
-  - sqlexec
-srvrcmd:
-  - srvrcmd
-  - sc
-srvrfilterinv:
-  - srvrfilterinv
-  - sfi
-srvrfilterlin:
-  - srvrfilterlin
-  - sfl
-srvrfilterwords:
-  - srvrfilterwords
-  - sfw
-srvrmdl:
-  - srvrmdl
-  - sm
-staffrole:
-  - staffrole
-staffroledisable:
-  - staffroledisable
-stand:
-  - stand
-starboardallowbots:
-  - starboardallowbots
-  - starbab
-starboardchtoggle:
-  - starboardchtoggle
-  - scht
-starboardremoveonbelowthreshold:
-  - starboardremoveonbelowthreshold
-  - srobt
-starboardremoveondelete:
-  - starboardremoveondelete
-  - srod
-starboardremoveonreactionscleared:
-  - starboardremoveonreactionscleared
-  - srrc
-starboardwlmode:
-  - starboardwlmode
-  - swm
-stare:
-  - stare
-startupcommandadd:
-  - scadd
-  - startcmdadd
-startupcommandremove:
-  - scrm
-  - startcmdrm
-startupcommandsclear:
-  - scclear
-  - scclr
-startupcommandslist:
-  - sclist
-  - startcmdlist
-stats:
-  - stats
-stealemotes:
-  - steal
-  - stealemotes
-stealforrole:
-  - sfr
-steam:
-  - steam
-stfu:
-  - stfu
-  - cmute
-  - channelmute
-stop:
-  - stop
-  - s
-stopjob:
-  - sj
-  - stopjob
-streamadd:
-  - streamadd
-  - sta
-  - stadd
-streamcheck:
-  - streamcheck
-  - stc
-streamlist:
-  - streamlist
-  - stl
-  - streamslist
-streammessage:
-  - streammessage
-  - stm
-  - stmsg
-streamoffline:
-  - streamoffline
-  - sto
-  - stoff
-streamremove:
-  - streamremove
-  - strm
-streamrole:
-  - streamrole
-streamroleblacklist:
-  - streamroleblacklist
-  - srbl
-streamrolekeyword:
-  - streamrolekeyword
-  - srkw
-streamrolewhitelist:
-  - streamrolewhitelist
-  - srwl
-streamsclear:
-  - streamsclear
-  - stc
-  - stclear
-stringsreload:
-  - stringsreload
-sudo:
-  - sudo
-  - doas
-suggest:
-  - suggest
-  - suggestion
-suggestbuttonchannel:
-  - suggestbuttonchannel
-suggestbuttoncolor:
-  - suggestbuttoncolor
-suggestbuttonemote:
-  - suggestbuttonemote
-suggestbuttonlabel:
-  - suggestbuttonlabel
-suggestbuttonmessage:
-  - suggestbuttonmessage
-suggestclear:
-  - suggestclear
-  - suggestreset
-  - resetsuggestions
-  - clearsuggestions
-suggestinfo:
-  - suggestinfo
-  - suginfo
-suggestmessage:
-  - suggestmessage
-  - suggestmsg
-suggestmotecolor:
-  - suggestmotecolor
-suggestmotes:
-  - suggestmotes
-  - smotes
-  - suggestemotes
-suggestmotesmode:
-  - suggestmotesmode
-suggestthreadstype:
-  - suggestthreadstype
-  - suggestthreads
-syncroletoall:
-  - syncroletoall
-  - synctoall
-syncroletoallcategories:
-  - syncroletoallcategories
-  - srtc
-  - srtac
-syncroletoallchannels:
-  - syncroletoallchannels
-  - srtch
-  - srtach
-take:
-  - take
-testsite:
-  - testsite
-think:
-  - think
-thumbsup:
-  - thumbsup
-tickle:
-  - tickle
-tictactoe:
-  - tictactoe
-  - ttt
-time:
-  - time
-timedafk:
-  - timedafk
-  - tafk
-timely:
-  - timely
-timelyreset:
-  - timelyreset
-timelyset:
-  - timelyset
-timeout:
-  - timeout
-timezone:
-  - timezone
-timezones:
-  - timezones
-tl:
-  - tl
-togglexclsar:
-  - togglexclsar
-  - tesar
-tq:
-  - tq
-translangs:
-  - translangs
-translate:
-  - translate
-  - trans
-trivia:
-  - trivia
-  - t
-typeadd:
-  - typeadd
-typedel:
-  - typedel
-typelist:
-  - typelist
-typestart:
-  - typestart
-typestop:
-  - typestop
-unban:
-  - unban
-undeafen:
-  - undeafen
-  - undef
-unlock:
-  - unlock
-  - channelunlock
-  - unlockchannel
-unlockdown:
-  - unlockdown
-  - endlockdown
-unmute:
-  - unmute
-unmuteall:
-  - unmuteall
-  - umall
-unstfu:
-  - unstfu
-  - unchannelmute
-untimeout:
-  - untimeout
-urbandict:
-  - urbandict
-  - ud
-userblacklist:
-  - userblacklist
-  - ubl
-userid:
-  - userid
-  - uid
-userinfo:
-  - userinfo
-  - uinfo
-usrcmd:
-  - usrcmd
-  - uc
-usrmdl:
-  - usrmdl
-  - um
-vcheck:
-  - vcheck
-  - viruscheck
-vcrole:
-  - vcrole
-vcrolelist:
-  - vcrolelist
-vcrolerm:
-  - vcrolerm
-verbose:
-  - verbose
-  - v
-verboseerror:
-  - verboseerror
-  - ve
-vinfo:
-  - vinfo
-  - voiceinfo
-voicemute:
-  - voicemute
-voiceunmute:
-  - voiceunmute
-volume:
-  - volume
-  - vol
-vote:
-  - vote
-voteclaim:
-  - voteclaim
-  - vclaim
-waifuclaim:
-  - waifuclaim
-  - claim
-waifugift:
-  - waifugift
-  - gift
-  - gifts
-waifuinfo:
-  - waifuinfo
-  - waifustats
-waifulb:
-  - waifulb
-  - waifus
-waifureset:
-  - waifureset
-waifutransfer:
-  - waifutransfer
-wait:
-  - wait
-warn:
-  - warn
-warnclear:
-  - warnclear
-  - warnc
-warnexpire:
-  - warnexpire
-  - warne
-warnlog:
-  - warnlog
-warnlogall:
-  - warnlogall
-warnpunish:
-  - warnpunish
-  - warnp
-warnpunishlist:
-  - warnpunishlist
-  - warnpl
-wave:
-  - wave
-weather:
-  - weather
-  - we
-wheeloffortune:
-  - wheeloffortune
-  - wheel
-whosplaying:
-  - whosplaying
-  - whpl
-wiki:
-  - wiki
-  - wikipedia
-wikia:
-  - wikia
-  - fandom
-wink:
-  - wink
-wowjoke:
-  - wowjoke
-xkcd:
-  - xkcd
-xpadd:
-  - xpadd
-xpcurrencyreward:
-  - xpcurreward
-  - xpcr
-xpexclude:
-  - xpexclude
-  - xpex
-xpexclusionlist:
-  - xpexclusionlist
-  - xpexl
-xpleaderboard:
-  - xpleaderboard
-  - xplb
-xpleveluprewards:
-  - xplvluprewards
-  - xprews
-  - xpcrs
-  - xprrs
-  - xprolerewards
-  - xpcurrewards
-xpnotify:
-  - xpnotify
-  - xpn
-xpreset:
-  - xpreset
-xprolereward:
-  - xprolereward
-  - xprr
-xpsetting:
-  - xpsetting
-  - xpsettings
-xptemplatereload:
-  - xptempreload
-  - xptr
-yandere:
-  - yandere
-yomama:
-  - yomama
-  - ym
-youtube:
-  - youtube
-  - yt
-ctcpsetwebhook:
-  - chattriggerscrosspostwebhook
-  - ctcpwh
-  - ctcpwebhook
-  - ctcrosspostwebhook
-  - ctcrosspostwh
-ctcpsetchannel:
-  - chattriggerscrosspostchannel
-  - ctcpch
-  - ctcpchannel
-  - ctcrosspostchannel
-  - ctcrosspostch
-setctintertype:
-  - setctintertype
-  - ctitype
-  - ctintertype
-setctintername:
-  - setctintername
-  - ctiname
-  - ctintername
-  - setctrealname
-  - ctrealname
-  - ctrn
-setctinterdesc:
-  - setctinterdesc
-  - ctidesc
-  - ctinterdesc
-ctintererrors:
-  - ctintererrors
-  - ctierrors
-  - ctie
-chattriggervalidtype:
-  - chattriggervalidtype
-  - ctvalidtype
-  - ctvt
-ctinterephemeral:
-  - ctinterephemeral
-  - ctiephemeral
-  - ctieph
-votechannel:
-  - votechannel
-votemessage:
-  - votemessage
-  - votemsg
-voteroleadd:
-  - voteroleadd
-  - vra
-voteroleremove:
-  - voteroleremove
-  - vrr
-voterolesclear:
-  - voterolesclear
-  - vrc
-voteroleslist:
-  - voteroleslist
-  - vrl
-profile:
-  - profile
-  - userprofile
-setzodiac:
-  - setzodiac
-setprofilecolor:
-  -  setprofilecolor
-setbirthday:
-  - setbirthday
-setbirthdayprivacy:
-  - setbirthdayprivacy
-setprofileimage:
-  - setprofileimage
-setprivacy:
-  - setprivacy
-  - profilepricvacy
-setbio:
-  - setbio
-voteroleedit:
-  - voteroleedit
-  - vre
-votepassword:
-  - votepassword
-  - votepass
-votes:
-  - votes
-votesleaderboard:
-  - votesleaderboard
-  - voteslb
-handhold:
-  - handhold
-punch:
-  - punch
-=======
-accept:
-  - accept
-  - suggestaccept
-  - acceptsuggest
-acceptchannel:
-  - acceptchannel
-
-acceptmessage:
-  - acceptmessage
-  - acceptmsg
-acrophobia:
-  - acrophobia
-  - acro
-addchattrigger:
-  - addchattrigger
-  - act
-  - acr
-addchattriggerregex:
-  - addchattriggerregex
-  - actr
-addemote:
-  - addemote
-  - emoteadd
-  - ae
-  - ea
-addplaying:
-  - addplaying
-  - adpl
-addroletorole:
-  - addroletorole
-  - artr
-addthenremove:
-  - addthenremove
-  - atr
-addtoall:
-  - addtoall
-  - ata
-addtoallbots:
-  - addtoallbots
-  - atab
-addtoallusers:
-  - addtoallusers
-  - atau
-addtousersover:
-  - atuo
-  - addtousersover
-addtousersunder:
-  - atuu
-  - addtousersunder
-adduserstorole:
-  - adduserstorole
-  - autr
-adsarm:
-  - adsarm
-affinity:
-  - affinity
-  - waifuaff
-afkdel:
-  - afkdel
-  - afkdelete
-afkdisable:
-  - afkdisable
-afkdisabledlist:
-  - afkdisabledlist
-afklength:
-  - afklength
-  - maxafklength
-afkremove:
-  - afkrm
-  - afkremove
-afktimeout:
-  - afktimeout
-afktype:
-  - afktype
-afkundisable:
-  - afkundisable
-afkview:
-  - afkview
-  - viewafk
-alias:
-  - alias
-  - cmdmap
-aliasesclear:
-  - aliasesclear
-  - aliasclear
-aliaslist:
-  - aliaslist
-  - cmdmaplist
-  - aliases
-allcatmdls:
-  - allcatmdls
-  - acamds
-allchnlmdls:
-  - allchnlmdls
-  - acm
-allcmdcooldowns:
-  - allcmdcooldowns
-  - acmdcds
-allrolemdls:
-  - allrolemdls
-  - arm
-allsrvrmdls:
-  - allsrvrmdls
-  - asm
-allusrmdls:
-  - allusrmdls
-  - aum
-anime:
-  - anime
-  - ani
-  - aq
-antialt:
-  - antialt
-antilist:
-  - antilist
-  - antilst
-antiraid:
-  - antiraid
-antispam:
-  - antispam
-antispamignore:
-  - antispamignore
-archiveonaccept:
-  - archiveonaccept
-archiveonconsider:
-  - archiveonconsider
-archiveondeny:
-  - archiveondeny
-archiveonimplement:
-  - archiveonimplement
-asar:
-  - asar
-autoassignbotrole:
-  - autoassignbotrole
-  - aabr
-autoassignrole:
-  - autoassignrole
-  - aar
-autobanword:
-  - autobanword
-  - autobanw
-autobanwordlist:
-  - autobanwordlist
-  - autobwlist
-autoboobs:
-  - autoboobs
-autobutts:
-  - autobutts
-autocommandadd:
-  - acadd
-  - autocmdadd
-autocommandremove:
-  - acrm
-  - autocmdrm
-autocommandslist:
-  - aclist
-  - autolist
-  - autocommands
-  - autocmdlist
-autodisconnect:
-  - autodisconnect
-  - autodc
-autohentai:
-  - autohentai
-autoplay:
-  - autoplay
-  - ap
-autotranslang:
-  - autotranslang
-  - atl
-autotranslate:
-  - autotranslate
-  - at
-  - autotrans
-avatar:
-  - avatar
-  - av
-award:
-  - award
-baka:
-  - baka
-ban:
-  - ban
-  - b
-banmessage:
-  - banmessage
-  - banmsg
-  - bantemplate
-  - bantemp
-banmessagetest:
-  - banmsgtest
-banmsgreset:
-  - banmsgreset
-banunder:
-  - banunder
-bash:
-  - bash
-  - zfs
-  - pacman
-  - shell
-betflip:
-  - betflip
-  - bf
-betroll:
-  - betroll
-  - br
-bible:
-  - bible
-bite:
-  - bite
-blackjack:
-  - blackjack
-  - bj
-blush:
-  - blush
-boobs:
-  - boobs
-boost:
-  - boost
-boostdel:
-  - boostdel
-  - boostdelete
-boostmsg:
-  - boostmsg
-  - boostmessage
-boosttest:
-  - boosttest
-  - testboost
-bored:
-  - bored
-butts:
-  - butts
-  - ass
-  - butt
-buy:
-  - buy
-bye:
-  - bye
-byedel:
-  - byedel
-byemsg:
-  - byemsg
-byetest:
-  - byetest
-calcops:
-  - calcops
-calculate:
-  - calculate
-  - calc
-cash:
-  - cash
-  - $
-  - currency
-  - $$
-  - $$$
-  - cur
-catcmd:
-  - catcmd
-  - cac
-catfact:
-  - catfact
-catmdl:
-  - catmdl
-  - cam
-channelblacklist:
-  - channelblacklist
-  - cbl
-channelid:
-  - channelid
-  - cid
-channelinfo:
-  - channelinfo
-  - cinfo
-channeltopic:
-  - channeltopic
-  - ct
-charinfo:
-  - charinfo
-  - characterinfo
-chatmute:
-  - chatmute
-chattriggerrolegranttype:
-  - chattriggerrolegranttype
-  - ctrolegranttype
-  - ctrgt
-chatunmute:
-  - chatunmute
-chnlcmd:
-  - chnlcmd
-  - cc
-chnlfilterinv:
-  - chnlfilterinv
-  - cfi
-chnlfilterlin:
-  - chnlfilterlin
-  - cfl
-chnlfilterwords:
-  - chnlfilterwords
-  - cfw
-chnlmdl:
-  - chnlmdl
-  - cm
-choose:
-  - choose
-chucknorris:
-  - chucknorris
-  - cn
-clearqueue:
-  - clearqueue
-  - cq
-cleverbot:
-  - cleverbot
-clubaccept:
-  - clubaccept
-clubadmin:
-  - clubadmin
-clubapply:
-  - clubapply
-clubapps:
-  - clubapps
-clubban:
-  - clubban
-clubbans:
-  - clubbans
-clubcreate:
-  - clubcreate
-clubdescription:
-  - clubdesc
-clubdisband:
-  - clubdisband
-clubicon:
-  - clubicon
-clubinformation:
-  - clubinfo
-clubkick:
-  - clubkick
-clubleaderboard:
-  - clublb
-clubleave:
-  - clubleave
-clublevelreq:
-  - clublevelreq
-clubtransfer:
-  - clubtransfer
-clubunban:
-  - clubunban
-cmdcooldown:
-  - cmdcooldown
-  - cmdcd
-color:
-  - color
-  - clr
-commandlogchannel:
-  - commandlogchannel
-  - commandlog
-  - logcommands
-commands:
-  - commands
-  - cmds
-confess:
-  - confess
-confessionblacklist:
-  - confessblacklist
-  - confessionblacklist
-  - confessbl
-confessionchannel:
-  - confesschannel
-  - confessionchannel
-confessionlogchannel:
-  - confesslogchannel
-  - confessionlogchannel
-  - confessionlogchnl
-confessionunblacklist:
-  - confessunblacklist
-  - confessionunblacklist
-  - confessunbl
-config:
-  - config
-  - conf
-connect4:
-  - connect4
-  - con4
-consider:
-  - consider
-  - suggestconsider
-  - considersuggest
-considerchannel:
-  - considerchannel
-considermessage:
-  - considermessage
-  - considermsg
-convert:
-  - convert
-convertlist:
-  - convertlist
-createcatandtxtchannels:
-  - ccatc
-createcatandvcchannels:
-  - ccavc
-createcattxtchans:
-  - cctc
-createcatvcchans:
-  - ccvc
-createrole:
-  - createrole
-  - cr
-creatvoichanl:
-  - creatvoichanl
-  - cvch
-creatxtchanl:
-  - creatxtchanl
-  - ctch
-cry:
-  - cry
-ctad:
-  - ctad
-ctat:
-  - ctat
-ctca:
-  - ctca
-ctdm:
-  - ctdm
-ctnr:
-  - ctnr
-  - chattriggernoresponse
-ctprefix:
-  - ctprefix
-  - chattriggersprefix
-  - chattriggerprefix
-ctprefixtype:
-  - ctprefixtype
-  - chattriggersprefixtype
-  - chattriggerprefixtype
-ctreact:
-  - ctreact
-  - ctr
-ctrgranttoggle:
-  - ctrgranttoggle
-  - ctgt
-  - ctgranttoggle
-ctrremovetoggle:
-  - ctrremovetoggle
-  - ctrt
-  - ctremovetoggle
-ctsclear:
-  - ctsclear
-ctsexport:
-  - ctsexport
-ctsimport:
-  - ctsimport
-ctsreload:
-  - ctsreload
-cuddle:
-  - cuddle
-currencytransactions:
-  - curtrs
-customafkmessage:
-  - customafkmessage
-  - afkmessage
-danbooru:
-  - danbooru
-dance:
-  - dance
-deafen:
-  - deafen
-  - deaf
-deckshuffle:
-  - deckshuffle
-  - dsh
-define:
-  - define
-  - def
-defprefix:
-  - defprefix
-delallquotes:
-  - delallquotes
-  - daq
-  - delallq
-delete:
-  - delete
-  - del
-deletechattrigger:
-  - deletechattrigger
-  - dct
-deleterole:
-  - deleterole
-  - dr
-deleteroles:
-  - deleteroles
-  - drs
-delmsgoncmd:
-  - delmsgoncmd
-  - dmc
-deltxtchanl:
-  - deltxtchanl
-  - dtch
-delvoichanl:
-  - delvoichanl
-  - dvch
-deny:
-  - deny
-  - suggestdeny
-  - denysuggest
-denychannel:
-  - denychannel
-denymessage:
-  - denymessage
-  - denymsg
-derpibooru:
-  - derpibooru
-  - derpi
-die:
-  - die
-discordpermoverride:
-  - dpo
-discordpermoverridelist:
-  - dpol
-  - dpoli
-discordpermoverridereset:
-  - dpor
-divorce:
-  - divorce
-donate:
-  - donate
-double:
-  - double
-dragon:
-  - dragon
-draw:
-  - draw
-drawnew:
-  - drawnew
-e621:
-  - e621
-economy:
-  - economy
-edit:
-  - edit
-editchattrigger:
-  - editchattrigger
-  - ect
-editsnipe:
-  - editsnipe
-editsnipelist:
-  - editsnipelist
-  - esnipelist
-eightball:
-  - eightball
-  - 8ball
-emotelist:
-  - emotelist
-  - emotelist
-evaluate:
-  - evaluate
-  - eval
-eventstart:
-  - eventstart
-experience:
-  - experience
-  - xp
-  - rank
-  - lvl
-facepalm:
-  - facepalm
-feed:
-  - feed
-feedadd:
-  - feedadd
-  - rss
-feedlist:
-  - feedlist
-  - feeds
-feedmessage:
-  - feedmessage
-  - rssmessage
-feedremove:
-  - feedremove
-  - feedrm
-  - feeddel
-fetch:
-  - fetch
-filterword:
-  - filterword
-  - fw
-findanime:
-  - findanime
-  - whatanime
-flip:
-  - flip
-forwardmessages:
-  - forwardmessages
-  - fwmsgs
-forwardtoall:
-  - forwardtoall
-  - fwtoall
-fwarn:
-  - fwarn
-  - filteredwarn
-fwclear:
-  - fwclear
-gamevoicechannel:
-  - gamevoicechannel
-  - gvc
-gatari:
-  - gatari
-gelbooru:
-  - gelbooru
-gemote:
-  - gemote
-  - giveawayemote
-gencurlist:
-  - gencurlist
-  - gclist
-gencurrency:
-  - gencurrency
-  - gc
-gend:
-  - gend
-  - giveawayend
-getactiveafks:
-  - getactiveafks
-  - activeafks
-pronouns:
-  - pronouns
-  - getpronouns
-give:
-  - give
-glist:
-  - glist
-  - giveaways
-  - giveawaylist
-globalcommand:
-  - globalcommand
-  - gcmd
-globalmodule:
-  - globalmodule
-  - gmod
-globalpermlist:
-  - globalpermlist
-  - gpl
-  - lgp
-  - globalperms
-  - listglobalperms
-google:
-  - google
-  - g
-grab:
-  - grab
-  - getoverhere
-greet:
-  - greet
-greetdel:
-  - greetdel
-  - grdel
-greetdm:
-  - greetdm
-greetdmmsg:
-  - greetdmmsg
-greetdmtest:
-  - greetdmtest
-greethook:
-  - greethook
-  - webgreet
-  - webhookgreet
-greetmsg:
-  - greetmsg
-greettest:
-  - greettest
-greroll:
-  - greroll
-  - giveawayreroll
-  - reroll
-gstart:
-  - gstart
-  - giveawaystart
-gstats:
-  - gstats
-  - giveawaystats
-guide:
-  - guide
-  - readme
-h:
-  - help
-  - h
-hangman:
-  - hangman
-hangmanlist:
-  - hangmanlist
-hangmanstop:
-  - hangmanstop
-happy:
-  - happy
-hearthstone:
-  - hearthstone
-  - hs
-hentai:
-  - hentai
-hentaibomb:
-  - hentaibomb
-hentaigif:
-  - hentaigif
-highfive:
-  - highfive
-highlight:
-  - highlights
-  - hl
-hit:
-  - hit
-hug:
-  - hug
-iam:
-  - iam
-iamnot:
-  - iamnot
-  - iamn
-image:
-  - image
-  - img
-  - rimg
-imagesreload:
-  - imagesreload
-implementchannel:
-  - implementchannel
-implemented:
-  - implemented
-  - suggestimplement
-  - implementsuggest
-implementmessage:
-  - implementmessage
-  - implementmsg
-inrole:
-  - inrole
-inroles:
-  - inroles
-invite:
-  - invite
-invitecreate:
-  - invitecreate
-  - invcr
-invitedelete:
-  - invitedelete
-  - invrm
-  - invdel
-inviteinfo:
-  - inviteinfo
-  - invinfo
-invitelist:
-  - invitelist
-  - invlist
-  - invlst
-invwarn:
-  - invwarn
-  - invitewarn
-join:
-  - join
-  - j
-  - mv
-joinrace:
-  - joinrace
-  - jr
-kick:
-  - kick
-  - k
-kickunder:
-  - kickunder
-kiss:
-  - kiss
-konachan:
-  - konachan
-languageset:
-  - languageset
-  - langset
-languagesetdefault:
-  - langsetdefault
-  - langsetd
-languageslist:
-  - languageslist
-  - langli
-laugh:
-  - laugh
-leaderboard:
-  - leaderboard
-  - lb
-leave:
-  - leave
-  - disconnect
-  - d
-leavehook:
-  - leavehook
-  - byehook
-leaveserver:
-  - leaveserver
-linux:
-  - linux
-listchattriggers:
-  - listchattriggers
-  - lct
-listchattriggersgroup:
-  - listchattriggersgroup
-  - lctg
-listperms:
-  - listperms
-  - lp
-listplaying:
-  - listplaying
-  - lipl
-listquotes:
-  - listquotes
-  - liqu
-listservers:
-  - listservers
-lmgtfy:
-  - lmgtfy
-lock:
-  - lock
-  - channellock
-  - lockchannel
-lockcheck:
-  - lockcheck
-lockdown:
-  - lockdown
-  - lockserver
-  - lockall
-log:
-  - log
-logserver:
-  - logserver
-  - logs
-logevents:
-  - logevents
-logignore:
-  - logignore
-loop:
-  - loop
-  - repeat
-  - queuerepeat
-  - qrp
-  - rpl
-lsar:
-  - lsar
-lstfilterwords:
-  - lstfilterwords
-  - lfw
-magicitem:
-  - magicitem
-  - mi
-magicthegathering:
-  - magicthegathering
-  - mtg
-mal:
-  - mal
-manga:
-  - manga
-  - mang
-  - mq
-masskill:
-  - masskill
-maxsuggestionlength:
-  - maxsuggestionlength
-  - maxsuggestlength
-memberrole:
-  - memberrole
-meme:
-  - meme
-  - randommeme
-memegen:
-  - memegen
-memelist:
-  - memelist
-minsuggestionlength:
-  - minsuggestionlength
-  - minsuggestlength
-modules:
-  - modules
-  - mdls
-moveperm:
-  - moveperm
-  - mp
-movesong:
-  - movesong
-  - ms
-  - move
-moveto:
-  - moveto
-moveuserto:
-  - moveuserto
-  - moveuto
-movie:
-  - movie
-  - omdb
-  - imdb
-multigreetadd:
-  - multigreetadd
-  - mgadd
-  - mga
-multigreetdelete:
-  - multigreetdelete
-  - mgdel
-  - mgd
-multigreetgreetbots:
-  - multigreetgreetbots
-  - multigreetbots
-  - mggb
-multigreetlist:
-  - multigreetlist
-  - mglist
-  - mgl
-multigreetmessage:
-  - multigreetmessage
-  - mgmsg
-  - mgm
-multigreetremove:
-  - multigreetremove
-  - mgrem
-  - mgrm
-  - mgr
-multigreettype:
-  - multigreettype
-  - mgtype
-  - mgt
-multigreetwebhook:
-  - multigreetwebhook
-  - mgwebhook
-  - mghook
-  - mgh
-mute:
-  - mute
-muterole:
-  - muterole
-  - setmuterole
-mwarn:
-  - mwarn
-  - miniwarn
-mwarnclear:
-  - mwarnclear
-  - mwarnc
-mwarnexpire:
-  - mwarnexpire
-  - mwarne
-mwarnlog:
-  - mwarnlog
-mwarnlogall:
-  - mwarnlogall
-  - mwarnlogs
-mwarnpunish:
-  - mwarnpunish
-  - mwarnp
-mwarnpunishlist:
-  - mwarnpunishlist
-  - mwarnplist
-  - mwarnpl
-nhentai:
-  - nhentai
-  - nh
-nhentaisearch:
-  - nhentaisearch
-  - nhsearch
-  - nhs
-nowplaying:
-  - nowplaying
-  - np
-nroll:
-  - nroll
-nsfwtagblacklist:
-  - nsfwtagbl
-  - nsfwtbl
-nsfwtoggle:
-  - nsfwtoggle
-  - nsfw
-  - nsfwtgl
-nuke:
-  - nuke
-  - channelnuke
-  - nukechannel
-nunchi:
-  - nunchi
-osu:
-  - osu
-osu5:
-  - osu5
-owoify:
-  - owoify
-  - owo
-pat:
-  - pat
-pause:
-  - pause
-  - p
-permcontrol:
-  - permcontrol
-  - permc
-permrole:
-  - permrole
-  - pr
-permview:
-  - permview
-  - pview
-pick:
-  - pick
-ping:
-  - ping
-plant:
-  - plant
-play:
-  - play
-  - p
-  - start
-playlist:
-  - playlist
-  - playlistmanage
-playlists:
-  - playlists
-  - playlistshow
-  - plshow
-poke:
-  - poke
-pokemon:
-  - pokemon
-poll:
-  - poll
-  - ppoll
-pollend:
-  - pollend
-pollstats:
-  - pollstats
-pout:
-  - pout
-prefixcommand:
-  - prefix
-previewlinks:
-  - previewlinks
-  - plinks
-setpronouns:
-  - setpronouns
-  - pronounsset
-pronounsforceclear:
-  - pronounsforceclear
-  - pnfc
-prunemembers:
-  - prunemembers
-  - memberprune
-purge:
-  - purge
-  - clear
-  - prune
-queue:
-  - queue
-  - q
-  - yq
-  - enqueue
-quoteadd:
-  - quoteadd
-  - .
-quotedelete:
-  - quotedelete
-  - qdel
-quoteid:
-  - quoteid
-  - qid
-quoteprint:
-  - quoteprint
-  - ..
-quotesearch:
-  - quotesearch
-  - qsearch
-quoteshow:
-  - quoteshow
-  - qshow
-race:
-  - race
-raffle:
-  - raffle
-raffleany:
-  - raffleany
-rafflecur:
-  - rafflecur
-randjoke:
-  - randjoke
-randombird:
-  - randombird
-  - birb
-  - bird
-randomcat:
-  - randomcat
-  - meow
-randomdog:
-  - randomdog
-  - woof
-randomfood:
-  - randomfood
-  - yum
-randomkitsune:
-  - randomkitsune
-  - kitsune
-randomneko:
-  - randomneko
-  - neko
-randomreddit:
-  - randomreddit
-  - subreddit
-randomwaifu:
-  - randomwaifu
-  - waifu
-rategirl:
-  - rategirl
-reactchannel:
-  - reactchannel
-reactionroles:
-  - reactionroles
-  - rero
-reactionroleslist:
-  - reactionroleslist
-  - reroli
-reactionrolesremove:
-  - reactionrolesremove
-  - rerorm
-redditnsfw:
-  - redditnsfw
-  - nsfwsubreddit
-redisexec:
-  - redisexec
-  - rexec
-remind:
-  - remind
-reminddelete:
-  - reminddelete
-  - remindrm
-  - reminddel
-remindlist:
-  - remindlist
-  - remindl
-  - remindlst
-removeallroles:
-  - removeallroles
-  - rar
-removeemote:
-  - removeemote
-  - deleteemote
-  - emoteremove
-  - emotedelete
-removefromall:
-  - removefromall
-  - rfa
-removefromallbots:
-  - removefromallbots
-  - rfab
-removefromallusers:
-  - removefromallusers
-  - rfau
-removefromrole:
-  - removefromrole
-  - rfr
-removeonmute:
-  - removeonmute
-removeperm:
-  - removeperm
-  - rp
-removeplaying:
-  - removeplaying
-  - rmpl
-removerole:
-  - removerole
-  - rr
-removeroles:
-  - removeroles
-  - rrs
-removeusersfromrole:
-  - removeusersfromrole
-  - rufr
-renamechannel:
-  - renamechannel
-  - channelrename
-renameemote:
-  - renameemote
-  - emoterename
-renamerole:
-  - renamerole
-  - renr
-repeat:
-  - repeat
-repeatchannel:
-  - repeatchannel
-  - repchan
-repeatinvoke:
-  - repeatinvoke
-  - repinv
-repeatlist:
-  - repeatlist
-  - replst
-  - replist
-  - repli
-repeatmessage:
-  - repeatmessage
-  - repmsg
-repeatredundant:
-  - repeatredun
-  - repred
-repeatremove:
-  - repeatremove
-  - reprm
-resetglobalperms:
-  - resetglobalperms
-resetperms:
-  - resetperms
-resolvetonetags:
-  - resolvetonetags
-  - tonetag
-  - resolvetonetag
-  - tonetags
-restart:
-  - restart
-restartshard:
-  - restartshard
-revav:
-  - revav
-revimg:
-  - revimg
-rinfo:
-  - rinfo
-  - roleinfo
-rip:
-  - rip
-rolecmd:
-  - rolecmd
-  - rc
-rolecolor:
-  - rolecolor
-  - roleclr
-rolegreetadd:
-  - rolegreetadd
-  - rgadd
-  - rga
-rolegreetdelete:
-  - rolegreetdelete
-  - rgdel
-  - rgd
-rolegreetdisable:
-  - rolegreetdisable
-  - rgdisable
-  - rgdis
-rolegreetgreetbots:
-  - rolegreetgreetbots
-  - rolegreetbots
-  - rggb
-rolegreetlist:
-  - rolegreetlist
-  - rglist
-  - rgl
-rolegreetmessage:
-  - rolegreetmessage
-  - rgmsg
-  - rgm
-rolegreetremove:
-  - rolegreetremove
-  - rgrem
-  - rgrm
-  - rgr
-rolegreetwebhook:
-  - rolegreetwebhook
-  - rgwebhook
-  - rghook
-  - rgh
-rolehoist:
-  - rolehoist
-  - rh
-roleid:
-  - roleid
-  - rid
-rolejobs:
-  - rj
-  - rolejobs
-rolelevelreq:
-  - rolelevelreq
-  - rlr
-rolemdl:
-  - rolemdl
-  - rm
-roles:
-  - roles
-roll:
-  - roll
-rollduel:
-  - rollduel
-rolluo:
-  - rolluo
-realbooru:
-  - realbooru
-  - rb
-pornbomb:
-  - pornbomb
-rotateplaying:
-  - rotateplaying
-  - ropl
-rps:
-  - rps
-rsar:
-  - rsar
-rsstest:
-  - rsstest
-rtt:
-  - rtt
-  - reactottrigger
-rule34:
-  - rule34
-  - r34
-safebooru:
-  - safebooru
-sankaku:
-  - sankaku
-pussy:
-  - pussy
-anal:
-  - anal
-porn:
-  - porn
-bondage:
-  - bondage
-sargn:
-  - sargn
-savechat:
-  - savechat
-say:
-  - say
-searchcommand:
-  - searchcommand
-seek:
-  - seek
-send:
-  - send
-serverblacklist:
-  - serverblacklist
-  - sbl
-serverid:
-  - serverid
-  - sid
-serverinfo:
-  - serverinfo
-  - sinfo
-setafk:
-  - afk
-setavatar:
-  - setavatar
-  - setav
-setbanner:
-  - setbanner
-  - setserverbanner
-setchanlname:
-  - setchanlname
-  - schn
-setgame:
-  - setgame
-seticon:
-  - seticon
-  - setservericon
-  - seticonimage
-setmusicchannel:
-  - setmusicchannel
-  - smch
-setmwarnchannel:
-  - setmwarnchannel
-  - mwarnchannel
-setname:
-  - setname
-  - newnm
-setnick:
-  - setnick
-setrepostthreshold:
-  - repostthreshold
-  - setrepostthreshold
-setrole:
-  - setrole
-  - sr
-  - giverole
-setroles:
-  - setroles
-  - srs
-setservername:
-  - setservername
-setsplash:
-  - setsplash
-  - setserversplash
-  - setsplashimage
-setstar:
-  - setstar
-  - starboardstar
-setstarboard:
-  - setstarboard
-  - starboardchannel
-setstars:
-  - setstars
-  - starcount
-setstatus:
-  - setstatus
-setstream:
-  - setstream
-setsuggestchannel:
-  - setsuggestchannel
-  - suggestchannel
-  - suggestchan
-settopic:
-  - settopic
-  - st
-setswitchfc:
-  - setswitchfc
-  - setfc
-  - setswitchfriendcode
-  - setfriendcode
-setwarnchannel:
-  - setwarnchannel
-  - warnchannel
-shardstats:
-  - shardstats
-ship:
-  - ship
-shoot:
-  - shoot
-shop:
-  - shop
-shopadd:
-  - shopadd
-shopchangename:
-  - shopchangename
-  - shopname
-shopchangeprice:
-  - shopchangeprice
-  - shopprice
-shoplistadd:
-  - shoplistadd
-shopmove:
-  - shopmove
-shopremove:
-  - shopremove
-  - shoprm
-shopswap:
-  - shopswap
-shorten:
-  - shorten
-showchattrigger:
-  - showchattrigger
-  - sct
-showemojis:
-  - showemojis
-  - se
-shrug:
-  - shrug
-shuffle:
-  - shuffle
-  - playlistshuffle
-  - sh
-  - plsh
-skip:
-  - skip
-  - next
-  - 'n'
-slap:
-  - slap
-sleep:
-  - sleep
-slot:
-  - slot
-  - slots
-slotstats:
-  - slotstats
-slottest:
-  - slottest
-slowmode:
-  - slowmode
-smile:
-  - smile
-smug:
-  - smug
-snipe:
-  - snipe
-snipelist:
-  - snipelist
-  - slist
-snipeset:
-  - snipeset
-  - setsnipe
-softban:
-  - softban
-  - sb
-songremove:
-  - songremove
-  - trackremove
-  - srm
-source:
-  - source
-  - github
-  - repo
-  - gitlab
-  - bitbucket
-sqlexec:
-  - sqlexec
-srvrcmd:
-  - srvrcmd
-  - sc
-srvrfilterinv:
-  - srvrfilterinv
-  - sfi
-srvrfilterlin:
-  - srvrfilterlin
-  - sfl
-srvrfilterwords:
-  - srvrfilterwords
-  - sfw
-srvrmdl:
-  - srvrmdl
-  - sm
-staffrole:
-  - staffrole
-staffroledisable:
-  - staffroledisable
-stand:
-  - stand
-starboardallowbots:
-  - starboardallowbots
-  - starbab
-starboardchtoggle:
-  - starboardchtoggle
-  - scht
-starboardremoveonbelowthreshold:
-  - starboardremoveonbelowthreshold
-  - srobt
-starboardremoveondelete:
-  - starboardremoveondelete
-  - srod
-starboardremoveonreactionscleared:
-  - starboardremoveonreactionscleared
-  - srrc
-starboardwlmode:
-  - starboardwlmode
-  - swm
-stare:
-  - stare
-startupcommandadd:
-  - scadd
-  - startcmdadd
-startupcommandremove:
-  - scrm
-  - startcmdrm
-startupcommandsclear:
-  - scclear
-  - scclr
-startupcommandslist:
-  - sclist
-  - startcmdlist
-stats:
-  - stats
-stealemotes:
-  - steal
-  - stealemotes
-stealforrole:
-  - sfr
-steam:
-  - steam
-stfu:
-  - stfu
-  - cmute
-  - channelmute
-stop:
-  - stop
-  - s
-stopjob:
-  - sj
-  - stopjob
-streamadd:
-  - streamadd
-  - sta
-  - stadd
-streamcheck:
-  - streamcheck
-  - stc
-streamlist:
-  - streamlist
-  - stl
-  - streamslist
-streammessage:
-  - streammessage
-  - stm
-  - stmsg
-streamoffline:
-  - streamoffline
-  - sto
-  - stoff
-streamremove:
-  - streamremove
-  - strm
-streamrole:
-  - streamrole
-streamroleblacklist:
-  - streamroleblacklist
-  - srbl
-streamrolekeyword:
-  - streamrolekeyword
-  - srkw
-streamrolewhitelist:
-  - streamrolewhitelist
-  - srwl
-streamsclear:
-  - streamsclear
-  - stc
-  - stclear
-stringsreload:
-  - stringsreload
-sudo:
-  - sudo
-  - doas
-suggest:
-  - suggest
-  - suggestion
-suggestbuttonchannel:
-  - suggestbuttonchannel
-suggestbuttoncolor:
-  - suggestbuttoncolor
-suggestbuttonemote:
-  - suggestbuttonemote
-suggestbuttonlabel:
-  - suggestbuttonlabel
-suggestbuttonmessage:
-  - suggestbuttonmessage
-suggestclear:
-  - suggestclear
-  - suggestreset
-  - resetsuggestions
-  - clearsuggestions
-suggestinfo:
-  - suggestinfo
-  - suginfo
-suggestmessage:
-  - suggestmessage
-  - suggestmsg
-suggestmotecolor:
-  - suggestmotecolor
-suggestmotes:
-  - suggestmotes
-  - smotes
-  - suggestemotes
-suggestmotesmode:
-  - suggestmotesmode
-suggestthreadstype:
-  - suggestthreadstype
-  - suggestthreads
-syncroletoall:
-  - syncroletoall
-  - synctoall
-syncroletoallcategories:
-  - syncroletoallcategories
-  - srtc
-  - srtac
-syncroletoallchannels:
-  - syncroletoallchannels
-  - srtch
-  - srtach
-take:
-  - take
-testsite:
-  - testsite
-think:
-  - think
-thumbsup:
-  - thumbsup
-tickle:
-  - tickle
-tictactoe:
-  - tictactoe
-  - ttt
-time:
-  - time
-timedafk:
-  - timedafk
-  - tafk
-timely:
-  - timely
-timelyreset:
-  - timelyreset
-timelyset:
-  - timelyset
-timeout:
-  - timeout
-timezone:
-  - timezone
-timezones:
-  - timezones
-tl:
-  - tl
-togglexclsar:
-  - togglexclsar
-  - tesar
-tq:
-  - tq
-translangs:
-  - translangs
-translate:
-  - translate
-  - trans
-trivia:
-  - trivia
-  - t
-typeadd:
-  - typeadd
-typedel:
-  - typedel
-typelist:
-  - typelist
-typestart:
-  - typestart
-typestop:
-  - typestop
-unban:
-  - unban
-undeafen:
-  - undeafen
-  - undef
-unlock:
-  - unlock
-  - channelunlock
-  - unlockchannel
-unlockdown:
-  - unlockdown
-  - endlockdown
-unmute:
-  - unmute
-unmuteall:
-  - unmuteall
-  - umall
-unstfu:
-  - unstfu
-  - unchannelmute
-untimeout:
-  - untimeout
-urbandict:
-  - urbandict
-  - ud
-userblacklist:
-  - userblacklist
-  - ubl
-userid:
-  - userid
-  - uid
-userinfo:
-  - userinfo
-  - uinfo
-usrcmd:
-  - usrcmd
-  - uc
-usrmdl:
-  - usrmdl
-  - um
-vcheck:
-  - vcheck
-  - viruscheck
-vcrole:
-  - vcrole
-vcrolelist:
-  - vcrolelist
-vcrolerm:
-  - vcrolerm
-verbose:
-  - verbose
-  - v
-verboseerror:
-  - verboseerror
-  - ve
-vinfo:
-  - vinfo
-  - voiceinfo
-voicemute:
-  - voicemute
-voiceunmute:
-  - voiceunmute
-volume:
-  - volume
-  - vol
-vote:
-  - vote
-voteclaim:
-  - voteclaim
-  - vclaim
-waifuclaim:
-  - waifuclaim
-  - claim
-waifugift:
-  - waifugift
-  - gift
-  - gifts
-waifuinfo:
-  - waifuinfo
-  - waifustats
-waifulb:
-  - waifulb
-  - waifus
-waifureset:
-  - waifureset
-waifutransfer:
-  - waifutransfer
-wait:
-  - wait
-warn:
-  - warn
-warnclear:
-  - warnclear
-  - warnc
-warnexpire:
-  - warnexpire
-  - warne
-warnlog:
-  - warnlog
-warnlogall:
-  - warnlogall
-warnpunish:
-  - warnpunish
-  - warnp
-warnpunishlist:
-  - warnpunishlist
-  - warnpl
-wave:
-  - wave
-weather:
-  - weather
-  - we
-wheeloffortune:
-  - wheeloffortune
-  - wheel
-whosplaying:
-  - whosplaying
-  - whpl
-wiki:
-  - wiki
-  - wikipedia
-wikia:
-  - wikia
-  - fandom
-wink:
-  - wink
-wowjoke:
-  - wowjoke
-xkcd:
-  - xkcd
-xpadd:
-  - xpadd
-xpcurrencyreward:
-  - xpcurreward
-  - xpcr
-xpexclude:
-  - xpexclude
-  - xpex
-xpexclusionlist:
-  - xpexclusionlist
-  - xpexl
-xpleaderboard:
-  - xpleaderboard
-  - xplb
-xpleveluprewards:
-  - xplvluprewards
-  - xprews
-  - xpcrs
-  - xprrs
-  - xprolerewards
-  - xpcurrewards
-xpnotify:
-  - xpnotify
-  - xpn
-xpreset:
-  - xpreset
-xprolereward:
-  - xprolereward
-  - xprr
-xpsetting:
-  - xpsetting
-  - xpsettings
-xptemplatereload:
-  - xptempreload
-  - xptr
-yandere:
-  - yandere
-yomama:
-  - yomama
-  - ym
-youtube:
-  - youtube
-  - yt
-ctcpsetwebhook:
-  - chattriggerscrosspostwebhook
-  - ctcpwh
-  - ctcpwebhook
-  - ctcrosspostwebhook
-  - ctcrosspostwh
-ctcpsetchannel:
-  - chattriggerscrosspostchannel
-  - ctcpch
-  - ctcpchannel
-  - ctcrosspostchannel
-  - ctcrosspostch
-setctintertype:
-  - setctintertype
-  - ctitype
-  - ctintertype
-setctintername:
-  - setctintername
-  - ctiname
-  - ctintername
-  - setctrealname
-  - ctrealname
-  - ctrn
-setctinterdesc:
-  - setctinterdesc
-  - ctidesc
-  - ctinterdesc
-ctintererrors:
-  - ctintererrors
-  - ctierrors
-  - ctie
-chattriggervalidtype:
-  - chattriggervalidtype
-  - ctvalidtype
-  - ctvt
-ctinterephemeral:
-  - ctinterephemeral
-  - ctiephemeral
-  - ctieph
-votechannel:
-  - votechannel
-votemessage:
-  - votemessage
-  - votemsg
-voteroleadd:
-  - voteroleadd
-  - vra
-voteroleremove:
-  - voteroleremove
-  - vrr
-voterolesclear:
-  - voterolesclear
-  - vrc
-voteroleslist:
-  - voteroleslist
-  - vrl
-profile:
-  - profile
-  - userprofile
-setzodiac:
-  - setzodiac
-setprofilecolor:
-  -  setprofilecolor
-setbirthday:
-  - setbirthday
-setbirthdayprivacy:
-  - setbirthdayprivacy
-setprofileimage:
-  - setprofileimage
-setprivacy:
-  - setprivacy
-  - profilepricvacy
-setbio:
-  - setbio
-voteroleedit:
-  - voteroleedit
-  - vre
-votepassword:
-  - votepassword
-  - votepass
-votes:
-  - votes
-votesleaderboard:
-  - votesleaderboard
-  - voteslb
-handhold:
-  - handhold
-punch:
-  - punch
->>>>>>> bbd54f28
+accept:
+  - accept
+  - suggestaccept
+  - acceptsuggest
+acceptchannel:
+  - acceptchannel
+
+acceptmessage:
+  - acceptmessage
+  - acceptmsg
+acrophobia:
+  - acrophobia
+  - acro
+addchattrigger:
+  - addchattrigger
+  - act
+  - acr
+addchattriggerregex:
+  - addchattriggerregex
+  - actr
+addemote:
+  - addemote
+  - emoteadd
+  - ae
+  - ea
+addplaying:
+  - addplaying
+  - adpl
+addroletorole:
+  - addroletorole
+  - artr
+addthenremove:
+  - addthenremove
+  - atr
+addtoall:
+  - addtoall
+  - ata
+addtoallbots:
+  - addtoallbots
+  - atab
+addtoallusers:
+  - addtoallusers
+  - atau
+addtousersover:
+  - atuo
+  - addtousersover
+addtousersunder:
+  - atuu
+  - addtousersunder
+adduserstorole:
+  - adduserstorole
+  - autr
+adsarm:
+  - adsarm
+affinity:
+  - affinity
+  - waifuaff
+afkdel:
+  - afkdel
+  - afkdelete
+afkdisable:
+  - afkdisable
+afkdisabledlist:
+  - afkdisabledlist
+afklength:
+  - afklength
+  - maxafklength
+afkremove:
+  - afkrm
+  - afkremove
+afktimeout:
+  - afktimeout
+afktype:
+  - afktype
+afkundisable:
+  - afkundisable
+afkview:
+  - afkview
+  - viewafk
+alias:
+  - alias
+  - cmdmap
+aliasesclear:
+  - aliasesclear
+  - aliasclear
+aliaslist:
+  - aliaslist
+  - cmdmaplist
+  - aliases
+allcatmdls:
+  - allcatmdls
+  - acamds
+allchnlmdls:
+  - allchnlmdls
+  - acm
+allcmdcooldowns:
+  - allcmdcooldowns
+  - acmdcds
+allrolemdls:
+  - allrolemdls
+  - arm
+allsrvrmdls:
+  - allsrvrmdls
+  - asm
+allusrmdls:
+  - allusrmdls
+  - aum
+anime:
+  - anime
+  - ani
+  - aq
+antialt:
+  - antialt
+antilist:
+  - antilist
+  - antilst
+antiraid:
+  - antiraid
+antispam:
+  - antispam
+antispamignore:
+  - antispamignore
+archiveonaccept:
+  - archiveonaccept
+archiveonconsider:
+  - archiveonconsider
+archiveondeny:
+  - archiveondeny
+archiveonimplement:
+  - archiveonimplement
+asar:
+  - asar
+autoassignbotrole:
+  - autoassignbotrole
+  - aabr
+autoassignrole:
+  - autoassignrole
+  - aar
+autobanword:
+  - autobanword
+  - autobanw
+autobanwordlist:
+  - autobanwordlist
+  - autobwlist
+autoboobs:
+  - autoboobs
+autobutts:
+  - autobutts
+autocommandadd:
+  - acadd
+  - autocmdadd
+autocommandremove:
+  - acrm
+  - autocmdrm
+autocommandslist:
+  - aclist
+  - autolist
+  - autocommands
+  - autocmdlist
+autodisconnect:
+  - autodisconnect
+  - autodc
+autohentai:
+  - autohentai
+autoplay:
+  - autoplay
+  - ap
+autotranslang:
+  - autotranslang
+  - atl
+autotranslate:
+  - autotranslate
+  - at
+  - autotrans
+avatar:
+  - avatar
+  - av
+award:
+  - award
+baka:
+  - baka
+ban:
+  - ban
+  - b
+banmessage:
+  - banmessage
+  - banmsg
+  - bantemplate
+  - bantemp
+banmessagetest:
+  - banmsgtest
+banmsgreset:
+  - banmsgreset
+banunder:
+  - banunder
+bash:
+  - bash
+  - zfs
+  - pacman
+  - shell
+betflip:
+  - betflip
+  - bf
+betroll:
+  - betroll
+  - br
+bible:
+  - bible
+bite:
+  - bite
+blackjack:
+  - blackjack
+  - bj
+blush:
+  - blush
+boobs:
+  - boobs
+boost:
+  - boost
+boostdel:
+  - boostdel
+  - boostdelete
+boostmsg:
+  - boostmsg
+  - boostmessage
+boosttest:
+  - boosttest
+  - testboost
+bored:
+  - bored
+butts:
+  - butts
+  - ass
+  - butt
+buy:
+  - buy
+bye:
+  - bye
+byedel:
+  - byedel
+byemsg:
+  - byemsg
+byetest:
+  - byetest
+calcops:
+  - calcops
+calculate:
+  - calculate
+  - calc
+cash:
+  - cash
+  - $
+  - currency
+  - $$
+  - $$$
+  - cur
+catcmd:
+  - catcmd
+  - cac
+catfact:
+  - catfact
+catmdl:
+  - catmdl
+  - cam
+channelblacklist:
+  - channelblacklist
+  - cbl
+channelid:
+  - channelid
+  - cid
+channelinfo:
+  - channelinfo
+  - cinfo
+channeltopic:
+  - channeltopic
+  - ct
+charinfo:
+  - charinfo
+  - characterinfo
+chatmute:
+  - chatmute
+chattriggerrolegranttype:
+  - chattriggerrolegranttype
+  - ctrolegranttype
+  - ctrgt
+chatunmute:
+  - chatunmute
+chnlcmd:
+  - chnlcmd
+  - cc
+chnlfilterinv:
+  - chnlfilterinv
+  - cfi
+chnlfilterlin:
+  - chnlfilterlin
+  - cfl
+chnlfilterwords:
+  - chnlfilterwords
+  - cfw
+chnlmdl:
+  - chnlmdl
+  - cm
+choose:
+  - choose
+chucknorris:
+  - chucknorris
+  - cn
+clearqueue:
+  - clearqueue
+  - cq
+cleverbot:
+  - cleverbot
+clubaccept:
+  - clubaccept
+clubadmin:
+  - clubadmin
+clubapply:
+  - clubapply
+clubapps:
+  - clubapps
+clubban:
+  - clubban
+clubbans:
+  - clubbans
+clubcreate:
+  - clubcreate
+clubdescription:
+  - clubdesc
+clubdisband:
+  - clubdisband
+clubicon:
+  - clubicon
+clubinformation:
+  - clubinfo
+clubkick:
+  - clubkick
+clubleaderboard:
+  - clublb
+clubleave:
+  - clubleave
+clublevelreq:
+  - clublevelreq
+clubtransfer:
+  - clubtransfer
+clubunban:
+  - clubunban
+cmdcooldown:
+  - cmdcooldown
+  - cmdcd
+color:
+  - color
+  - clr
+commandlogchannel:
+  - commandlogchannel
+  - commandlog
+  - logcommands
+commands:
+  - commands
+  - cmds
+confess:
+  - confess
+confessionblacklist:
+  - confessblacklist
+  - confessionblacklist
+  - confessbl
+confessionchannel:
+  - confesschannel
+  - confessionchannel
+confessionlogchannel:
+  - confesslogchannel
+  - confessionlogchannel
+  - confessionlogchnl
+confessionunblacklist:
+  - confessunblacklist
+  - confessionunblacklist
+  - confessunbl
+config:
+  - config
+  - conf
+connect4:
+  - connect4
+  - con4
+consider:
+  - consider
+  - suggestconsider
+  - considersuggest
+considerchannel:
+  - considerchannel
+considermessage:
+  - considermessage
+  - considermsg
+convert:
+  - convert
+convertlist:
+  - convertlist
+createcatandtxtchannels:
+  - ccatc
+createcatandvcchannels:
+  - ccavc
+createcattxtchans:
+  - cctc
+createcatvcchans:
+  - ccvc
+createrole:
+  - createrole
+  - cr
+creatvoichanl:
+  - creatvoichanl
+  - cvch
+creatxtchanl:
+  - creatxtchanl
+  - ctch
+cry:
+  - cry
+ctad:
+  - ctad
+ctat:
+  - ctat
+ctca:
+  - ctca
+ctdm:
+  - ctdm
+ctnr:
+  - ctnr
+  - chattriggernoresponse
+ctprefix:
+  - ctprefix
+  - chattriggersprefix
+  - chattriggerprefix
+ctprefixtype:
+  - ctprefixtype
+  - chattriggersprefixtype
+  - chattriggerprefixtype
+ctreact:
+  - ctreact
+  - ctr
+ctrgranttoggle:
+  - ctrgranttoggle
+  - ctgt
+  - ctgranttoggle
+ctrremovetoggle:
+  - ctrremovetoggle
+  - ctrt
+  - ctremovetoggle
+ctsclear:
+  - ctsclear
+ctsexport:
+  - ctsexport
+ctsimport:
+  - ctsimport
+ctsreload:
+  - ctsreload
+cuddle:
+  - cuddle
+currencytransactions:
+  - curtrs
+customafkmessage:
+  - customafkmessage
+  - afkmessage
+danbooru:
+  - danbooru
+dance:
+  - dance
+deafen:
+  - deafen
+  - deaf
+deckshuffle:
+  - deckshuffle
+  - dsh
+define:
+  - define
+  - def
+defprefix:
+  - defprefix
+delallquotes:
+  - delallquotes
+  - daq
+  - delallq
+delete:
+  - delete
+  - del
+deletechattrigger:
+  - deletechattrigger
+  - dct
+deleterole:
+  - deleterole
+  - dr
+deleteroles:
+  - deleteroles
+  - drs
+delmsgoncmd:
+  - delmsgoncmd
+  - dmc
+deltxtchanl:
+  - deltxtchanl
+  - dtch
+delvoichanl:
+  - delvoichanl
+  - dvch
+deny:
+  - deny
+  - suggestdeny
+  - denysuggest
+denychannel:
+  - denychannel
+denymessage:
+  - denymessage
+  - denymsg
+derpibooru:
+  - derpibooru
+  - derpi
+die:
+  - die
+discordpermoverride:
+  - dpo
+discordpermoverridelist:
+  - dpol
+  - dpoli
+discordpermoverridereset:
+  - dpor
+divorce:
+  - divorce
+donate:
+  - donate
+double:
+  - double
+dragon:
+  - dragon
+draw:
+  - draw
+drawnew:
+  - drawnew
+e621:
+  - e621
+economy:
+  - economy
+edit:
+  - edit
+editchattrigger:
+  - editchattrigger
+  - ect
+editsnipe:
+  - editsnipe
+editsnipelist:
+  - editsnipelist
+  - esnipelist
+eightball:
+  - eightball
+  - 8ball
+emotelist:
+  - emotelist
+  - emotelist
+evaluate:
+  - evaluate
+  - eval
+eventstart:
+  - eventstart
+experience:
+  - experience
+  - xp
+  - rank
+  - lvl
+facepalm:
+  - facepalm
+feed:
+  - feed
+feedadd:
+  - feedadd
+  - rss
+feedlist:
+  - feedlist
+  - feeds
+feedmessage:
+  - feedmessage
+  - rssmessage
+feedremove:
+  - feedremove
+  - feedrm
+  - feeddel
+fetch:
+  - fetch
+filterword:
+  - filterword
+  - fw
+findanime:
+  - findanime
+  - whatanime
+flip:
+  - flip
+forwardmessages:
+  - forwardmessages
+  - fwmsgs
+forwardtoall:
+  - forwardtoall
+  - fwtoall
+fwarn:
+  - fwarn
+  - filteredwarn
+fwclear:
+  - fwclear
+gamevoicechannel:
+  - gamevoicechannel
+  - gvc
+gatari:
+  - gatari
+gelbooru:
+  - gelbooru
+gemote:
+  - gemote
+  - giveawayemote
+gencurlist:
+  - gencurlist
+  - gclist
+gencurrency:
+  - gencurrency
+  - gc
+gend:
+  - gend
+  - giveawayend
+getactiveafks:
+  - getactiveafks
+  - activeafks
+pronouns:
+  - pronouns
+  - getpronouns
+give:
+  - give
+glist:
+  - glist
+  - giveaways
+  - giveawaylist
+globalcommand:
+  - globalcommand
+  - gcmd
+globalmodule:
+  - globalmodule
+  - gmod
+globalpermlist:
+  - globalpermlist
+  - gpl
+  - lgp
+  - globalperms
+  - listglobalperms
+google:
+  - google
+  - g
+grab:
+  - grab
+  - getoverhere
+greet:
+  - greet
+greetdel:
+  - greetdel
+  - grdel
+greetdm:
+  - greetdm
+greetdmmsg:
+  - greetdmmsg
+greetdmtest:
+  - greetdmtest
+greethook:
+  - greethook
+  - webgreet
+  - webhookgreet
+greetmsg:
+  - greetmsg
+greettest:
+  - greettest
+greroll:
+  - greroll
+  - giveawayreroll
+  - reroll
+gstart:
+  - gstart
+  - giveawaystart
+gstats:
+  - gstats
+  - giveawaystats
+guide:
+  - guide
+  - readme
+h:
+  - help
+  - h
+hangman:
+  - hangman
+hangmanlist:
+  - hangmanlist
+hangmanstop:
+  - hangmanstop
+happy:
+  - happy
+hearthstone:
+  - hearthstone
+  - hs
+hentai:
+  - hentai
+hentaibomb:
+  - hentaibomb
+hentaigif:
+  - hentaigif
+highfive:
+  - highfive
+highlight:
+  - highlights
+  - hl
+hit:
+  - hit
+hug:
+  - hug
+iam:
+  - iam
+iamnot:
+  - iamnot
+  - iamn
+image:
+  - image
+  - img
+  - rimg
+imagesreload:
+  - imagesreload
+implementchannel:
+  - implementchannel
+implemented:
+  - implemented
+  - suggestimplement
+  - implementsuggest
+implementmessage:
+  - implementmessage
+  - implementmsg
+inrole:
+  - inrole
+inroles:
+  - inroles
+invite:
+  - invite
+invitecreate:
+  - invitecreate
+  - invcr
+invitedelete:
+  - invitedelete
+  - invrm
+  - invdel
+inviteinfo:
+  - inviteinfo
+  - invinfo
+invitelist:
+  - invitelist
+  - invlist
+  - invlst
+invwarn:
+  - invwarn
+  - invitewarn
+join:
+  - join
+  - j
+  - mv
+joinrace:
+  - joinrace
+  - jr
+kick:
+  - kick
+  - k
+kickunder:
+  - kickunder
+kiss:
+  - kiss
+konachan:
+  - konachan
+languageset:
+  - languageset
+  - langset
+languagesetdefault:
+  - langsetdefault
+  - langsetd
+languageslist:
+  - languageslist
+  - langli
+laugh:
+  - laugh
+leaderboard:
+  - leaderboard
+  - lb
+leave:
+  - leave
+  - disconnect
+  - d
+leavehook:
+  - leavehook
+  - byehook
+leaveserver:
+  - leaveserver
+linux:
+  - linux
+listchattriggers:
+  - listchattriggers
+  - lct
+listchattriggersgroup:
+  - listchattriggersgroup
+  - lctg
+listperms:
+  - listperms
+  - lp
+listplaying:
+  - listplaying
+  - lipl
+listquotes:
+  - listquotes
+  - liqu
+listservers:
+  - listservers
+lmgtfy:
+  - lmgtfy
+lock:
+  - lock
+  - channellock
+  - lockchannel
+lockcheck:
+  - lockcheck
+lockdown:
+  - lockdown
+  - lockserver
+  - lockall
+log:
+  - log
+logserver:
+  - logserver
+  - logs
+logevents:
+  - logevents
+logignore:
+  - logignore
+loop:
+  - loop
+  - repeat
+  - queuerepeat
+  - qrp
+  - rpl
+lsar:
+  - lsar
+lstfilterwords:
+  - lstfilterwords
+  - lfw
+magicitem:
+  - magicitem
+  - mi
+magicthegathering:
+  - magicthegathering
+  - mtg
+mal:
+  - mal
+manga:
+  - manga
+  - mang
+  - mq
+masskill:
+  - masskill
+maxsuggestionlength:
+  - maxsuggestionlength
+  - maxsuggestlength
+memberrole:
+  - memberrole
+meme:
+  - meme
+  - randommeme
+memegen:
+  - memegen
+memelist:
+  - memelist
+minsuggestionlength:
+  - minsuggestionlength
+  - minsuggestlength
+modules:
+  - modules
+  - mdls
+moveperm:
+  - moveperm
+  - mp
+movesong:
+  - movesong
+  - ms
+  - move
+moveto:
+  - moveto
+moveuserto:
+  - moveuserto
+  - moveuto
+movie:
+  - movie
+  - omdb
+  - imdb
+multigreetadd:
+  - multigreetadd
+  - mgadd
+  - mga
+multigreetdelete:
+  - multigreetdelete
+  - mgdel
+  - mgd
+multigreetgreetbots:
+  - multigreetgreetbots
+  - multigreetbots
+  - mggb
+multigreetlist:
+  - multigreetlist
+  - mglist
+  - mgl
+multigreetmessage:
+  - multigreetmessage
+  - mgmsg
+  - mgm
+multigreetremove:
+  - multigreetremove
+  - mgrem
+  - mgrm
+  - mgr
+multigreettype:
+  - multigreettype
+  - mgtype
+  - mgt
+multigreetwebhook:
+  - multigreetwebhook
+  - mgwebhook
+  - mghook
+  - mgh
+mute:
+  - mute
+muterole:
+  - muterole
+  - setmuterole
+mwarn:
+  - mwarn
+  - miniwarn
+mwarnclear:
+  - mwarnclear
+  - mwarnc
+mwarnexpire:
+  - mwarnexpire
+  - mwarne
+mwarnlog:
+  - mwarnlog
+mwarnlogall:
+  - mwarnlogall
+  - mwarnlogs
+mwarnpunish:
+  - mwarnpunish
+  - mwarnp
+mwarnpunishlist:
+  - mwarnpunishlist
+  - mwarnplist
+  - mwarnpl
+nhentai:
+  - nhentai
+  - nh
+nhentaisearch:
+  - nhentaisearch
+  - nhsearch
+  - nhs
+nowplaying:
+  - nowplaying
+  - np
+nroll:
+  - nroll
+nsfwtagblacklist:
+  - nsfwtagbl
+  - nsfwtbl
+nsfwtoggle:
+  - nsfwtoggle
+  - nsfw
+  - nsfwtgl
+nuke:
+  - nuke
+  - channelnuke
+  - nukechannel
+nunchi:
+  - nunchi
+osu:
+  - osu
+osu5:
+  - osu5
+owoify:
+  - owoify
+  - owo
+pat:
+  - pat
+pause:
+  - pause
+  - p
+permcontrol:
+  - permcontrol
+  - permc
+permrole:
+  - permrole
+  - pr
+permview:
+  - permview
+  - pview
+pick:
+  - pick
+ping:
+  - ping
+plant:
+  - plant
+play:
+  - play
+  - p
+  - start
+playlist:
+  - playlist
+  - playlistmanage
+playlists:
+  - playlists
+  - playlistshow
+  - plshow
+poke:
+  - poke
+pokemon:
+  - pokemon
+poll:
+  - poll
+  - ppoll
+pollend:
+  - pollend
+pollstats:
+  - pollstats
+pout:
+  - pout
+prefixcommand:
+  - prefix
+previewlinks:
+  - previewlinks
+  - plinks
+setpronouns:
+  - setpronouns
+  - pronounsset
+pronounsforceclear:
+  - pronounsforceclear
+  - pnfc
+prunemembers:
+  - prunemembers
+  - memberprune
+purge:
+  - purge
+  - clear
+  - prune
+queue:
+  - queue
+  - q
+  - yq
+  - enqueue
+quoteadd:
+  - quoteadd
+  - .
+quotedelete:
+  - quotedelete
+  - qdel
+quoteid:
+  - quoteid
+  - qid
+quoteprint:
+  - quoteprint
+  - ..
+quotesearch:
+  - quotesearch
+  - qsearch
+quoteshow:
+  - quoteshow
+  - qshow
+race:
+  - race
+raffle:
+  - raffle
+raffleany:
+  - raffleany
+rafflecur:
+  - rafflecur
+randjoke:
+  - randjoke
+randombird:
+  - randombird
+  - birb
+  - bird
+randomcat:
+  - randomcat
+  - meow
+randomdog:
+  - randomdog
+  - woof
+randomfood:
+  - randomfood
+  - yum
+randomkitsune:
+  - randomkitsune
+  - kitsune
+randomneko:
+  - randomneko
+  - neko
+randomreddit:
+  - randomreddit
+  - subreddit
+randomwaifu:
+  - randomwaifu
+  - waifu
+rategirl:
+  - rategirl
+reactchannel:
+  - reactchannel
+reactionroles:
+  - reactionroles
+  - rero
+reactionroleslist:
+  - reactionroleslist
+  - reroli
+reactionrolesremove:
+  - reactionrolesremove
+  - rerorm
+redditnsfw:
+  - redditnsfw
+  - nsfwsubreddit
+redisexec:
+  - redisexec
+  - rexec
+remind:
+  - remind
+reminddelete:
+  - reminddelete
+  - remindrm
+  - reminddel
+remindlist:
+  - remindlist
+  - remindl
+  - remindlst
+removeallroles:
+  - removeallroles
+  - rar
+removeemote:
+  - removeemote
+  - deleteemote
+  - emoteremove
+  - emotedelete
+removefromall:
+  - removefromall
+  - rfa
+removefromallbots:
+  - removefromallbots
+  - rfab
+removefromallusers:
+  - removefromallusers
+  - rfau
+removefromrole:
+  - removefromrole
+  - rfr
+removeonmute:
+  - removeonmute
+removeperm:
+  - removeperm
+  - rp
+removeplaying:
+  - removeplaying
+  - rmpl
+removerole:
+  - removerole
+  - rr
+removeroles:
+  - removeroles
+  - rrs
+removeusersfromrole:
+  - removeusersfromrole
+  - rufr
+renamechannel:
+  - renamechannel
+  - channelrename
+renameemote:
+  - renameemote
+  - emoterename
+renamerole:
+  - renamerole
+  - renr
+repeat:
+  - repeat
+repeatchannel:
+  - repeatchannel
+  - repchan
+repeatinvoke:
+  - repeatinvoke
+  - repinv
+repeatlist:
+  - repeatlist
+  - replst
+  - replist
+  - repli
+repeatmessage:
+  - repeatmessage
+  - repmsg
+repeatredundant:
+  - repeatredun
+  - repred
+repeatremove:
+  - repeatremove
+  - reprm
+resetglobalperms:
+  - resetglobalperms
+resetperms:
+  - resetperms
+resolvetonetags:
+  - resolvetonetags
+  - tonetag
+  - resolvetonetag
+  - tonetags
+restart:
+  - restart
+restartshard:
+  - restartshard
+revav:
+  - revav
+revimg:
+  - revimg
+rinfo:
+  - rinfo
+  - roleinfo
+rip:
+  - rip
+rolecmd:
+  - rolecmd
+  - rc
+rolecolor:
+  - rolecolor
+  - roleclr
+rolegreetadd:
+  - rolegreetadd
+  - rgadd
+  - rga
+rolegreetdelete:
+  - rolegreetdelete
+  - rgdel
+  - rgd
+rolegreetdisable:
+  - rolegreetdisable
+  - rgdisable
+  - rgdis
+rolegreetgreetbots:
+  - rolegreetgreetbots
+  - rolegreetbots
+  - rggb
+rolegreetlist:
+  - rolegreetlist
+  - rglist
+  - rgl
+rolegreetmessage:
+  - rolegreetmessage
+  - rgmsg
+  - rgm
+rolegreetremove:
+  - rolegreetremove
+  - rgrem
+  - rgrm
+  - rgr
+rolegreetwebhook:
+  - rolegreetwebhook
+  - rgwebhook
+  - rghook
+  - rgh
+rolehoist:
+  - rolehoist
+  - rh
+roleid:
+  - roleid
+  - rid
+rolejobs:
+  - rj
+  - rolejobs
+rolelevelreq:
+  - rolelevelreq
+  - rlr
+rolemdl:
+  - rolemdl
+  - rm
+roles:
+  - roles
+roll:
+  - roll
+rollduel:
+  - rollduel
+rolluo:
+  - rolluo
+realbooru:
+  - realbooru
+  - rb
+pornbomb:
+  - pornbomb
+rotateplaying:
+  - rotateplaying
+  - ropl
+rps:
+  - rps
+rsar:
+  - rsar
+rsstest:
+  - rsstest
+rtt:
+  - rtt
+  - reactottrigger
+rule34:
+  - rule34
+  - r34
+safebooru:
+  - safebooru
+sankaku:
+  - sankaku
+pussy:
+  - pussy
+anal:
+  - anal
+porn:
+  - porn
+bondage:
+  - bondage
+sargn:
+  - sargn
+savechat:
+  - savechat
+say:
+  - say
+searchcommand:
+  - searchcommand
+seek:
+  - seek
+send:
+  - send
+serverblacklist:
+  - serverblacklist
+  - sbl
+serverid:
+  - serverid
+  - sid
+serverinfo:
+  - serverinfo
+  - sinfo
+setafk:
+  - afk
+setavatar:
+  - setavatar
+  - setav
+setbanner:
+  - setbanner
+  - setserverbanner
+setchanlname:
+  - setchanlname
+  - schn
+setgame:
+  - setgame
+seticon:
+  - seticon
+  - setservericon
+  - seticonimage
+setmusicchannel:
+  - setmusicchannel
+  - smch
+setmwarnchannel:
+  - setmwarnchannel
+  - mwarnchannel
+setname:
+  - setname
+  - newnm
+setnick:
+  - setnick
+setrepostthreshold:
+  - repostthreshold
+  - setrepostthreshold
+setrole:
+  - setrole
+  - sr
+  - giverole
+setroles:
+  - setroles
+  - srs
+setservername:
+  - setservername
+setsplash:
+  - setsplash
+  - setserversplash
+  - setsplashimage
+setstar:
+  - setstar
+  - starboardstar
+setstarboard:
+  - setstarboard
+  - starboardchannel
+setstars:
+  - setstars
+  - starcount
+setstatus:
+  - setstatus
+setstream:
+  - setstream
+setsuggestchannel:
+  - setsuggestchannel
+  - suggestchannel
+  - suggestchan
+settopic:
+  - settopic
+  - st
+setswitchfc:
+  - setswitchfc
+  - setfc
+  - setswitchfriendcode
+  - setfriendcode
+setwarnchannel:
+  - setwarnchannel
+  - warnchannel
+shardstats:
+  - shardstats
+ship:
+  - ship
+shoot:
+  - shoot
+shop:
+  - shop
+shopadd:
+  - shopadd
+shopchangename:
+  - shopchangename
+  - shopname
+shopchangeprice:
+  - shopchangeprice
+  - shopprice
+shoplistadd:
+  - shoplistadd
+shopmove:
+  - shopmove
+shopremove:
+  - shopremove
+  - shoprm
+shopswap:
+  - shopswap
+shorten:
+  - shorten
+showchattrigger:
+  - showchattrigger
+  - sct
+showemojis:
+  - showemojis
+  - se
+shrug:
+  - shrug
+shuffle:
+  - shuffle
+  - playlistshuffle
+  - sh
+  - plsh
+skip:
+  - skip
+  - next
+  - 'n'
+slap:
+  - slap
+sleep:
+  - sleep
+slot:
+  - slot
+  - slots
+slotstats:
+  - slotstats
+slottest:
+  - slottest
+slowmode:
+  - slowmode
+smile:
+  - smile
+smug:
+  - smug
+snipe:
+  - snipe
+snipelist:
+  - snipelist
+  - slist
+snipeset:
+  - snipeset
+  - setsnipe
+softban:
+  - softban
+  - sb
+songremove:
+  - songremove
+  - trackremove
+  - srm
+source:
+  - source
+  - github
+  - repo
+  - gitlab
+  - bitbucket
+sqlexec:
+  - sqlexec
+srvrcmd:
+  - srvrcmd
+  - sc
+srvrfilterinv:
+  - srvrfilterinv
+  - sfi
+srvrfilterlin:
+  - srvrfilterlin
+  - sfl
+srvrfilterwords:
+  - srvrfilterwords
+  - sfw
+srvrmdl:
+  - srvrmdl
+  - sm
+staffrole:
+  - staffrole
+staffroledisable:
+  - staffroledisable
+stand:
+  - stand
+starboardallowbots:
+  - starboardallowbots
+  - starbab
+starboardchtoggle:
+  - starboardchtoggle
+  - scht
+starboardremoveonbelowthreshold:
+  - starboardremoveonbelowthreshold
+  - srobt
+starboardremoveondelete:
+  - starboardremoveondelete
+  - srod
+starboardremoveonreactionscleared:
+  - starboardremoveonreactionscleared
+  - srrc
+starboardwlmode:
+  - starboardwlmode
+  - swm
+stare:
+  - stare
+startupcommandadd:
+  - scadd
+  - startcmdadd
+startupcommandremove:
+  - scrm
+  - startcmdrm
+startupcommandsclear:
+  - scclear
+  - scclr
+startupcommandslist:
+  - sclist
+  - startcmdlist
+stats:
+  - stats
+stealemotes:
+  - steal
+  - stealemotes
+stealforrole:
+  - sfr
+steam:
+  - steam
+stfu:
+  - stfu
+  - cmute
+  - channelmute
+stop:
+  - stop
+  - s
+stopjob:
+  - sj
+  - stopjob
+streamadd:
+  - streamadd
+  - sta
+  - stadd
+streamcheck:
+  - streamcheck
+  - stc
+streamlist:
+  - streamlist
+  - stl
+  - streamslist
+streammessage:
+  - streammessage
+  - stm
+  - stmsg
+streamoffline:
+  - streamoffline
+  - sto
+  - stoff
+streamremove:
+  - streamremove
+  - strm
+streamrole:
+  - streamrole
+streamroleblacklist:
+  - streamroleblacklist
+  - srbl
+streamrolekeyword:
+  - streamrolekeyword
+  - srkw
+streamrolewhitelist:
+  - streamrolewhitelist
+  - srwl
+streamsclear:
+  - streamsclear
+  - stc
+  - stclear
+stringsreload:
+  - stringsreload
+sudo:
+  - sudo
+  - doas
+suggest:
+  - suggest
+  - suggestion
+suggestbuttonchannel:
+  - suggestbuttonchannel
+suggestbuttoncolor:
+  - suggestbuttoncolor
+suggestbuttonemote:
+  - suggestbuttonemote
+suggestbuttonlabel:
+  - suggestbuttonlabel
+suggestbuttonmessage:
+  - suggestbuttonmessage
+suggestclear:
+  - suggestclear
+  - suggestreset
+  - resetsuggestions
+  - clearsuggestions
+suggestinfo:
+  - suggestinfo
+  - suginfo
+suggestmessage:
+  - suggestmessage
+  - suggestmsg
+suggestmotecolor:
+  - suggestmotecolor
+suggestmotes:
+  - suggestmotes
+  - smotes
+  - suggestemotes
+suggestmotesmode:
+  - suggestmotesmode
+suggestthreadstype:
+  - suggestthreadstype
+  - suggestthreads
+syncroletoall:
+  - syncroletoall
+  - synctoall
+syncroletoallcategories:
+  - syncroletoallcategories
+  - srtc
+  - srtac
+syncroletoallchannels:
+  - syncroletoallchannels
+  - srtch
+  - srtach
+take:
+  - take
+testsite:
+  - testsite
+think:
+  - think
+thumbsup:
+  - thumbsup
+tickle:
+  - tickle
+tictactoe:
+  - tictactoe
+  - ttt
+time:
+  - time
+timedafk:
+  - timedafk
+  - tafk
+timely:
+  - timely
+timelyreset:
+  - timelyreset
+timelyset:
+  - timelyset
+timeout:
+  - timeout
+timezone:
+  - timezone
+timezones:
+  - timezones
+tl:
+  - tl
+togglexclsar:
+  - togglexclsar
+  - tesar
+tq:
+  - tq
+translangs:
+  - translangs
+translate:
+  - translate
+  - trans
+trivia:
+  - trivia
+  - t
+typeadd:
+  - typeadd
+typedel:
+  - typedel
+typelist:
+  - typelist
+typestart:
+  - typestart
+typestop:
+  - typestop
+unban:
+  - unban
+undeafen:
+  - undeafen
+  - undef
+unlock:
+  - unlock
+  - channelunlock
+  - unlockchannel
+unlockdown:
+  - unlockdown
+  - endlockdown
+unmute:
+  - unmute
+unmuteall:
+  - unmuteall
+  - umall
+unstfu:
+  - unstfu
+  - unchannelmute
+untimeout:
+  - untimeout
+urbandict:
+  - urbandict
+  - ud
+userblacklist:
+  - userblacklist
+  - ubl
+userid:
+  - userid
+  - uid
+userinfo:
+  - userinfo
+  - uinfo
+usrcmd:
+  - usrcmd
+  - uc
+usrmdl:
+  - usrmdl
+  - um
+vcheck:
+  - vcheck
+  - viruscheck
+vcrole:
+  - vcrole
+vcrolelist:
+  - vcrolelist
+vcrolerm:
+  - vcrolerm
+verbose:
+  - verbose
+  - v
+verboseerror:
+  - verboseerror
+  - ve
+vinfo:
+  - vinfo
+  - voiceinfo
+voicemute:
+  - voicemute
+voiceunmute:
+  - voiceunmute
+volume:
+  - volume
+  - vol
+vote:
+  - vote
+voteclaim:
+  - voteclaim
+  - vclaim
+waifuclaim:
+  - waifuclaim
+  - claim
+waifugift:
+  - waifugift
+  - gift
+  - gifts
+waifuinfo:
+  - waifuinfo
+  - waifustats
+waifulb:
+  - waifulb
+  - waifus
+waifureset:
+  - waifureset
+waifutransfer:
+  - waifutransfer
+wait:
+  - wait
+warn:
+  - warn
+warnclear:
+  - warnclear
+  - warnc
+warnexpire:
+  - warnexpire
+  - warne
+warnlog:
+  - warnlog
+warnlogall:
+  - warnlogall
+warnpunish:
+  - warnpunish
+  - warnp
+warnpunishlist:
+  - warnpunishlist
+  - warnpl
+wave:
+  - wave
+weather:
+  - weather
+  - we
+wheeloffortune:
+  - wheeloffortune
+  - wheel
+whosplaying:
+  - whosplaying
+  - whpl
+wiki:
+  - wiki
+  - wikipedia
+wikia:
+  - wikia
+  - fandom
+wink:
+  - wink
+wowjoke:
+  - wowjoke
+xkcd:
+  - xkcd
+xpadd:
+  - xpadd
+xpcurrencyreward:
+  - xpcurreward
+  - xpcr
+xpexclude:
+  - xpexclude
+  - xpex
+xpexclusionlist:
+  - xpexclusionlist
+  - xpexl
+xpleaderboard:
+  - xpleaderboard
+  - xplb
+xpleveluprewards:
+  - xplvluprewards
+  - xprews
+  - xpcrs
+  - xprrs
+  - xprolerewards
+  - xpcurrewards
+xpnotify:
+  - xpnotify
+  - xpn
+xpreset:
+  - xpreset
+xprolereward:
+  - xprolereward
+  - xprr
+xpsetting:
+  - xpsetting
+  - xpsettings
+xptemplatereload:
+  - xptempreload
+  - xptr
+yandere:
+  - yandere
+yomama:
+  - yomama
+  - ym
+youtube:
+  - youtube
+  - yt
+ctcpsetwebhook:
+  - chattriggerscrosspostwebhook
+  - ctcpwh
+  - ctcpwebhook
+  - ctcrosspostwebhook
+  - ctcrosspostwh
+ctcpsetchannel:
+  - chattriggerscrosspostchannel
+  - ctcpch
+  - ctcpchannel
+  - ctcrosspostchannel
+  - ctcrosspostch
+setctintertype:
+  - setctintertype
+  - ctitype
+  - ctintertype
+setctintername:
+  - setctintername
+  - ctiname
+  - ctintername
+  - setctrealname
+  - ctrealname
+  - ctrn
+setctinterdesc:
+  - setctinterdesc
+  - ctidesc
+  - ctinterdesc
+ctintererrors:
+  - ctintererrors
+  - ctierrors
+  - ctie
+chattriggervalidtype:
+  - chattriggervalidtype
+  - ctvalidtype
+  - ctvt
+ctinterephemeral:
+  - ctinterephemeral
+  - ctiephemeral
+  - ctieph
+votechannel:
+  - votechannel
+votemessage:
+  - votemessage
+  - votemsg
+voteroleadd:
+  - voteroleadd
+  - vra
+voteroleremove:
+  - voteroleremove
+  - vrr
+voterolesclear:
+  - voterolesclear
+  - vrc
+voteroleslist:
+  - voteroleslist
+  - vrl
+profile:
+  - profile
+  - userprofile
+setzodiac:
+  - setzodiac
+setprofilecolor:
+  -  setprofilecolor
+setbirthday:
+  - setbirthday
+setbirthdayprivacy:
+  - setbirthdayprivacy
+setprofileimage:
+  - setprofileimage
+setprivacy:
+  - setprivacy
+  - profilepricvacy
+setbio:
+  - setbio
+voteroleedit:
+  - voteroleedit
+  - vre
+votepassword:
+  - votepassword
+  - votepass
+votes:
+  - votes
+votesleaderboard:
+  - votesleaderboard
+  - voteslb
+handhold:
+  - handhold
+punch:
+  - punch