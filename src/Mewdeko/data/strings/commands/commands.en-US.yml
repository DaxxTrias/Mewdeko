<<<<<<< HEAD
acadd:
  args:
    - 60 {0}Purge 1000
  desc: >-
    Adds a command to the list of commands which will be executed automatically
    every X seconds.
accept:
  args:
    - number reason
  desc: Accepts a suggestion with an optional reason.
acceptchannel:
  args:
    - accepted
    - ''
  desc: >-
    Sets a channel for suggestions to send accepted ones to. Put nothing to
    disable.
acceptmessage:
  args:
    - embedcodehere
  desc: >-
    Allows you to set the message sent when a suggestion is accepted. Use the
    embed builder at https://eb.mewdeko.tech and the placeholders at
    https://blog.mewdeko.tech/placeholders.
aclist:
  args:
    - ''
  desc: Lists all auto commands and the intervals in which they execute.
acrm:
  args:
    - '3'
  desc: Removes an auto command on the specified index.
acrophobia:
  args:
    - ''
    - '-s 30'
  desc: Starts an Acrophobia game.
activity:
  args:
    - ''
  desc: Checks for spammers.
addchattrigger:
  args:
    - '"hello" Hi there %user.mention%'
  desc: >-
    Add a Chat Trigger with a trigger and a response. Running this command in
    server requires the Administration permission. Running this command in DM is
    Bot Owner only and adds a new global Chat Trigger. Guide here:
    https://blog.mewdeko.tech/chattriggers
addchattriggerregex:
  args:
    - \d{3,}cats you have lots of cats
    - \dcats you have a reasonable number of cats
  desc: >-
    Add a Chat Trigger with a regex trigger and a response. Running this command
    in server requires the Administration permission. Running this command in DM
    is Bot Owner only and adds a new global Chat Trigger. Guide here:
    https://blog.mewdeko.tech/chattriggers
addemote:
  args:
    - name emote
    - name url
  desc: 'Adds an emote from a emote, link, or uploaded file. '
addplaying:
  args:
    - Playing with you
    - Watching you sleep
  desc: >-
    Adds a specified string to the list of playing strings to rotate. You have
    to pick either 'Playing', 'Watching' or 'Listening' as the first parameter.
addroletolist:
  args:
    - role
  desc: >-
    Allows you to add a role to userIDs in a list. Provide one ID per line in
    the txt file.
addroletorole:
  args:
    - inrole addrole
  desc: Adds a role to users in a different role
addthenremove:
  args:
    - roletoremove roletoadd
  desc: >-
    Removes the first role from everyone that has it, and adds the second role
    to the users in the first role
addtoall:
  args:
    - roletoadd
  desc: Adds a role to everyone
addtoallbots:
  args:
    - roletoadd
  desc: 'Adds a role to only bots. '
addtoallusers:
  args:
    - roletoadd
  desc: 'Adds a role to only users. '
adduserstorole:
  args:
    - '@role @user user userID'
  desc: Add users to a role
adsarm:
  args:
    - ''
  desc: >-
    Toggles the automatic deletion of the user's message and Mewdeko's
    confirmations for `{0}iam` and `{0}iamn` commands.
affinity:
  args:
    - '@MyHusband'
    - ''
  desc: >-
    Sets your affinity towards someone you want to be claimed by. Setting
    affinity will reduce their `{0}claim` on you by 20%. Provide no parameters
    to clear your affinity. 30 minutes cooldown.
afk:
  args:
    - Hi, I'm Bob!
  desc: Sets your afk message.
afkdel:
  args:
    - '30'
    - '0'
  desc: Allows you to set after how long an afk message is deleted in seconds.
afkdisable:
  args:
    - channel channel
  desc: Disables afk messages in channels you specify.
afkdisabledlist:
  args:
    - ''
  desc: Lists disabled afk channels
afklength:
  args:
    - '2098'
  desc: >-
    Allows you to set the servers max message length for afk messages. Limited
    to 4096 due to discord limits
afkmessagetype:
  args:
    - '1'
    - '2'
  desc: |-
    Allows you to set your servers afk message type.
    AFK Message Types:

    1 - AFK is entierely embedded (this is the default option)
    2 - Afk is Text Only
    3 - User who is afk and for how long is in text, message is in an embed
    4 - User who is AFK is embedded while the message is regular text.
afkrm:
  args:
    - '@user @user @user'
  desc: >-
    Mods can use this to remove an afk from one or more users that are abusing
    afk.
afktimeout:
  args:
    - 30s
  desc: Sets how long it takes for Mewdeko to time out Active AFKs..
afktype:
  args:
    - onmessage
    - ontype
    - selfdisable
    - '3'
    - '2'
    - '1'
  desc: >-
    Sets the type of Afk used in the server.Default is type 3.


    Type 1: Is only able to be disabled by the user who set it or by an admin
    using the afkrm command.

    Type 2: Is disabled when a user types after having their afk enabled for a
    time you set.

    Type 3: Is disabled when a user sends a message after having their afk
    enabled for the time you set.

    Type 4: Combines both 2 and 3
afkundisable:
  args:
    - channel channel
  desc: Undisables afk messages in channels you specify.
afkview:
  args:
    - '@user'
  desc: View a user's afk
alias:
  args:
    - allin {0}bf all h
    - '"linux thingy" >loonix Spyware Windows'
  desc: >-
    Create a custom alias for a certain Mewdeko command. Provide no alias to
    remove the existing one.
aliasesclear:
  args:
    - ''
  desc: Deletes all aliases on this server.
aliaslist:
  args:
    - ''
    - '3'
  desc: Shows the list of currently set aliases. Paginated.
allcatmdls:
  args:
    - enable Category Name
    - enable CategoryId
  desc: Enable or disable all modules in a specified category.
allchnlmdls:
  args:
    - 'enable #SomeChannel'
  desc: Enable or disable all modules in a specified channel.
allcmdcooldowns:
  args:
    - ''
  desc: Shows a list of all commands and their respective cooldowns.
allrolemdls:
  args:
    - '[enable/disable] MyRole'
  desc: Enable or disable all modules for a specific role.
allsrvrmdls:
  args:
    - '[enable/disable]'
  desc: Enable or disable all modules for your server.
allusrmdls:
  args:
    - enable @Someone
  desc: Enable or disable all modules for a specific user.
anime:
  args:
    - aquarion evol
  desc: Queries anilist for an anime and shows the first result.
antialt:
  args:
    - 1h Ban
    - 3d Mute 1h
  desc: >-
    Applies a punishment action to any user whose account is younger than the
    specified threshold. Specify time after the punishment to have a timed
    punishment (not all punishments support timers).
antilist:
  args:
    - ''
  desc: Shows currently enabled protection features.
antiraid:
  args:
    - 5 20 Kick
    - 7 9 Ban
    - 10 10 Ban 6h30m
    - ''
  desc: >-
    Sets an anti-raid protection on the server. Provide no parameters to
    disable. First parameter is number of people which will trigger the
    protection. Second parameter is a time interval in which that number of
    people needs to join in order to trigger the protection, and third parameter
    is punishment for those people. You can specify an additional time argument
    to do a timed punishment for actions which support it (Ban, Mute, etc) up to
    24h. Available punishments: Ban, Kick, Softban, Mute, VoiceMute, ChatMute,
    RemoveRoles, Timeout
antispam:
  args:
    - 3 Mute
    - 5 Ban
    - 5 Ban 3h30m
    - ''
  desc: >-
    Stops people from repeating same message X times in a row. Provide no
    parameters to disable. You can specify to either mute, kick or ban the
    offenders. You can specify an additional time argument to do a timed
    punishment for actions which support it (Ban, Mute, etc) up to 24h. Max
    message count is 10. Available punishments: Ban, Kick, Softban, Mute,
    VoiceMute, ChatMute, AddRole, RemoveRoles, Timeout
antispamignore:
  args:
    - ''
  desc: Toggles whether antispam ignores current channel. Antispam must be enabled.
archiveonaccept:
  args:
    - ''
  desc: Toggles whether the suggestions thread is auto archived when accepted.
archiveonconsider:
  args:
    - ''
  desc: Toggles whether the suggestions thread is auto archived when considered.
archiveondeny:
  args:
    - ''
  desc: Toggles whether the suggestions thread is auto archived when denied.
archiveonimplement:
  args:
    - ''
  desc: Toggles whether the suggestions thread is auto archived when implemented.
asar:
  args:
    - Gamer
    - 1 Alliance
    - 1 Horde
  desc: >-
    Adds a role to the list of self-assignable roles. You can also specify a
    group. If 'Exclusive self-assignable roles' feature is enabled, users will
    be able to pick one role per group.
atuo:
  args:
    - 7d role
  desc: Adds a role to users over or at a specified server join age
atuu:
  args:
    - 7d role
  desc: Adds a role to users under a specified server join age
autoassignbotrole:
  args:
    - ''
    - RoleName
  desc: >-
    Toggles the role which will be assigned to every bot who joins the server.
    You can run this command multiple times to add multiple roles (up to 10).
    Specifying the role that is already added will remove that role from the
    list. Provide no parameters to list current roles.
autoassignrole:
  args:
    - ''
    - RoleName
  desc: >-
    Toggles the role which will be assigned to every bot who joins the server.
    You can run this command multiple times to add multiple roles (up to 10).
    Specifying the role that is already added will remove that role from the
    list. Provide no parameters to list current roles.
autobanword:
  args:
    - fuck
  desc: >-
    Sets a word that the autobans a user when said. Use the word again to remove
    it.
autobanwordlist:
  args:
    - ''
  desc: Lists all autoban words.
autoboobs:
  args:
    - '30'
    - ''
  desc: >-
    Posts a boobs every X seconds. 20 seconds minimum. Provide no parameters to
    disable.
autobutts:
  args:
    - '30'
    - ''
  desc: >-
    Posts a butt every X seconds. 20 seconds minimum. Provide no parameters to
    disable.
autodisconnect:
  args:
    - Either
  desc: |-
    Toggles autodisconnect from the following options:
    > Queue: Disconnects when you reach the last queue item
    > Voice: Disconnects when only the bot remains in vc
    > Either: Disconnects when either of the above are met
autohentai:
  args:
    - 30 yuri+kissing|tail+long_hair
    - ''
  desc: >-
    Posts a hentai every X seconds with a random tag from the provided tags. Use
    `|` to separate tag groups. Random group will be chosen every time the image
    is sent. Use `+` for multiple tags (max 2 per group). 20 seconds minimum.
    Provide no parameters to disable.
autoplay:
  args:
    - '0'
    - '5'
  desc: >-
    Sets or turns off AutoPlay. You can request up to 5 songs to be added when the bot reaches the end of its queue. Set to `0` to disable.
autotranslang:
  args:
    - en>fr
  desc: >-
    Sets your source and target language to be used with `{0}at`. Specify no
    parameters to remove previously set value.
autotranslate:
  args:
    - ''
    - del
  desc: >-
    Starts automatic translation of all messages by users who set their `{0}atl`
    in this channel. You can set "del" parameter to automatically delete all
    translated user messages.
avatar:
  args:
    - '@Someone'
  desc: Shows a mentioned person's avatar.
award:
  args:
    - 100 @person
    - 5 Role Of Gamblers
  desc: >-
    Awards someone a certain amount of currency. You can specify the reason
    after the Username. You can also specify a role name to award currency to
    all users in a role.
baka:
  args:
    - '@user'
  desc: Returns a baka gif.
ban:
  args:
    - '@Someone Get out!'
    - '"Some Guy#1234" Your behaviour is toxic.'
    - 1d12h @Someone Come back when u chill
  desc: >-
    Bans a user by ID or name with an optional message. You can specify a time
    string before the user name to ban the user temporarily.
banmessage:
  args:
    - '%ban.user%, you''ve been banned from %server.name%. Reason: %ban.reason%'
    - >-
      {{ "description": "%ban.user% you have been banned from %server.name% by
      %ban.mod%" }}
  desc: >-
    Sets a ban message template which will be used when a user is banned from
    this server. You can use embed strings and ban-specific placeholders:
    %ban.mod%, %ban.user%, %ban.duration% and %ban.reason%. You can disable ban
    message with `{0}banmsg -`
banmsgreset:
  args:
    - ''
  desc: >-
    Resets ban message to default. If you want to completely disable ban
    messages, use `{0}banmsg -`
banmsgtest:
  args:
    - No reason
    - 1h Test 1 hour ban message
  desc: >-
    If ban message is not disabled, bot will send you the message as if you were
    banned by yourself. Used for testing the ban message.
banunder:
  args:
    - 2y
    - 2m -p
  desc: >-
    Allows you to ban users under a certain server join age in the server. Use
    -p after the time to preview the users that will be banned.
bash:
  args:
    - neofetch
  desc: Executes a bash command.
betflip:
  args:
    - 5 heads
    - 3 t
  desc: >-
    Bet to guess will the result be heads or tails. Guessing awards you 1.95x
    the currency you've bet (rounded up). Multiplier can be changed by the bot
    owner.
betroll:
  args:
    - '5'
  desc: >-
    Bets a certain amount of currency and rolls a dice. Rolling over 66 yields
    x2 of your currency, over 90 - x4 and 100 x10.
bible:
  args:
    - genesis 3:19
  desc: Shows bible verse. You need to supply book name and chapter:verse
bite:
  args:
    - '@user'
  desc: Returns a bite gif.
blackjack:
  args:
    - '50'
  desc: >-
    Start or join a blackjack game. You must specify the amount you're betting.
    Use `{0}hit`, `{0}stand` and `{0}double` commands to play. Game is played
    with 4 decks. Dealer hits on soft 17 and wins draws.
blush:
  args:
    - '@user'
  desc: Returns a blush gif.
boobs:
  args:
    - ''
  desc: Real adult content.
boost:
  args:
    - ''
  desc: Toggles anouncements on the current channel when someone boosts the server.
boostdel:
  args:
    - '0'
    - '30'
  desc: >-
    Sets the time it takes (in seconds) for boost messages to be auto-deleted.
    Set it to `0` to disable automatic deletion.
boostmsg:
  args:
    - '%user.mention% has boosted the server!!!'
  desc: >-
    Sets a new boost announcement message. Type `%user.mention%` if you want to
    show the name the user who left. Full list of placeholders can be found here
    <https://blog.mewdeko.tech/placeholders/> Using this command with no message will
    show the current boost message. You can use embed json from
    <https://eb.mewdeko.tech/> instead of a regular text, if you want the
    message to be embedded.
boosttest:
  args:
    - ''
    - '@user'
  desc: >-
    Tests the current set boost message, optionally put a user to use them as an
    example
bored:
  args:
    - '@user'
  desc: Returns a bored gif.
botconfigedit:
  args:
    - color.ok 00ff00
    - ''
  desc: Obsolete, use `{0}config` or `{0}config bot` instead
butts:
  args:
    - ''
    - ''
  desc: Real adult content.
buy:
  args:
    - '2'
  desc: >-
    Buys an item from the shop on a given index. If buying items, make sure that
    the bot can DM you.
bye:
  args:
    - ''
  desc: Toggles anouncements on the current channel when someone leaves the server.
byedel:
  args:
    - '0'
    - '30'
  desc: >-
    Sets the time it takes (in seconds) for bye messages to be auto-deleted. Set
    it to `0` to disable automatic deletion.
byemsg:
  args:
    - '%user.mention% has left.'
  desc: >-
    Sets a new leave announcement message. Type `%user.mention%` if you want to
    show the name the user who left. Type `%id%` to show id. Using this command
    with no message will show the current bye message. You can use make embeds
    using https://eb.mewdeko.tech/ instead of regular text, if you want the
    message to be embedded.
byetest:
  args:
    - ''
    - '@SomeoneElse'
  desc: >-
    Sends the bye message in the current channel as if you just left the server.
    You can optionally specify a different user.
calcops:
  args:
    - ''
  desc: Shows all available operations in the `{0}calc` command
calculate:
  args:
    - 1+1
  desc: Evaluate a mathematical expression.
cash:
  args:
    - ''
    - '@Someone'
  desc: Check how much currency a person has. (Defaults to yourself)
catcmd:
  args:
    - '{0}command name enable CategoryName'
    - '{0}command enable CategoryId'
  desc: Sets a command's permission at the category level.
catfact:
  args:
    - ''
  desc: Shows a random catfact from <https://catfacts-api.appspot.com/api/facts>
catid:
  args:
    - CategoryName
  desc: Shows the category ID for a category name you choose.
catmdl:
  args:
    - ModuleName enable SomeChannel
  desc: Sets a module's permission at the channel level.
ccatc:
  args:
    - CategoryName Channel "Channel With Spaces"
  desc: Creates a category and creates text channels under it with names you choose.
ccavc:
  args:
    - CategoryName Channel "Channel With Spaces"
  desc: ' Creates a category and creates voice channels under it with names you choose.'
cctc:
  args:
    - CategoryName Channel "Channel With Spaces"
  desc: 'Creates text channels under the category you choose. '
ccvc:
  args:
    - CategoryName Channel "Channel With Spaces"
  desc: 'Creates voice channels under the category you choose. '
channelblacklist:
  args:
    - rem 12312312312
  desc: Either [add]s or [rem]oves a channel specified by an ID from a blacklist.
channelid:
  args:
    - ''
  desc: Shows current channel ID.
channelinfo:
  args:
    - '#some-channel'
  desc: >-
    Shows info about the channel. If no channel is supplied, it defaults to
    current one.
channeltopic:
  args:
    - ''
  desc: Sends current channel's topic as a message.
character:
  args:
    - Zero Two
  desc: Finds an anime character using the AniList Api
charinfo:
  args:
    - Sylveon
  desc: Gets info for a character.
chatmute:
  args:
    - '@Someone'
    - '@Someone stop writing'
    - 15m @Someone
    - 1h30m @Someone
    - 1h @Someone silence
  desc: >-
    Prevents a mentioned user from chatting in text channels. You can also
    specify time string for how long the user should be muted. You can
    optionally specify a reason.
chattriggerrolegranttype:
  args:
    - 1234 sender
    - 1234 Both
  desc: >-
    Changes the way roles are added when the reaction is triggered:

    - `Sender` adds/removes roles from the person sending the message

    - `Mentioned` adds/removes roles from people mentioned in the message, when
    this option is enabled mentions will be removed before checking if the
    trigger matches

    - `Both` same as Mentioned, but sender also gets the role changes
chatunmute:
  args:
    - '@Someone'
  desc: >-
    Removes a mute role previously set on a mentioned user with `{0}chatmute`
    which prevented him from chatting in text channels.
checkperms:
  args:
    - me
    - bot
  desc: Checks yours or bot's user-specific permissions on this channel.
chnlcmd:
  args:
    - '{0}command enable SomeChannel'
  desc: Sets a command's permission at the channel level.
chnlfilterinv:
  args:
    - ''
  desc: >-
    Toggles automatic deletion of invites posted in the channel. Does not negate
    the `{0}srvrfilterinv` enabled setting. Does not affect users with the
    Administrator permission.
chnlfilterlin:
  args:
    - ''
  desc: >-
    Toggles automatic deletion of links posted in the channel. Does not negate
    the `{0}srvrfilterlin` enabled setting. Does not affect users with the
    Administrator permission.
chnlfilterwords:
  args:
    - ''
  desc: >-
    Toggles automatic deletion of messages containing filtered words on the
    channel. Does not negate the `{0}srvrfilterwords` enabled setting. Does not
    affect users with the Administrator permission.
chnlmdl:
  args:
    - ModuleName enable SomeChannel
  desc: Sets a module's permission at the channel level.
choose:
  args:
    - Get up;Sleep;Sleep more
  desc: Chooses a thing from a list of things
chucknorris:
  args:
    - ''
  desc: Shows a random Chuck Norris joke.
clearqueue:
  args:
    - ''
  desc: Clears the queue.
cleverbot:
  args:
    - ''
  desc: >-
    Toggles cleverbot session. When enabled, the bot will reply to messages
    starting with bot mention in the server. Chat Triggers starting with
    %bot.mention% won't work if cleverbot is enabled.
close:
  args:
    - '#channel'
  desc: >-
    Closes an open ticket and sends you a transcript. Can be used in the ticket
    channel or by mentioning the channel.
clparew:
  args:
    - ''
  desc: >-
    Claim patreon rewards. If you're subscribed to bot owner's patreon you can
    use this command to claim your rewards - assuming bot owner did setup has
    their patreon key.
clubaccept:
  args:
    - user#1337
  desc: Accept a user who applied to your club.
clubadmin:
  args:
    - '@Someone'
  desc: >-
    Assigns (or unassigns) staff role to the member of the club. Admins can ban,
    kick and accept applications.
clubapply:
  args:
    - My Brand New Club#23
  desc: >-
    Apply to join a club. You must meet that club's minimum level requirement,
    and not be on its ban list.
clubapps:
  args:
    - '2'
  desc: >-
    Shows the list of users who have applied to your club. Paginated. You must
    be club owner to use this command.
clubban:
  args:
    - user#1337
  desc: >-
    Bans the user from the club. You must be the club owner. They will not be
    able to apply again.
clubbans:
  args:
    - '2'
  desc: >-
    Shows the list of users who have banned from your club. Paginated. You must
    be club owner to use this command.
clubcreate:
  args:
    - My Brand New Club
  desc: Creates a club. You must be at least level 5 and not be in the club already.
clubdesc:
  args:
    - This is the best club please join.
  desc: Sets the club description. Maximum 150 characters. Club owner only.
clubdisband:
  args:
    - ''
  desc: Disbands the club you're the owner of. This action is irreversible.
clubicon:
  args:
    - https://i.imgur.com/htfDMfU.png
  desc: Sets the club icon.
clubinfo:
  args:
    - My Brand New Club#23
  desc: Shows information about the club.
clubkick:
  args:
    - user#1337
  desc: >-
    Kicks the user from the club. You must be the club owner. They will be able
    to apply again.
clublb:
  args:
    - '2'
  desc: Shows club rankings on the specified page.
clubleave:
  args:
    - ''
  desc: Leaves the club you're currently in.
clublevelreq:
  args:
    - '7'
  desc: >-
    Sets the club required level to apply to join the club. You must be club
    owner. You can't set this number below 5.
clubtransfer:
  args:
    - '@Someone'
  desc: Transfers the ownership of the club to another member of the club.
clubunban:
  args:
    - user#1337
  desc: Unbans the previously banned user from the club. You must be the club owner.
cmdcooldown:
  args:
    - '"some cmd" 10s'
  desc: Sets a cooldown per user for a command. Put just the command to remove the cooldown.
color:
  args:
    - 00ff00
    - f00 0f0 00f
  desc: >-
    Shows you pictures of colors which correspond to the inputed hex values. Max
    10.
porn:
  args:
    -
  desc: "Pulls something from the porn subreddit."
bondage:
  args:
    -
  desc: "Pulls something from the bondage subreddit."
anal:
  args:
    -
  desc: "Pulls something from the anal subreddit."
pussy:
  args:
    -
  desc: "Pulls something from the pussy subreddit."
commandlogchannel:
  args:
    - command-logs
    - ''
  desc: >-
    Sets where slash and regular commands are logged for the guild. Put nothing
    to disable.
commands:
  args:
    - ''
  desc: Lists all bot modules.
confess:
  args:
    - serverId confession
    - confession (If in server, using the slash command)
  desc: Sends a confession via dms. Or via the slash command in a server.
confessblacklist:
  args:
    - '@user'
  desc: Blacklist a user from confessions
confesschannel:
  args:
    - '#channel'
    - ''
  desc: Sets the confession channel. Put nothing to disable.
confesslogchannel:
  args:
    - '#channel'
  desc: >-
    Sets the channel used to log who made confessions. Put nothing to disable.
    ***Keep in mind if I find you misusing this function I will find out,
    blacklist this server. And tear out whatever reproductive organs you
    have.***
confessunblacklist:
  args:
    - '@user'
  desc: Unblacklist a user from confessions
config:
  args:
    - ''
    - bot
    - bot color.ok
    - bot color.ok ff0000
  desc: >-
    Gets or sets configuration values.

    Provide no arguments to see the list of configs you can edit/view.

    Provide config name to see all properties in that configuration and their
    values.

    Provide config name and property name to see that property's description and
    value.

    Provide config name, property name and value to set that property to the new
    value.
configreload:
  args:
    - bot
    - gambling
  desc: Reloads specified configuration
connect4:
  args:
    - ''
  desc: >-
    Creates or joins an existing connect4 game. 2 players are required for the
    game. Objective of the game is to get 4 of your pieces next to each other in
    a vertical, horizontal or diagonal line. You can specify a bet when you
    create a game and only users who bet the same amount will be able to join
    your game.
consider:
  args:
    - number reason
  desc: 'Considers a suggestion with an optional reason. '
considerchannel:
  args:
    - considered
    - ''
  desc: >-
    Sets a channel for suggestions to send considered ones to. Put nothing to
    disable.
considermessage:
  args:
    - embedcodehere
  desc: >-
    Allows you to set the message sent when a suggestion is considered.Use the
    embed builder at https://eb.mewdeko.tech and the placeholders at
    https://blog.mewdeko.tech/placeholders.
convert:
  args:
    - m km 1000
  desc: >-
    Convert quantities. Use `{0}convertlist` to see supported dimensions and
    currencies.
convertlist:
  args:
    - ''
  desc: List of the convertible dimensions and currencies.
createcatandtxtchannels:
  args:
    - category name1 name2
    - category "name 1" name2
  desc: Creates the category you specify with the text channels you want
createcatandvcchannels:
  args:
    - category name1 name2
    - category "name 1" name2
  desc: Creates the category you specify with the voice channels you want
createcattxtchans:
  args:
    - category name1 name2
    - category "name 1" name2
  desc: Creates txt channels under the category you specify.
createcatvcchans:
  args:
    - category name1 name2
    - category "name 1" name2
  desc: Creates vc channels under the category you specify.
createrole:
  args:
    - Awesome Role
  desc: Creates a role with a given name.
creatvoicatchanl:
  args:
    - CategoryName/ID channelname
  desc: Creates a voice channel under a category
creatvoichanl:
  args:
    - VoiceChannelName
  desc: Creates a new voice channel with a given name.
creatxtcatchanl:
  args:
    - CategoryName/ID channelname
  desc: Creates a text channel in a category
creatxtchanl:
  args:
    - TextChannelName
  desc: Creates a new text channel with a given name.
cry:
  args:
    - '@user'
  desc: Returns a cry gif.
crypto:
  args:
    - btc
    - bitcoin
  desc: >-
    Shows basic stats about a cryptocurrency from coinmarketcap.com. You can use
    either a name or an abbreviation of the currency.
ctad:
  args:
    - '59'
  desc: >-
    Toggles whether the message triggering the Chat Trigger will be
    automatically deleted.
ctat:
  args:
    - '59'
  desc: >-
    Toggles whether the Chat Trigger will allow extra input after the trigger.
    For example, with this feature enabled, Chat Trigger with trigger 'hi' will
    also be invoked when a user types 'hi there'. This feature is automatically
    enabled on Chat Triggers which have '%target%' in their response.
ctca:
  args:
    - '44'
  desc: >-
    Toggles whether the Chat Trigger will trigger if the triggering message
    contains the keyword (instead of only starting with it).
ctdm:
  args:
    - '44'
  desc: >-
    Toggles whether the response message of the Chat Trigger will be sent as a
    direct message.
ctnr:
  args:
    - '69420'
  desc: >-
    Toggles whether the bot sends a message with a Chat Trigger. Turning this
    off automatically makes any emote reactions react to the trigger.
ctprefix:
  args:
    - '12 *'
  desc: >-
    Sets the prefix triggers will be matched with when using the custom prefix type.
ctprefixtype:
  args:
    - '42 custom'
  desc: >-
    Sets the prefix type a trigger checks itself against when it's executed. Valid types are None, Global,
    GuildOrGlobal, GuildOrNone, and Custom
ctreact:
  args:
    - '59 👍 👎 '
    - 59 <a:nFlower:408963839191941120>
    - '59'
  desc: >-
    Sets or resets reactions (up to 3) which will be added to the response
    message of the ChatTrigger with the specified ID. Provide no emojis to
    reset.
ctrgranttoggle:
  args:
    - 1 786375627892064257
  desc: Toggles if a role should be granted when a user triggers a chat trigger.
ctrremovetoggle:
  args:
    - 1 786375627892064257
  desc: Toggles if a role should be removed when a user triggers a chat trigger.
ctsclear:
  args:
    - ''
  desc: Deletes all Chat Triggers on this server.
ctsexport:
  args:
    - ''
  desc: >-
    Exports Chat Triggers from the current server (or global Chat Triggers in
    DMs) into a .yml file
ctsimport:
  args:
    - <upload .yml file>
  desc: >-
    Upload the file or send the raw .yml data with this command to import all
    Chat Triggers from the specified string or file into the current server (or
    as global Chat Triggers in dm)
ctsreload:
  args:
    - ''
  desc: >-
    Reloads all Chat Triggers on all shards. Use this if you've made changes to
    the database while the bot is running, or used `{0}deleteunusedcrnq`
cuddle:
  args:
    - '@user'
  desc: Returns a cuddle gif.
curtrs:
  args:
    - '2'
    - '@SomeUser 2'
  desc: >-
    Shows your currency transactions on the specified page. Bot owner can see
    other people's transactions too.
customafkmessage:
  args:
    - embedcode
  desc: Allows you to set a custom message when a user is pinged with afk enabled.
danbooru:
  args:
    - yuri+kissing
  desc: >-
    Shows a random hentai image from danbooru with a given tag. Tag is optional
    but preferred. (multiple tags are appended with +)
dance:
  args:
    - '@user'
  desc: Returns a dance gif.
deafen:
  args:
    - '"@Someguy"'
    - '"@Someguy" "@Someguy"'
  desc: Deafens mentioned user or users.
deckshuffle:
  args:
    - ''
  desc: Reshuffles all cards back into the deck.
define:
  args:
    - heresy
  desc: Finds a definition of a word.
defprefix:
  args:
    - +
  desc: >-
    Sets bot's default prefix for all bot commands. Provide no parameters to see
    the current default prefix. This will not change this server's current
    prefix.
delallquotes:
  args:
    - kek
  desc: Deletes all quotes on a specified keyword.
delete:
  args:
    - '#chat 771562360594628608'
    - '771562360594628608'
    - 771562360594628608 5m
  desc: >-
    Deletes a single message given the channel and message ID. If channel is
    ommited, message will be searched for in the current channel. You can also
    specify time parameter after which the message will be deleted (up to 7
    days). This timer won't persist through bot restarts.
deletechattrigger:
  args:
    - '5'
  desc: >-
    Deletes a Chat Trigger on a specific index. If ran in DM, it is bot owner
    only and deletes a global Chat Trigger. If ran in a server, it requires
    Administration privileges and removes server Chat Trigger.
deletecurrency:
  args:
    - ''
  desc: Deletes everything from Currency and CurrencyTransactions.
deleteplaylists:
  args:
    - ''
  desc: Deletes everything from MusicPlaylists.
deleterole:
  args:
    - Awesome Role
  desc: Deletes a role with a given name.
deleteroles:
  args:
    - '@role @role'
    - roleid roleid
  desc: >-
    Deletes a set of roles you mention. Must be below your highest role and the
    bots highest for it to work.
deletewaifu:
  args:
    - ''
  desc: >-
    Deletes everything from WaifuUpdates, WaifuItem and WaifuInfo tables for the
    specified user. Also makes specified user's waifus free.
deletewaifus:
  args:
    - ''
  desc: Deletes everything from WaifuUpdates, WaifuItem and WaifuInfo tables.
deletexp:
  args:
    - ''
  desc: Deletes everything from UserXpStats, Clubs and sets users' TotalXP to 0.
delmsgoncmd:
  args:
    - ''
    - channel enable
    - ch inherit
    - list
  desc: >-
    Toggles the automatic deletion of the user's successful command message to
    prevent chat flood. You can use it either as a server toggle, channel
    whitelist, or channel blacklist, as channel option has 3 settings: Enable
    (always do it on this channel), Disable (never do it on this channel), and
    Inherit (respect server setting). Use `list` parameter to see the current
    states.
deltxtchanl:
  args:
    - TextChannelName
  desc: Deletes a text channel with a given name.
delvoichanl:
  args:
    - VoiceChannelName
  desc: Deletes a voice channel with a given name.
deny:
  args:
    - number reason
  desc: 'Denies a suggestion with an optional reason. '
denychannel:
  args:
    - denied
    - ''
  desc: >-
    Sets a channel for suggestions to send denied ones to. Put nothing to
    disable.
denymessage:
  args:
    - embedcodehere
  desc: >-
    Allows you to set the message sent when a suggestion is denied. Use the
    embed builder at https://eb.mewdeko.tech and the placeholders at
    https://blog.mewdeko.tech/placeholders.
derpibooru:
  args:
    - yuri+kissing
  desc: >-
    Shows a random image from derpibooru with a given tag. Tag is optional but
    preferred.
die:
  args:
    - ''
  desc: Shuts the bot down.
divorce:
  args:
    - '@CheatingSloot'
  desc: >-
    Releases your claim on a specific waifu. You will get 50% of that waifu's
    value back, unless that waifu has an affinity towards you, in which case
    they will be reimbursed instead. 6 hours cooldown.
donate:
  args:
    - ''
  desc: Instructions for helping the project financially.
double:
  args:
    - ''
  desc: >-
    In the blackjack game, double your bet in order to receive exactly one more
    card, and your turn ends.
dpo:
  args:
    - '{0}Purge ManageMessages BanMembers'
    - '{0}Purge'
  desc: >-
    Overrides required user permissions that the command has with the specified
    ones. You can only use server-level permissions. This action will make the
    bot ignore user permission requirements which command has by default.
    Provide no permissions to reset to default.
dpol:
  args:
    - ''
  desc: Lists all discord permission overrides on this server.
dpor:
  args:
    - ''
  desc: >-
    Resets ALL currently set discord permission overrides on this server. This
    will make all commands have default discord permission requirements.
dragon:
  args:
    - never
  desc: nuuuuu!
draw:
  args:
    - ''
    - '5'
  desc: >-
    Draws a card from this server's deck. You can draw up to 10 cards by
    supplying a number of cards to draw.
drawnew:
  args:
    - ''
    - '5'
  desc: >-
    Draws a card from the NEW deck of cards. You can draw up to 10 cards by
    supplying a number of cards to draw.
e621:
  args:
    - yuri+kissing
  desc: >-
    Shows a random hentai image from e621.net with a given tag. Tag is optional
    but preferred. (multiple tags are appended with +)
economy:
  args:
    - ''
  desc: >-
    Breakdown of the current state of the bot's economy. Updates every 3
    minutes.
edit:
  args:
    - 7479498384 Hi :^)
    - '#other-channel 771562360594628608 New message!'
    - '#other-channel 771562360594628608 {{"description":"hello"}}'
  desc: >-
    Edits bot's message, you have to specify message ID and new text. You can
    optionally specify target channel. Supports embeds.
editchattrigger:
  args:
    - 123 I'm a magical girl
  desc: Edits the Chat Trigger's response given its ID.
editsnipe:
  args:
    - ''
    - '#channel'
    - '@user'
    - '#channel @user'
  desc: >-
    Allows you to see the last edited message in the current or specified
    channel, will tell you how to enable sniping if its disabled when running
    the command.
editsnipelist:
  args:
    - ''
    - '20'
  desc: Shows the last 5 edited messages, unless a different number is specified
eightball:
  args:
    - Is b1nzy a nice guy?
  desc: Ask the 8ball a yes/no question.
emotelist:
  args:
    - animated
    - nonanimated
  desc: Shows the servers emotes. Specify animated or nonanimated to show that type
evaluate:
  args:
    - 'no'
  desc: Evaluates a c# expression
eventstart:
  args:
    - reaction
    - reaction -d 1 -a 50 --pot-size 1500
  desc: >-
    Starts one of the events seen on public Mewdeko. Events: `reaction`,
    `gamestatus`
experience:
  args:
    - ''
    - '@someguy'
  desc: Shows your xp stats. Specify the user to show that user's stats instead.
facepalm:
  args:
    - '@user'
  desc: Returns a facepalm gif.
fairplay:
  args:
    - ''
  desc: >-
    Toggles fairplay. While enabled, the bot will prioritize songs from users
    who didn't have their song recently played instead of the song's position in
    the queue.
feed:
  args:
    - '@user'
  desc: Returns a feed gif.
feedadd:
  args:
    - https://www.rt.com/rss/
    - 'https://www.rt.com/rss/ #updates'
  desc: >-
    Subscribes to a feed. Bot will post an update up to once every 10 seconds.
    You can have up to 10 feeds on one server. All feeds must have unique URLs.
    Set a channel as a second optional parameter to specify where to send the
    updates.
feedlist:
  args:
    - ''
  desc: Shows the list of feeds you've subscribed to on this server.
feedmessage:
  args:
    - 1 embedcode
  desc: >-
    Add a custom message to a certain feed. Find the number using {0}feeds. You
    can use https://eb.mewdeko.tech along with https://blog.mewdeko.tech/placeholders
    to make cool embeds with this.
feedremove:
  args:
    - '3'
  desc: >-
    Stops tracking a feed on the given index. Use `{0}feeds` command to see a
    list of feeds and their indexes.
fetch:
  args:
    - ID
  desc: >-
    Fetches user info from a user ID, regardless of if you are in a server with
    them.
filterword:
  args:
    - poop
  desc: >-
    Adds or removes (if it exists) a word from the list of filtered words.
    Use`{0}sfw` or `{0}cfw` to toggle filtering.
findanime:
  args:
    - ''
  desc: Finds an anime using a clip or screenshot or a url. Not perfect.
flip:
  args:
    - ''
    - '3'
  desc: Flips coin(s) - heads or tails, and shows an image.
forwardmessages:
  args:
    - ''
  desc: >-
    Toggles forwarding of non-command messages sent to bot's DM to the bot
    owners
forwardtoall:
  args:
    - ''
  desc: >-
    Toggles whether messages will be forwarded to all bot owners or only to the
    first one specified in the credentials.json file
fwarn:
  args:
    - y/n
  desc: >-
    toggles warn on filtered word, make sure to enable filters with sfw and add
    words with fw first.
fwclear:
  args:
    - ''
  desc: Deletes all filtered words on this server.
gamevoicechannel:
  args:
    - ''
  desc: >-
    Toggles game voice channel feature in the voice channel you're currently in.
    Users who join the game voice channel will get automatically redirected to
    the voice channel with the name of their current game, if it exists. Can't
    move users to channels that the bot has no connect permission for. One per
    server.
gatari:
  args:
    - Name
    - Name ctb
  desc: Shows osu!gatari stats for a player.
gelbooru:
  args:
    - yuri+kissing
  desc: >-
    Shows a random hentai image from gelbooru with a given tag. Tag is optional
    but preferred. (multiple tags are appended with +)
realbooru:
  args:
    - anal
  desc: >-
    Shows a random porn image from realbooru with a given tag. Tag is optional
    but preferred. (multiple tags are appended with +)
gemote:
  args:
    - <:HaneBomb:914307912044802059>
  desc: Sets a custom emote used in giveaways!
gencurlist:
  args:
    - ''
  desc: >-
    Shows the list of server and channel ids where gc is enabled. Paginated with
    9 per page.
gencurrency:
  args:
    - ''
  desc: >-
    Toggles currency generation on this channel. Every posted message will have
    chance to spawn currency. Chance is specified by the Bot Owner. (default is
    2%)
gend:
  args:
    - '2'
  desc: Ends a giveaway using the number in `{0}glist`.
getactiveafks:
  args:
    - ''
  desc: Get all currently AFK Users in a paginated list
pronouns:
  args:
    - '@user'
    - ''
  desc: >-
    Gets a user's preferred pronouns, if they haven't specified them using
    `pnoverride` it will  fetch the pronouns from
    [pronoundb](https://pronoundb.org)
give:
  args:
    - 1 @Someone
    - 5 @CootGurl Ur so pwetty
  desc: >-
    Give someone a certain amount of currency. You can specify the reason after
    the mention.
glist:
  args:
    - ''
  desc: Lists the currently running giveaways.
globalcommand:
  args:
    - '{0}stats'
  desc: Toggles whether a command can be used on any server.
globalmodule:
  args:
    - nsfw
  desc: Toggles whether a module can be used on any server.
globalpermlist:
  args:
    - ''
  desc: Lists global permissions set by the bot owner.
google:
  args:
    - query
  desc: Get a Google search link for some terms.
grab:
  args:
    - '@user'
  desc: >-
    Moves the user you mention to your vc. ***The user you mention must already
    be in a vc.***
greet:
  args:
    - ''
  desc: Toggles anouncements on the current channel when someone joins the server.
greetdel:
  args:
    - '0'
    - '30'
  desc: >-
    Sets the time it takes (in seconds) for greet messages to be auto-deleted.
    Set it to 0 to disable automatic deletion.
greetdm:
  args:
    - ''
  desc: >-
    Toggles whether the greet messages will be sent in a DM (This is separate
    from greet - you can have both, any or neither enabled).
greetdmmsg:
  args:
    - Welcome to the server, %user.mention%
  desc: >-
    Sets a new join announcement message which will be sent to the user who
    joined. Type `%user.mention%` if you want to mention the new member. Using
    it with no message will show the current DM greet message. You can use embed
    json from <https://eb.Mewdeko.tech> instead of a regular text, if you want
    the message to be embedded.
greetdmtest:
  args:
    - ''
    - '@SomeoneElse'
  desc: >-
    Sends the greet direct message to you as if you just joined the server. You
    can optionally specify a different user.
greethook:
  args:
    - channel name image
    - channel name
    - disable
  desc: >-
    Allows you to set a webhook used for welcome messages. You can either upload
    an image to use or use a image url. Type disable to disable webhook greets.
    set the message used for greets using the greetmsg command together with
    https://eb.mewdeko.tech/ and https://blog.mewdeko.tech/placeholders
greetmsg:
  args:
    - Welcome, %user.mention%.
  desc: >-
    Sets a new join announcement message which will be shown in the server's
    channel. Type `%user.mention%` if you want to mention the new member. Using
    it with no message will show the current greet message. You can use make
    embeds  using https://eb.mewdeko.tech/ instead of regular text, if you want
    the message to be embedded.
greettest:
  args:
    - ''
    - '@SomeoneElse'
  desc: >-
    Sends the greet message in the current channel as if you just joined the
    server. You can optionally specify a different user.
greroll:
  args:
    - messageid
  desc: Rerolls a giveaway
gstart:
  args:
    - ''
    - '#channel 2d 1 nitro!'
  desc: Starts giveaway configuration, or predefined values to start one immediately
gstats:
  args:
    - ''
  desc: Shows giveaway stats for the server.
guide:
  args:
    - ''
    - ''
  desc: Sends a readme and a guide links to the channel.
hangman:
  args:
    - ''
    - movies
  desc: >-
    Starts a game of hangman in the channel. Use `{0}hangmanlist` to see a list
    of available term types. Defaults to 'all'.
hangmanlist:
  args:
    - ''
  desc: Shows a list of hangman term types.
hangmanstop:
  args:
    - ''
  desc: Stops the active hangman game on this channel if it exists.
happy:
  args:
    - '@user'
  desc: Returns a happy gif.
hearthstone:
  args:
    - Ysera
  desc: >-
    Searches for a Hearthstone card and shows its image. Takes a while to
    complete.
help:
  args:
    - '{0}cmds'
    - ''
  desc: >-
    Either shows a help for a single command, or DMs you help link if no
    parameters are specified.
hentai:
  args:
    - yuri
  desc: >-
    Shows a hentai image from a random website (gelbooru, danbooru, konachan or
    yandere) with a given tag. Tag is optional but preferred. Only 1 tag
    allowed.
hentaibomb:
  args:
    - yuri
  desc: >-
    Shows a total of 4 images (from gelbooru, danbooru, konachan and yandere). Tag
    is optional but preferred.
pornbomb:
  args:
    - anal
  desc: >-
    Shows a total of 4 images from realbooru. Tag
    is optional but preferred.
hentaigif:
  args:
    - ''
  desc: Sends a random hentai gif from the hentai_gif subreddit
highfive:
  args:
    - '@user'
  desc: Returns a highfive gif.
highlights:
  args:
    - add Sylveon
    - delete Sylveon
    - list
    - 'toggleignore #chat/@user'
    - enabled true
  desc: |-
    - `add` Adds a word to your highlights
    - `delete/remove` Removes a word from your highlights
    - `list` Lists your current highlights
    - `toggleignore` Toggles the ignoring of a channnel or user.
    - `enabled` Enables or disables highlights
hit:
  args:
    - ''
  desc: In the blackjack game, ask the dealer for an extra card.
hug:
  args:
    - '@user'
  desc: Returns a hug gif.
iam:
  args:
    - Gamer
  desc: >-
    Adds a role to you that you choose. Role must be on a list of
    self-assignable roles.
iamnot:
  args:
    - Gamer
  desc: >-
    Removes a specified role from you. Role must be on a list of self-assignable
    roles.
image:
  args:
    - cute kitten
  desc: Pulls a random image using a search parameter.
imagesreload:
  args:
    - ''
  desc: >-
    Reloads images bot is using. Safe to use even when bot is being used
    heavily.
implementchannel:
  args:
    - implemented
    - ''
  desc: >-
    Sets a channel for suggestions to send implemented ones to. Put nothing to
    disable.
implemented:
  args:
    - number reason
  desc: 'Implements a suggestion with an optional reason. '
implementmessage:
  args:
    - embedcodehere
  desc: >-
    Allows you to set the message sent when a suggestion is implemented. Use the
    embed builder at https://eb.mewdeko.tech and the placeholders at
    https://blog.mewdeko.tech/placeholders.
inrole:
  args:
    - RoleName
    - 5 RoleName
  desc: >-
    Lists every person from the specified role on this server. You can specify a
    page before the role to jump to that page.
inroles:
  args:
    - '@role @role2'
  desc: Gets members that are in two specified roles.
invite:
  args:
    - ''
  desc: Pulls up the link to invite mewdeko.
invitecreate:
  args:
    - ''
  desc: Creates a new invite which has infinite max uses and never expires.
invitedelete:
  args:
    - '2'
  desc: >-
    Deletes an invite on the specified index. Use `{0}invitelist` to see the
    list of invites.
inviteinfo:
  args:
    - spdvbdfih
  desc: Gets info from an invite. Does not work on vanity invites.
invitelist:
  args:
    - ''
    - '3'
  desc: Lists all invites for this channel. Paginated with 9 per page.
invwarn:
  args:
    - y/n
  desc: ' Toggles warning on inviteposting, make sure to enable .sfi first.'
join:
  args:
    - ''
  desc: Makes the bot join your voice channel.
joinrace:
  args:
    - ''
    - '5'
  desc: >-
    Joins a new race. You can specify an amount of currency for betting
    (optional). You will get YourBet*(participants-1) back if you win.
kick:
  args:
    - '@Someone Get out!'
    - '"Some Guy#1234" Your behaviour is toxic.'
  desc: Kicks a mentioned user.
kickunder:
  args:
    - 2y
    - 2m -p
  desc: >-
    Allows you to ban users under a certain server join age in the server. Use
    -p after the time to preview the users that will be banned.
kiss:
  args:
    - '@user'
  desc: Returns a kiss gif.
konachan:
  args:
    - yuri
  desc: >-
    Shows a random hentai image from konachan with a given tag. Tag is optional
    but preferred.
langsetdefault:
  args:
    - en-US
    - default
  desc: >-
    Sets the bot's default response language. All servers which use a default
    locale will use this one. Setting to `default` will use the host's current
    culture. Provide no parameters to see currently set language.
languageset:
  args:
    - 'de-DE '
    - default
  desc: >-
    Sets this server's response language. If bot's response strings have been
    translated to that language, bot will use that language in this server.
    Reset by using `default` as the locale name. Provide no parameters to see
    currently set language.
languageslist:
  args:
    - ''
  desc: List of languages for which translation (or part of it) exist atm.
laugh:
  args:
    - '@user'
  desc: Returns a laugh gif.
leaderboard:
  args:
    - ''
  desc: Displays the bot's currency leaderboard.
leave:
  args:
    - ''
  desc: Leaves the voice channel and clears the queue
leavehook:
  args:
    - channel name image
    - channel name
    - disable
  desc: >-
    Allows you to set a webhook used for leave messages. You can either upload
    an image to use or use a image url. Type disable to disable webhook greets.
    set the message used for leaves using the byemsg command together with
    https://eb.mewdeko.tech/ and https://blog.mewdeko.tech/placeholders
leaveserver:
  args:
    - '123123123123'
  desc: Leaves a server using its ID
linux:
  args:
    - Spyware Windows
  desc: Prints a customizable Linux interjection
listchattriggers:
  args:
    - '1'
    - all
  desc: >-
    Lists global or server Chat Triggers (20 commands per page). Running the
    command in DM will list global Chat Triggers, while running it in server
    will list that server's Chat Triggers. Specifying `all` parameter instead of
    the number will DM you a text file with a list of all Chat Triggers.
listchattriggersgroup:
  args:
    - '1'
  desc: >-
    Lists global or server Chat Triggers (20 commands per page) grouped by
    trigger, and show a number of responses for each. Running the command in DM
    will list global Chat Triggers, while running it in server will list that
    server's Chat Triggers.
listperms:
  args:
    - ''
    - '3'
  desc: >-
    Lists whole permission chain with their indexes. You can specify an optional
    page number if there are a lot of permissions.
listplaying:
  args:
    - ''
  desc: Lists all playing statuses with their corresponding number.
listqueue:
  args:
    - ''
    - '2'
  desc: Lists the current queue.
listquotes:
  args:
    - '3'
    - 3 id
  desc: Lists all quotes on the server ordered alphabetically or by ID. 15 Per page.
listservers:
  args:
    - '3'
  desc: Lists servers the bot is on with some basic info. 15 per page.
lmgtfy:
  args:
    - query
  desc: Google something for an idiot.
lock:
  args:
    - ''
  desc: 'Locks the current channel. '
lockcheck:
  args:
    - ''
  desc: Checks all roles to make sure they are lockdown compliant
lockdown:
  args:
    - ''
  desc: >-
    Locks the server, will tell you to run lockcheck if some roles are in the
    way of lockdown.
log:
  args:
    - userpresence
    - userbanned
  desc: >-
    Toggles logging event. Disables it if it is active anywhere on the server.
    Enables if it isn't active. Use `{0}logevents` to see a list of all events
    you can subscribe to.
logcategory:
  args:
    - Users
  desc: Placeholder until command is done
logevents:
  args:
    - ''
  desc: Shows a list of all events you can subscribe to with `{0}log`
logignore:
  args:
    - ''
  desc: >-
    Toggles whether the `{0}logserver` command ignores this channel. Useful if
    you have hidden admin channel and public log channel.
logserver:
  args:
    - enable
    - disable
  desc: >-
    Enables or Disables ALL log events. If enabled, all log events will log to
    this channel.
loop:
  args:
    - ''
    - none
    - track
  desc: |-
    - `none` Doesnt loop anything and stops when the queue ends
    - `track` Loops the current song. Skip replays the current song.
    - `queue` Loops the queue until its stopped
lsar:
  args:
    - ''
    - '2'
  desc: Lists self-assignable roles. Shows 20 roles per page.
lstfilterwords:
  args:
    - ''
  desc: Shows a list of filtered words.
magicitem:
  args:
    - ''
  desc: >-
    Shows a random magic item from
    <https://1d4chan.org/wiki/List_of_/tg/%27s_magic_items>
magicthegathering:
  args:
    - about face
    - about face
  desc: Searches for a Magic The Gathering card.
mal:
  args:
    - straysocks
  desc: Shows basic info from a MyAnimeList profile.
manga:
  args:
    - Shingeki no kyojin
  desc: Queries anilist for a manga and shows the first result.
masskill:
  args:
    - BadPerson#1234 Toxic person
  desc: >-
    Specify a new-line separated list of `userid reason`. You can use
    Username#discrim instead of UserId. Specified users will be banned from the
    current server, blacklisted from the bot, and have all of their flowers
    taken away.
maxsuggestionlength:
  args:
    - '4098'
  desc: Allows you to set the maximum length for suggestions.
memberrole:
  args:
    - '@role'
  desc: Sets the servers member role, will be used for other stuff later on
meme:
  args:
    - ''
  desc: Sends a random meme from reddit
memegen:
  args:
    - biw gets iced coffee;in the winter
    - ntot
  desc: >-
    Generates a meme from memelist with specified text. Separate multiple text
    values with semicolons. Provide no meme text to see an example meme with
    that template.
memelist:
  args:
    - ''
  desc: >-
    Shows a list of template keys (and their repspective names) used for
    `{0}memegen`.
minsuggestionlength:
  args:
    - '10'
  desc: >-
    Alows you to set a minimum length to suggestions. Maximum value is 2048 to
    avoid bad discord changes.
modules:
  args:
    - ''
  desc: Lists all bot modules.
moveperm:
  args:
    - 2 4
  desc: Moves permission from one position to another in the Permissions list.
movesong:
  args:
    - 5 3
  desc: Moves a song from one position to another.
moveto:
  args:
    - calls
  desc: >-
    Moves you to a vc you name. ***You must already be in a vc for this to
    work.***
moveuserto:
  args:
    - '@Yuno Gasai calls'
  desc: >-
    Moves a user you mention to a different vc. ***The user must already be in a
    vc.***
movie:
  args:
    - Batman vs Superman
  desc: Queries omdb for movies or series, show first result.
multigreetadd:
  args:
    - ''
    - '#channel'
  desc: >-
    Adds the current or mentioned channel to MultiGreets. 5 per channel, or 30
    per guild
multigreetdelete:
  args:
    - 1s
    - '1'
  desc: >-
    Sets after how much time a MultiGreet is deleted. You can either use seconds
    directly or format it like 2m2s. Setting it to 0 disables deletion. Default
    is 1 second.
multigreetgreetbots:
  args:
    - 1 false
  desc: Sets whether a RoleGreet will also greet bots.
multigreetlist:
  args:
    - ''
  desc: Lists all MultiGreets and their properties.
multigreetmessage:
  args:
    - '2'
    - 2 embedcode/message
  desc: >-
    Gets or sets a MultiGreet message for a given MultiGreet ID. To set a custom
    embed use https://eb.mewdeko.tech together with
    https://blog.mewdeko.tech/placeholders
multigreetremove:
  args:
    - '1'
    - '#somechannel'
  desc: >-
    Removes a MultiGreet channel using the ID in {0}mgl. Can also remove all
    MultiGreets if a channel is mentioned.
multigreettype:
  args:
    - RandomGreet
    - MultiGreet
    - 'Off'
  desc: >-
    Sets wether to use MultiGreet(greets in all set channels),
    RandomGreet(randomly chooses between all set MultiGreets then sends it to
    that channel), or Off (Completely disables the MultiGreet system)
multigreetwebhook:
  args:
    - 26 Mewdeko avatarurl
    - 26 Mewdeko
    - '26'
  desc: >-
    Allows you to set/update/remove a MultiGreet name and avatar. Put just the
    MultiGreet ID to remove the webhook. Avatar is optional, but must be a
    direct url to the img used.
musicquality:
  args:
    - ''
    - High
    - Low
  desc: >-
    Gets or sets the default music player quality. Available settings: Highest,
    High, Medium, Low. Default is **Highest**. Provide no argument to see
    current setting.
mute:
  args:
    - '@Someone'
    - '@Someone too noisy'
    - 1h30m @Someone
    - 1h30m @Someone too noisy
  desc: >-
    Mutes a mentioned user both from speaking and chatting. You can also specify
    time string for how long the user should be muted. You can optionally
    specify a reason.
muterole:
  args:
    - ''
    - Silenced
  desc: >-
    Sets a name of the role which will be assigned to people who should be
    muted. Provide no arguments to see currently set mute role. Default is
    Mewdeko-mute.
mwarn:
  args:
    - '@user'
  desc: 'Gives a user a Minor Warn '
mwarnclear:
  args:
    - '@user'
    - '@user 3'
  desc: >-
    Clears all minor warns for a user, use with a number to clear that specific
    warn
mwarnexpire:
  args:
    - 30d
  desc: ' Sets how long until a warning expires, see {0}h warne for more details'
mwarnlog:
  args:
    - '@user'
  desc: 'Shows the minor warnlog for a user or yourself if you dont mention a user. '
mwarnlogall:
  args:
    - ''
  desc: Gets all mini warned users
mwarnpunish:
  args:
    - 1 Mute 15m
    - 2 Ban 3d
  desc: >-
    Sets the punishments used for Minor Warns, punishments are the same as
    regular WarnPunish
mwarnpunishlist:
  args:
    - ''
  desc: 'Shows your current Minor Warn punishment list. '
next:
  args:
    - ''
    - '5'
  desc: >-
    Goes to the next song in the queue. You have to be in the same voice channel
    as the bot. You can skip multiple songs, but in that case songs will not be
    requeued if {0}rcs or {0}rpl is enabled.
nhentai:
  args:
    - '209519'
  desc: Let's you read any doujin using the magic number.
nhentaisearch:
  args:
    - futa
    - cumdump -futa
    - cumdump 3
    - cumdump -futa 3
  desc: >-
    Lets you search nhentai for doujins using keywords. You can also specify
    blacklisted words by putting a - in froint of the word. If the first set
    doesnt have the results you wanted, you can also specify page number.
novel:
  args:
    - the nine cauldrons
  desc: >-
    Searches for a novel on `https://novelupdates.com/`. You have to provide an
    exact name.
nowplaying:
  args:
    - ''
  desc: Shows the song that the bot is currently playing.
nroll:
  args:
    - '5'
    - 5-15
  desc: >-
    Rolls in a given range. If you specify just one number instead of the range,
    it will role from 0 to that number.
nsfwcc:
  args:
    - ''
  desc: Clears nsfw cache.
nsfwtagbl:
  args:
    - poop
  desc: >-
    Toggles whether the tag is blacklisted or not in nsfw searches. Provide no
    parameters to see the list of blacklisted tags.
nsfwtoggle:
  args:
    - ''
  desc: Toggles the NSFW parameter of the current text channel.
nuke:
  args:
    - '#channel'
  desc: >-
    Completely deletes the current channel and remakes it as it was. Useful for
    quick channel purges. Can be used directly in channel or by mentioning one.
nunchi:
  args:
    - ''
  desc: >-
    Creates or joins an existing nunchi game. Users have to count up by 1 from
    the starting number shown by the bot. If someone makes a mistake (types an
    incorrect number, or repeats the same number) they are out of the game and a
    new round starts without them.  Minimum 3 users required.
osu:
  args:
    - Name
    - Name taiko
  desc: Shows osu! stats for a player.
osu5:
  args:
    - Name
  desc: Displays a user's top 5 plays.
owoify:
  args:
    - cats are super duper cute
    - snuggles
  desc: >-
    OwOifies a string, making it infinitly cuter. (for example "cats are super
    duper cute" becomes  "kittehs awe supew dupew cute")
pat:
  args:
    - '@user'
  desc: Returns a pat gif.
pathofexile:
  args:
    - '"Zizaran"'
  desc: >-
    Searches characters for a given Path of Exile account. May specify league
    name to filter results.
pathofexilecurrency:
  args:
    - Standard "Mirror of Kalandra"
  desc: >-
    Returns the chaos equivalent of a given currency or exchange rate between
    two currencies.
pathofexileleagues:
  args:
    - ''
  desc: Returns a list of the main Path of Exile leagues.
pause:
  args:
    - ''
  desc: Pauses or Unpauses the song.
permcontrol:
  args:
    - '#channel allow/deny user/role managemessages viewchannel'
  desc: Allows you to set multiple permission for a role/user in a channel
permrole:
  args:
    - Some Role
    - reset
  desc: >-
    Sets a role which can change permissions. Supply no parameters to see the
    current one. Type 'reset' instead of the role name to reset the currently
    set permission role. Users with the Administrator server permissions can use
    permission commands regardless of whether they have the specified role.
    There is no default permission role.
permview:
  args:
    - ''
    - '@role'
    - '@user'
  desc: Shows guild permissions for a role or user.
pick:
  args:
    - ''
    - passwd
  desc: >-
    Picks the currency planted in this channel. If the plant has a password, you
    need to specify it.
ping:
  args:
    - ''
  desc: Ping the bot to see if there are latency issues.
place:
  args:
    - Cage
    - steven 500 400
  desc: >-
    Shows a placeholder image of a given tag. Use `{0}placelist` to see all
    available tags. You can specify the width and height of the image as the
    last two optional parameters.
placelist:
  args:
    - ''
  desc: Shows the list of available tags for the `{0}place` command.
plant:
  args:
    - '5'
    - 10 meow
  desc: >-
    Spend an amount of currency to plant it in this channel. Default is 1. You
    can specify the password after the amount. Password has to be alphanumeric
    and it will be trimmed down to 10 characters if it's longer.
play:
  args:
    - ''
    - '5'
    - Dream Of Venice
  desc: >-
    Plays/Queues a song. Use together with a song number in queue and it'll
    play.
playlist:
  args:
    - show playlistname
    - delete playlistname
    - create playlistname
    - load
    - load playlistname
    - save songname
    - default
    - default playlistname
  desc: |2-
     Allows for you to manage your playlists.

    Settings:
     `show`: When used with a playlist name it shows that playlist. Shows your default playlist without a name.

     `delete`: Deletes a playlist with a given name.

     `create`: Creates a playlist using a given name. Stops you if theres a playlist with the same name already available.

     `load`: Loads a playlist. If no name is provided it loads your default playlist.

     `save`: Allows you to save a song to a playlist from either the queue or by searching. Defaults to searching the queue if the bot is playing something.

     `default`: Allows you to set or see the current playlist, if one is set.
playlists:
  args:
    - ''
  desc: Lists all your playlists
playlistshuffle:
  args:
    - ''
  desc: Shuffles the current playlist.
poke:
  args:
    - '@user'
  desc: Returns a poke gif.
pokemon:
  args:
    - Sylveon
  desc: Searches for a pokemon.
pokemonability:
  args:
    - overgrow
  desc: Searches for a pokemon ability.
poll:
  args:
    - Question?;Answer1;Answ 2;A_3
    - MultiAnswer Question;answer;answer;answer
  desc: >-
    Creates a public poll which requires users to type a number of the voting
    option in the channel command is ran in. Can have multiple modes: >
    `SingleAnswer` - Users can only pick a single answer and cant change it.
    Default when not used with a mode. > `AllowChange` - Users can change their
    answers. > `MultiAnswer` - Users can select more than one answer.
pollend:
  args:
    - ''
  desc: Stops active poll on this server and prints the results in this channel.
pollstats:
  args:
    - ''
  desc: Shows the poll results without stopping the poll on this server.
pout:
  args:
    - '@user'
  desc: Returns a pout gif.
prefix:
  args:
    - +
  desc: >-
    Sets this server's prefix for all bot commands. Provide no parameters to see
    the current server prefix. **Setting prefix requires Administrator server
    permission.**
previewlinks:
  args:
    - enable
  desc: Sets whether automatically embeds message links.
pronounsforceclear:
  args:
    - '@user true pronouns contained transphobic message'
    - >-
      @user false pronouns being used to start conflict with another user,
      cleared as a warning.
  desc: >-
    Forcefully clears a user's pronoun override and sets their PronounsDisabled
    property
prunemembers:
  args:
    - 7d
  desc: Prunes members from the server. ***DANGEROUS, THIS CANNOT BE UNDONE***
purge:
  args:
    - ''
    - '-s'
    - '5'
    - 5 --safe
    - '@Someone'
    - '@Someone --safe'
    - '@Someone X'
    - '@Someone X -s'
    - 20 --nb
    - 20 --ob
  desc: >-
    `{0}Purge` removes all Mewdeko's messages in the last 100 messages.
    `{0}Purge X` removes last `X` number of messages from the channel (up to
    100). `{0}Purge @Someone` removes all Someone's messages in the last 100
    messages. `{0}Purge @Someone X` removes last `X` number of 'Someone's'
    messages in the channel. You can use the `-s` / `--safe` parameter at the
    end to only Purge messages that are not pinned. You can use the `-nb` /
    `--nobots` paramater to clear around bots. You can use the `-ob` /
    `--onlybots` paramater to clear only bots.
queue:
  args:
    - ''
  desc: Shows the queue
quoteadd:
  args:
    - sayhi Hi
  desc: Adds a new quote with the specified name and message.
quotedelete:
  args:
    - '123456'
  desc: >-
    Deletes a quote with the specified ID. You have to be either server
    Administrator or the creator of the quote to delete it.
quoteid:
  args:
    - '123456'
  desc: >-
    Displays the quote with the specified ID number. Quote ID numbers can be
    found by typing `{0}liqu [num]` where `[num]` is a number of a page which
    contains 15 quotes.
quoteprint:
  args:
    - abc
  desc: Prints a random quote with a specified name.
quotesearch:
  args:
    - keyword text
  desc: >-
    Shows a random quote for a keyword that contains any text specified in the
    search.
quoteshow:
  args:
    - '123'
  desc: Shows information about a quote with the specified ID.
race:
  args:
    - ''
  desc: Starts a new animal race.
raffle:
  args:
    - ''
    - RoleName
  desc: >-
    Prints a name and ID of a random online user from the server, or from the
    online user in the specified role.
raffleany:
  args:
    - ''
    - ' RoleName'
  desc: >-
    Prints a name and ID of a random user from the server, or from the specified
    role.
rafflecur:
  args:
    - '20'
    - mixed 15
  desc: >-
    Starts or joins a currency raffle with a specified amount. Users who join
    the raffle will lose the amount of currency specified and add it to the pot.
    After 30 seconds, random winner will be selected who will receive the whole
    pot. There is also a `mixed` mode in which the users will be able to join
    the game with any amount of currency, and have their chances be proportional
    to the amount they've bet.
randjoke:
  args:
    - ''
  desc: Shows a random joke.
randombird:
  args:
    - ''
  desc: Shows a random bird image.
randomcat:
  args:
    - ''
  desc: Shows a random cat image.
randomdog:
  args:
    - ''
  desc: Shows a random dog image.
randomfood:
  args:
    - ''
  desc: Shows a random food image.
randomkitsune:
  args:
    - ''
  desc: What does the fox say? Returns a random kitsune.
randomneko:
  args:
    - ''
  desc: Nya~ Returns a random neko!
randomreddit:
  args:
    - sylveon
  desc: Gets an image from a specified subreddit. Must not be NSFW.
randomwaifu:
  args:
    - ''
  desc: Ara Ara~ Returns a random waifu.
rategirl:
  args:
    - '@SomeGurl'
  desc: >-
    Use the universal hot-crazy wife zone matrix to determine the girl's worth.
    It is everything young men need to know about women. At any moment in time,
    any woman you have previously located on this chart can vanish from that
    location and appear anywhere else on the chart.
reactchannel:
  args:
    - '#channel'
  desc: >-
    Sets a channel where mewdeko will react with upvote and downvote arrows to
    media. Provide no paramter to disable.
reactionroles:
  args:
    - 'Gamer :SomeServerEmoji: Streamer :Other: Watcher :Other2:'
    - 'excl Horde :Horde: Alliance :Alliance:'
    - '866309699531702302 Gamer :Nekoha_Yay:'
  desc: >-
    Specify role names and server emojis with which they're represented, the bot
    will then add those emojis to the previous message in the channel, and users
    will be able to get the roles by clicking on the emoji. You can set 'excl'
    as the first parameter to make them exclusive. You can have up to 5 of these
    enabled on one server at a time You can optionally use a message ID before
    specifying roles.
reactionroleslist:
  args:
    - ''
  desc: Lists all ReactionRole messages on this channel and their indexes.
reactionrolesremove:
  args:
    - '1'
  desc: Removed a ReactionRole message on the specified index.
redditnsfw:
  args:
    - waifus34
  desc: Grabs a post from any subreddit. Regardless of NSFW Status
redisexec:
  args:
    - ''
  desc: Executes a redis command. There is no confirmation so be careful.
remind:
  args:
    - me 1d5h Do something
    - '#general 1m Start now!'
  desc: >-
    Sends a message to you or a channel after certain amount of time (max 2
    months). First parameter is `me`/`here`/'channelname'. Second parameter is
    time in a descending order (mo>w>d>h>m) example: 1w5d3h10m. Third parameter
    is a (multiword) message.
reminddelete:
  args:
    - '3'
  desc: Deletes a reminder on the specified index.
remindlist:
  args:
    - '1'
  desc: Lists all reminders you created. Paginated.
removeallroles:
  args:
    - '@User'
  desc: >-
    Removes all roles which are lower than your highest role in the role
    hierarchy from the user you specify.
removeemote:
  args:
    - emote
  desc: Removes an emote you choose.
removefromall:
  args:
    - roletoremove
  desc: Removes a role from everyone.
removefromallbots:
  args:
    - roletoremove
  desc: Removes a role from all bots
removefromallusers:
  args:
    - roletoremove
  desc: Removes a role from all users.
removefromrole:
  args:
    - inrole removethisfrominrole
  desc: >-
    Removes the second mentioned mentioned role from the users mentioned in the
    first role.
removeonmute:
  args:
    - 'yes'
  desc: >-
    Sets whether muting removes a users role on mute and puts them back on
    unmute
removeperm:
  args:
    - '1'
  desc: Removes a permission from a given position in the Permissions list.
removeplaying:
  args:
    - ''
  desc: Removes a playing string on a given number.
removerole:
  args:
    - Role @User
  desc: >-
    Removes a role from a user. The role you specify has to be lower in the role
    hierarchy than your highest role.
removerolefromrole:
  args:
    - inrole removerole
  desc: Remvoes a role from users in a role
removeroles:
  args:
    - '@user @role @role'
  desc: 'Lets you set remove multiple roles from a user. '
removeusersfromrole:
  args:
    - '@role @user user userID'
  desc: Remove users from a role
renameemote:
  args:
    - emote newname
  desc: renames an emote you choose.
renamerole:
  args:
    - '"First role" SecondRole'
  desc: >-
    Renames a role. The role you specify has to be lower in the role hierarchy
    than your highest role.
repeat:
  args:
    - Hello there
    - 1h5m Hello @erryone
    - 10:00 Daily have a nice day! This will execute once every 24h.
    - >-
      21:00 30m Starting at 21 and every 30 minutes after that i will send this
      message!
  desc: >-
    Repeat a message once every specified amount of time in the current channel.
    You can instead specify time of day for the message to be repeated daily
    (make sure you've set your server's timezone). If you've specified time of
    day, you can still override the default daily interval with your own
    interval. You can have up to 5 repeating messages on the server in total.
repeatchannel:
  args:
    - '1 #channel'
    - null
  desc: Sets the channel a repeater executes in.
repeatinvoke:
  args:
    - '1'
  desc: >-
    Immediately shows the repeat message on a certain index and restarts its
    timer.
repeatlist:
  args:
    - ''
  desc: Shows currently repeating messages and their indexes.
repeatmessage:
  args:
    - 1 message/embedcode
  desc: >-
    Set's a repeaters message after it has been made. You can use this with
    [embeds](https://eb.mewdeko.tech) and
    [placeholders](https://blog.mewdeko.tech/placeholders)
repeatredun:
  args:
    - '1'
  desc: >-
    Specify repeater's index (use `{0}repli` to find it) to toggle whether that
    repeater's message should be reposted if the last message in the channel is
    the same repeater's message. This is useful if you want to remind everyone
    to be nice in the channel every so often, but don't want to have the bot
    spam the channel. This is NOT useful if you want to periodically ping
    someone.
repeatremove:
  args:
    - '2'
  desc: >-
    Removes a repeating message on a specified index. Use `{0}repeatlist` to see
    indexes.
repostthreshold:
  args:
    - 0
    - 5
  desc: Sets after how many messages mewdeko reposts a starboard message
reptcursong:
  args:
    - ''
  desc: Toggles repeat of current song.
resetglobalperms:
  args:
    - ''
  desc: Resets global permissions set by bot owner.
resetperms:
  args:
    - ''
  desc: Resets the bot's permissions module on this server to the default value.
resolvetonetags:
  args:
    - /gen
    - I need some cuddles :3 /qp
  desc: Resolves all tone tags found in a given string.
restart:
  args:
    - ''
  desc: Restarts the bot. Might not work.
restartshard:
  args:
    - '2'
  desc: >-
    Try (re)connecting a shard with a certain shardid when it dies. No one knows
    will it work. Keep an eye on the console for errors.
resuggest:
  args:
    - number ressugestion
  desc: ' Updates a suggestion that hasnt already been reviewed.'
revav:
  args:
    - '@Someone'
  desc: Returns a Google reverse image search for someone's avatar.
revimg:
  args:
    - Image link
  desc: Returns a Google reverse image search for an image from a link.
rinfo:
  args:
    - '@role'
    - rid
  desc: Get info on a role
rip:
  args:
    - '@Someone'
  desc: Shows the inevitable fate of someone.
rj:
  args:
    - ''
  desc: Lists the current running massrole jobs
rolecmd:
  args:
    - '"command name" disable MyRole'
  desc: Sets a command's permission at the role level.
rolecolor:
  args:
    - Admin
    - Admin ffba55
  desc: >-
    Set a role's color using its hex value. Provide no color in order to see the
    hex value of the color of the specified role. The role you specify has to be
    lower in the role hierarchy than your highest role.
rolegreetadd:
  args:
    - '@role'
    - '@role #channel'
  desc: >-
    Adds a role to RoleGreets. Uses the current or mentioned channel to greet.
    10 per guild,
rolegreetdelete:
  args:
    - 1s
    - '1'
  desc: >-
    Sets after how much time a RoleGreet is deleted. You can either use seconds
    directly or format it like 2m2s. Setting it to 0 disables deletion. Default
    is 0.
rolegreetdisable:
  args:
    - '1'
  desc: Disables a RoleGreet by Id
rolegreetgreetbots:
  args:
    - 1 false
  desc: Sets whether a RoleGreet will also greet bots.
rolegreetlist:
  args:
    - ''
  desc: Lists all RoleGreets and their properties.
rolegreetmessage:
  args:
    - '2'
    - 2 embedcode/message
  desc: >-
    Gets or sets a roleGreet message for a given RoleGreet ID. To set a custom
    embed use https://eb.mewdeko.tech together with
    https://blog.mewdeko.tech/placeholders
rolegreetremove:
  args:
    - '1'
    - '@role'
  desc: >-
    Removes a MultiGreet channel using the ID in {0}rgl. Can also remove all
    RoleGreets for a mentioned role.
rolegreetwebhook:
  args:
    - 26 Mewdeko avatarurl
    - 26 Mewdeko
    - '26'
  desc: >-
    Allows you to set/update/remove a RoleGreet name and avatar. Put just the
    RoleGreet ID to remove the webhook. Avatar is optional, but must be a direct
    url to the img used.
rolehoist:
  args:
    - Guests
    - '"Space Wizards"'
  desc: >-
    Toggles whether this role is displayed in the sidebar or not. The role you
    specify has to be lower in the role hierarchy than your highest role.
roleid:
  args:
    - Some Role
  desc: Shows the id of the specified role.
rolelevelreq:
  args:
    - 5 SomeRole
  desc: Set a level requirement on a self-assignable role.
rolemdl:
  args:
    - ModuleName enable MyRole
  desc: Sets a module's permission at the role level.
roles:
  args:
    - '2'
    - '@Someone'
  desc: >-
    List roles on this server or roles of a user if specified. Paginated, 20
    roles per page.
roll:
  args:
    - 4d10 2d5 * 2
    - d8
    - 7d5, 2d100 / 2
  desc: >-
    Rolls a set of dice in DND notation, returns the total of all rolls and each
    individual die's value.  Supported opererations are addition, subtraction,
    multiplication, and division. The operation effects all dice,  for example
    `3d1, 2d1 * 2` would be **10** instead of **7**.
rollduel:
  args:
    - 50 @Someone
    - '@Challenger'
  desc: >-
    Challenge someone to a roll duel by specifying the amount and the user you
    wish to challenge as the parameters. To accept the challenge, just specify
    the name of the user who challenged you, without the amount.
rolluo:
  args:
    - ''
    - '7'
    - 3d5
  desc: >-
    Rolls `X` normal dice (up to 30) unordered. If you split 2 numbers with
    letter `d` (`xdy`) it will roll `X` dice from 1 to `y`.
rotateplaying:
  args:
    - ''
  desc: >-
    Toggles rotation of playing status of the dynamic strings you previously
    specified.
rps:
  args:
    - r 100
    - scissors
  desc: >-
    Play a game of Rocket-Paperclip-Scissors with Mewdeko. You can bet on it.
    Multiplier is the same as on betflip.
rsar:
  args:
    - ''
  desc: Removes a specified role from the list of self-assignable roles.
rsstest:
  args:
    - '1'
  desc: Tests an rss feed that you are subscribed to.
rtt:
  args:
    - '420'
  desc: >-
    Toggles whether the bot responds to the response of a Chat Trigger or the
    trigger.
rule34:
  args:
    - yuri+kissing
  desc: >-
    Shows a random image from rule34.xx with a given tag. Tag is optional but
    preferred. (multiple tags are appended with +)
safebooru:
  args:
    - yuri+kissing
  desc: >-
    Shows a random image from safebooru with a given tag. Tag is optional but
    preferred. (multiple tags are appended with +)
sankaku:
  args:
    - Vanilla
  desc: Grabs a random image from Sankaku using the tags you provide.
sargn:
  args:
    - 1 Faction
    - '2'
  desc: Sets a self assignable role group name. Provide no name to remove.
savechat:
  args:
    - '150'
  desc: Saves a number of messages to a text file and sends it to you.
say:
  args:
    - hi
    - '#chat hi'
  desc: >-
    Bot will send the message you typed in the specified channel. If you omit
    the channel name, it will send the message in the current channel. Supports
    embeds.
scadd:
  args:
    - '{0}stats'
  desc: >-
    Adds a command to the list of commands which will be executed automatically
    in the current channel, in the order they were added in, by the bot when it
    startups up.
scclear:
  args:
    - ''
  desc: Removes all startup commands.
sclist:
  args:
    - ''
  desc: Lists all startup commands in the order they will be executed in.
scrm:
  args:
    - '3'
  desc: Removes a startup command on the specified index.
searchcommand:
  args:
    - emoteadd
  desc: Search for commands by name
seek:
  args:
    - 2m30s
  desc: Allows you to play a song from a certain time.
send:
  args:
    - serverid|c:channelid message
    - serverid|u:userid message
  desc: >-
    Sends a message to someone on a different server through the bot.  Separate
    server and channel/user ids with `|` and prefix the channel id with `c:` and
    the user id with `u:`.
serverblacklist:
  args:
    - add 12312321312
    - rem SomeTrashServer
  desc: >-
    Either [add]s or [rem]oves a server specified by a Name or an ID from a
    blacklist.
serverid:
  args:
    - ''
  desc: Shows current server ID.
serverinfo:
  args:
    - Some Server
  desc: >-
    Shows info about the server the bot is on. If no server is supplied, it
    defaults to current one.
setafkchannel:
  args:
    - Channel
  desc: 'Sets the voice channel used when a user is afk in vc '
setafktimeout:
  args:
    - ''
  desc: Sets the afk timeout for the afk vc.
setavatar:
  args:
    - https://i.imgur.com/xTG3a1I.jpg
  desc: Sets a new avatar image for Mewdeko. Parameter is a direct link to an image.
setbanner:
  args:
    - url
  desc: 'Sets the server banner, only works if you have enough boosts. '
setchanlname:
  args:
    - NewName
  desc: Changes the name of the current channel.
setgame:
  args:
    - Playing with snakes.
    - Watching anime.
    - Listening music.
  desc: Sets the bots game status to either Playing, Listening, or Watching.
seticon:
  args:
    - url
  desc: Sets the server icon
setmaxplaytime:
  args:
    - '0'
    - '270'
  desc: >-
    Sets a maximum number of seconds (>14) a song can run before being skipped
    automatically. Set 0 to have no limit.
setmaxqueue:
  args:
    - '50'
    - ''
  desc: Sets a maximum queue size. Specify no parameters to have no limit.
setmusicchannel:
  args:
    - ''
  desc: >-
    Sets the current channel as the default music output channel. This will
    output playing, finished, paused and removed songs to that channel instead
    of the channel where the first song was queued in. Persistent server
    setting.
setmwarnchannel:
  args:
    - '#channel'
  desc: 'Sets the channel used for logging minor warns. '
setname:
  args:
    - BotName
  desc: Gives the bot a new name.
setnick:
  args:
    - BotNickname
    - '@SomeUser New Nickname'
  desc: >-
    Changes the nickname of the bot on this server. You can also target other
    users to change their nickname.
setpronouns:
  args:
    - she/they/kits
    - tig/vamps
    - ''
  desc: >-
    Changes the default pronouns displayed when someone runs `getpronouns` on
    you. Use the command with no args to clear the pronouns.
setrole:
  args:
    - Role @User
  desc: >-
    Gives a role to a user. The role you specify has to be lower in the role
    hierarchy than your highest role.
setroles:
  args:
    - '@user @role @role'
  desc: 'Lets you set mulitple roles on a user. '
setservername:
  args:
    - name
  desc: 'Sets the servers name '
setsplash:
  args:
    - url
  desc: Sets the invite splash, must have a high enough level.
setstar:
  args:
    - emote
  desc: Sets the star used for starboard.
setstarboard:
  args:
    - '#channel'
  desc: Sets the starboard channel
setstars:
  args:
    - '90'
  desc: Sets the amount of stars needed to reach starboard.
setstatus:
  args:
    - Idle
  desc: Sets the bot's status. (Online/Idle/Dnd/Invisible)
setstream:
  args:
    - TWITCHLINK Hello
  desc: >-
    Sets the bots stream. First parameter is the twitch link, second parameter
    is stream name.
setsuggestchannel:
  args:
    - '#channel'
  desc: 'Sets the channel used for suggestions '
settopic:
  args:
    - My new topic
  desc: Sets a topic on the current channel.
setwarnchannel:
  args:
    - '#channel'
  desc: Sets the channel used for logging regular warns.
sfr:
  args:
    - role emote emote
    - roleid emote emote
  desc: Lets you steal emotes for specific roles
shardstats:
  args:
    - ''
    - '2'
  desc: Stats for shards. Paginated with 25 shards per page.
ship:
  args:
    - '@user'
    - '@user1 @user2'
  desc: Ship two users or ship yourself with another user!
shoot:
  args:
    - '@user'
  desc: Shoots a mentioned user
shop:
  args:
    - ''
    - '2'
  desc: Lists this server's administrators' shop. Paginated.
shopadd:
  args:
    - role 1000 Rich
  desc: >-
    Adds an item to the shop by specifying type price and name. Available types
    are role and list. 90% of currency from each purchase will be received by
    the user who added the item to the shop.
shopchangename:
  args:
    - 3 Cool stuff
  desc: >-
    Change the name of a shop entry at the specified index. Only works for
    non-role items
shopchangeprice:
  args:
    - 1 500
  desc: >-
    Change the price of a shop entry at the specified index. Specify the index
    of the entry, followed by the price
shoplistadd:
  args:
    - 1 Uni-que-Steam-Key
  desc: >-
    Adds an item to the list of items for sale in the shop entry given the
    index. You usually want to run this command in the secret channel, so that
    the unique items are not leaked.
shopmove:
  args:
    - 2 4
  desc: Moves the shop entry from the current index to a new one
shopremove:
  args:
    - '1'
  desc: Removes an item from the shop by its ID.
shopswap:
  args:
    - 1 5
  desc: Swap the index of two shop entries
shorten:
  args:
    - https://google.com
  desc: Attempts to shorten an URL, if it fails, returns the input URL.
showchattrigger:
  args:
    - '1'
  desc: Shows a Chat Trigger's response on a given ID.
showemojis:
  args:
    - A message full of SPECIAL emojis
  desc: Shows a name and a link to every SPECIAL emoji in the message.
shrug:
  args:
    - '@user'
  desc: Returns a shrug gif.
shuffle:
  args:
    - ''
  desc: Shuffles the queue
sj:
  args:
    - '1'
  desc: Stops a massrole job with the given number.
skip:
  args:
    - ''
    - '9'
  desc: Skips to the next track. Or skips ahead the mentioned number of tracks
slap:
  args:
    - '@user'
  desc: Returns a slap gif.
sleep:
  args:
    - '@user'
  desc: Returns a sleep gif.
slot:
  args:
    - '5'
  desc: Play Mewdeko slots. 1 second cooldown per user.
slotstats:
  args:
    - ''
  desc: Shows the total stats of the slot command for this bot's session.
slottest:
  args:
    - '1000'
  desc: Tests to see how much slots payout for X number of plays.
slowmode:
  args:
    - ''
    - channel
    - seconds
    - seconds channel
  desc: >-
    Toggles slowmode in the current or mentioned channel. Default value is 60s
    without any parameters
smile:
  args:
    - '@user'
  desc: Returns a smile gif.
smug:
  args:
    - '@user'
  desc: Returns a smug gif.
snipe:
  args:
    - ''
    - '#channel'
    - '@user'
    - '#channel @user'
  desc: >-
    Allows you to see the last deleted message in the current or specified
    channel, will tell you how to enable sniping if its disabled when running
    the command.
snipelist:
  args:
    - ''
    - '20'
  desc: Shows the last 5 deleted messages, unless a different number is specified
snipeset:
  args:
    - enable
    - disable
  desc: Enables or Disables Sniping
softban:
  args:
    - '@Someone Get out!'
    - '"Some Guy#1234" Your behaviour is toxic.'
  desc: Bans and then unbans a user by ID or name with an optional message.
songremove:
  args:
    - '5'
    - all
    - ''
  desc: >-
    Remove a song by its # in the queue, or 'all' (or provide no parameter) to
    remove all songs from the queue.
source:
  args:
    - ''
  desc: >-
    Shows the github link for the bot. If this command exists in the lang files
    and not in the source code, the bot has been tampered with in an improper
    way.
sqlexec:
  args:
    - UPDATE DiscordUser SET CurrencyAmount=CurrencyAmount+1234
  desc: >-
    Executes provided sql command and returns the number of affected rows.
    Dangerous.
sqlselect:
  args:
    - SELECT * FROM DiscordUser LIMIT 5
  desc: Executes provided sql query and returns the results. Dangerous.
srvrcmd:
  args:
    - '"command name" disable'
  desc: Sets a command's permission at the server level.
srvrfilterinv:
  args:
    - ''
  desc: >-
    Toggles automatic deletion of invites posted in the server. Does not affect
    users with the Administrator permission.
srvrfilterlin:
  args:
    - ''
  desc: >-
    Toggles automatic deletion of links posted in the server. Does not affect
    users with the Administrator permission.
srvrfilterwords:
  args:
    - ''
  desc: >-
    Toggles automatic deletion of messages containing filtered words on the
    server. Does not affect users with the Administrator permission.
srvrmdl:
  args:
    - ModuleName enable
  desc: Sets a module's permission at the server level.
staffrole:
  args:
    - role
    - ''
  desc: >-
    sets a staff role that is used for the bot to ignore users when filtered
    links, invites, words, or autobanwords are enabled. May be used for more in
    the future.
staffroledisable:
  args:
    - ''
  desc: Disables the staff role, if set.
stand:
  args:
    - ''
  desc: Finish your turn in the blackjack game.
starboardallowbots:
  args:
    - true
  desc: Sets wether starboard ignores bots. Defaults to false.
starboardchtoggle:
  args:
    - '#channel'
  desc: >-
    Adds or removes a channel from the black/whitelist depending on what's set
    in `{0}swm`
starboardremoveonbelowthreshold:
  args:
    - true
  desc: Sets wether a post is removed when its below the set star count.
starboardremoveondelete:
  args:
    - true
  desc: Sets wether starboard removes a post when the origin message is deleted.
starboardremoveonreactionscleared:
  args:
    - true
  desc: >-
    Sets wether starboard removes a post when the origin message's reactions get
    cleared
starboardwlmode:
  args:
    - whitelist
    - blacklist
  desc: Sets wether starboard is in blacklist/whitelist mode
stare:
  args:
    - '@user'
  desc: Returns a stare gif.
stats:
  args:
    - ''
  desc: Shows some basic stats for Mewdeko.
steal:
  args:
    - emote emote emote
  desc: 'Steals one or more emotes you mention. '
steam:
  args:
    - Sakura Agent
  desc: >-
    Returns a store link for a steam game with the specified name. It doesn't
    work very well because bundles.
stfu:
  args:
    - '@user'
  desc: 'Shuts the user up in the current channel '
stop:
  args:
    - ''
  desc: Stops the music and clears the queue.
streamadd:
  args:
    - twitch.tv/someguy
  desc: >-
    Notifies this channel when the stream on the specified URL goes online or
    offline. Offline notifications will only show if you enable `{0}streamoff`.
    Maximum 10 per server.
streamcheck:
  args:
    - https://twitch.tv/somedude
  desc: Retrieves information about a stream.
streamlist:
  args:
    - ''
  desc: >-
    Lists all streams you are following on this server and their respective
    indexes.
streammessage:
  args:
    - 1 Hey @erryone i'm back online!1!!
  desc: >-
    Sets the message which will show when the stream on the specified index
    comes online.
streamoffline:
  args:
    - ''
  desc: Toggles whether the bot will also notify when added streams go offline.
streamremove:
  args:
    - '2'
  desc: >-
    Stops following the stream on the specified index. (use `{0}stl` to see
    indexes)
streamrole:
  args:
    - '"Eligible Streamers" "Featured Streams"'
  desc: >-
    Sets a role which is monitored for streamers (FromRole), and a role to add
    if a user from 'FromRole' is streaming (AddRole). When a user from
    'FromRole' starts streaming, they will receive an 'AddRole'. You can only
    have 1 Stream Role per server. Provide no parameters to disable
streamroleblacklist:
  args:
    - add @Someone#1234
    - rem @Someone#1234
  desc: >-
    Adds or removes a blacklisted user. Blacklisted users will never receive the
    stream role.
streamrolekeyword:
  args:
    - ''
    - PUBG
  desc: >-
    Sets keyword which is required in the stream's title in order for the
    streamrole to apply. Provide no keyword in order to reset.
streamrolewhitelist:
  args:
    - add @Someone#1234
    - rem @Someone#1234
  desc: >-
    Adds or removes a whitelisted user. Whitelisted users will receive the
    stream role even if they don't have the specified keyword in their stream
    title.
streamsclear:
  args:
    - ''
  desc: Clears all followed streams.
stringsreload:
  args:
    - ''
  desc: Reloads localized bot strings.
suggest:
  args:
    - suggestion
  desc: 'Sends a suggestion to the suggestion channel. '
sudo:
  args:
    - "@sylveon make me a sandwich"
  desc: Alows a bot owner to run commands as a user
suggestbuttonchannel:
  args:
    - '#channel'
  desc: Sets the channel where the suggest button is posted.
suggestbuttoncolor:
  args:
    - red
    - green
    - blue
    - grey
  desc: Sets the color used for the suggest button. Updates Immediately.
suggestbuttonemote:
  args:
    - hanebomb
  desc: Sets the emote used in the suggest button. Updates Immediately.
suggestbuttonlabel:
  args:
    - Suggest Here!
  desc: >-
    Sets the label used on the suggest button. Up to 80 characters. Updates
    Immediately.
suggestbuttonmessage:
  args:
    - embedcode
    - Suggest Here!
  desc: >-
    Sets the message used for the suggest button, accepts embed code. Set to -
    to set to default. Updates Immediately.
suggestclear:
  args:
    - ''
  desc: Resets and wipes suggestions. ***Cannot be undone***
suggestinfo:
  args:
    - '10'
  desc: Allows you to see stats of a suggestion using its number.
suggestmessage:
  args:
    - embedcodehere
  desc: Allows you to set the message sent when a suggestion is sent.
suggestmotecolor:
  args:
    - 1 red
    - 2 blue
    - 3 gray
    - 4 green
  desc: Sets the color for each emote button if enabled
suggestmotes:
  args:
    - emote1 emote2
  desc: >-
    Allows you to set up to 5 emotes the bot will react with when a suggestion
    is sent. ***Must be a emote in the current server***
suggestmotesmode:
  args:
    - emotes
    - buttons
  desc: Sets whether to use buttons or emotes for the set suggestion emotes
suggestrole:
  args:
    - '@role'
  desc: Sets a role to ping when someone suggests something.
suggestthreadstype:
  args:
    - public
    - none
    - private
  desc: >-
    Sets the type of threads to use when suggestions are made. Can only be used
    if your server has threads enabled

    - `none` Disables threads for suggestions

    - `public` Sets the button to open a public thread under that suggestion

    - `private` Sets the button to open a private thread under that suggestion
syncroletoall:
  args:
    - '@role'
    - roleid
  desc: >-
    Allows you to sync role perms that are in this channel to all channels and
    categories.
syncroletoallcategories:
  args:
    - '@role'
  desc: >-
    Syncs a roles permissions from the current channel to all categories,
    channels excluded unless they are synced.
syncroletoallcchannels:
  args:
    - '@role'
  desc: >-
    Syncs a roles permissions from the current channel to all channels,
    categories excluded.
syncroletoallchannels:
  args:
    - '@role'
  desc: Syncs the selected roles permissions from this channel to all channels
take:
  args:
    - 1 @Someone
  desc: Takes a certain amount of currency from someone.
testsite:
  args:
    - ''
  desc: Tests whether a site is up. Very primitive.
think:
  args:
    - '@user'
  desc: Returns a think gif.
thumbsup:
  args:
    - '@user'
  desc: Returns a thumbsup gif.
ticket:
  args:
    - ''
  desc: 'Opens a ticket channel '
ticketcategory:
  args:
    - CategoryName/ID
  desc: 'Sets a category to use with the ticket command '
tickle:
  args:
    - '@user'
  desc: Returns a tickle gif.
tictactoe:
  args:
    - ''
  desc: >-
    Starts a game of tic tac toe. Another user must run the command in the same
    channel in order to accept the challenge. Use numbers 1-9 to play.
time:
  args:
    - London, UK
  desc: Shows the current time and timezone in the specified location.
timedafk:
  args:
    - 2m Test
  desc: >-
    Allows you to set a timed afk that auto removes itself and pings you when it
    does. Afktimeout ignores timed AFKs.
timely:
  args:
    - ''
  desc: >-
    Use to claim your 'timely' currency. Bot owner has to specify the amount and
    the period on how often you can claim your currency.
timelyreset:
  args:
    - ''
  desc: Resets all user timeouts on `{0}timely` command.
timelyset:
  args:
    - '100'
    - 50 12
  desc: >-
    Sets the 'timely' currency allowance amount for users. Second parameter is
    period in hours, default is 24 hours.
timeout:
  args:
    - 10d @user bad boi
    - 28d @user
  desc: >-
    Times out a user using discords Timeout with an optional reason. Max is 28
    days.
timezone:
  args:
    - ''
    - GMT Standard Time
  desc: >-
    Sets this guilds timezone. This affects bot's time output in this server
    (logs, etc..)
timezones:
  args:
    - ''
  desc: Lists all timezones available on the system to be used with `{0}timezone`.
tl:
  args:
    - ''
  desc: Shows a current trivia leaderboard.
togglexclsar:
  args:
    - ''
  desc: >-
    Toggles whether the self-assigned roles are exclusive. While enabled, users
    can only have one self-assignable role per group.
tq:
  args:
    - ''
  desc: Quits current trivia after current question.
translangs:
  args:
    - ''
  desc: Lists the valid languages for translation.
translate:
  args:
    - fr Hello
  desc: >-
    Translates from>to text. From the given language to the destination
    language.
trivia:
  args:
    - ''
    - '--timeout 5 -p -w 3 -q 10'
  desc: >-
    Starts a game of trivia. You can add `nohint` to prevent hints. First player
    to get to 10 points wins by default. You can specify a different number. 30
    seconds per question.
typeadd:
  args:
    - wordswords
  desc: Adds a new article to the typing contest.
typedel:
  args:
    - '3'
  desc: Deletes a typing article given the ID.
typelist:
  args:
    - ''
    - '3'
  desc: Lists added typing articles with their IDs. 15 per page.
typestart:
  args:
    - ''
  desc: Starts a typing contest.
typestop:
  args:
    - ''
  desc: Stops a typing contest on the current channel.
unban:
  args:
    - Sylveon#0069
    - '123123123'
  desc: Unbans a user with the provided user#discrim or id.
undeafen:
  args:
    - '"@Someguy"'
    - '"@Someguy" "@Someguy"'
  desc: Undeafens mentioned user or users.
unlock:
  args:
    - ''
    - '#channel'
  desc: 'Unlocks the current or mentioned channel '
unlockdown:
  args:
    - ''
  desc: Ends a server lockdown.
unmute:
  args:
    - '@Someone'
  desc: Unmutes a mentioned user previously muted with `{0}mute` command.
unmuteall:
  args:
    - ''
    - ''
  desc: Unmutes all users with an optional reason.
unsetmusicchannel:
  args:
    - ''
  desc: >-
    Bot will output playing, finished, paused and removed songs to the channel
    where the first song was queued in. Persistent server setting.
unstfu:
  args:
    - '@user'
  desc: Lets the user speak in the channel again.
untimeout:
  args:
    - '@user goodboi'
  desc: Removes a users timeout with an option reason
up:
  args:
    - image/url
    - uploaded file
  desc: Upscales an image by up to 4x
urbandict:
  args:
    - Pineapple
  desc: Searches Urban Dictionary for a word.
userblacklist:
  args:
    - add @SomeUser spam pinging
    - rem 12312312313 applied for unban
  desc: >-
    Either [add]s or [rem]oves a user specified by a Mention or an ID from a
    blacklist.
userid:
  args:
    - ''
    - '@Someone'
  desc: Shows user ID.
userinfo:
  args:
    - '@SomeUser'
  desc: >-
    Shows info about the user. If no user is supplied, it defaults a user
    running the command.
usrcmd:
  args:
    - '{0}command enable SomeUsername'
  desc: Sets a command's permission at the user level.
usrmdl:
  args:
    - ModuleName enable SomeUsername
  desc: Sets a module's permission at the user level.
vcheck:
  args:
    - https://discord.com
  desc: Uses VirusTotal to check a url for viruses
vcrole:
  args:
    - SomeRole
    - SomeVoiceChannel SomeRole
  desc: >-
    Sets or resets a role which will be given to users who join the voice
    channel you're in when you run this command. Provide no role name to
    disable. You can run this command in a voice channel with just the role
    paramater to assign it a role.
vcrolelist:
  args:
    - ''
  desc: Shows a list of currently set voice channel roles.
vcrolerm:
  args:
    - '123123123123123'
  desc: >-
    Removes vcrole associated with the specified voice channel ID. This is
    useful if your vcrole has been enabled on a VC which has been deleted.
verbose:
  args:
    - ''
    - 'true'
  desc: Toggles or sets whether to show when a command/module is blocked.
verboseerror:
  args:
    - ''
    - 'false'
  desc: >-
    Toggles or sets whether the bot should print command errors when a command
    is incorrectly used.
vinfo:
  args:
    - ''
    - id/name
  desc: Shows info for your current (if any) or mentioned voice channel
voicemute:
  args:
    - '@Someone'
    - '@Someone stop talking'
    - 15m @Someone
    - 1h30m @Someone
    - 1h @Someone silence
  desc: >-
    Prevents a mentioned user from speaking in voice channels. User has to be in
    a voice channel in order for the command to have an effect. You can also
    specify time string for how long the user should be muted. You can You can
    optionally specify a reason.
voiceunmute:
  args:
    - '@Someguy'
  desc: Gives a previously voice-muted user a permission to speak.
volume:
  args:
    - '50'
  desc: >-
    Sets the music playback volume (0-100%). Persistent server setting. Default
    100
vote:
  args:
    - ''
  desc: Vote for Mewdeko!
voteclaim:
  args:
    - ''
  desc: Claims the vote currency for voting for Mewdeko
waifuclaim:
  args:
    - 50 @Himesama
  desc: >-
    Claim a waifu for yourself by spending currency.  You must spend at least
    10% more than her current value unless she set `{0}affinity` towards you.
waifugift:
  args:
    - ''
    - Rose @Himesama
  desc: >-
    Gift an item to someone. This will increase their waifu value by 50% of the
    gifted item's value if you are not their waifu, or 95% if you are. Provide
    no parameters to see a list of items that you can gift.
waifuinfo:
  args:
    - '@MyCrush'
    - ''
  desc: >-
    Shows waifu stats for a target person. Defaults to you if no user is
    provided.
waifulb:
  args:
    - ''
    - '3'
  desc: Shows top 9 waifus. You can specify another page to show other waifus.
waifureset:
  args:
    - ''
  desc: Resets your waifu stats, except current waifus.
waifutransfer:
  args:
    - '@ExWaifu @NewOwner'
  desc: >-
    Transfer the ownership of one of your waifus to another user. You must pay
    10%  of your waifu's value unless that waifu has affinity towards you, in
    which case you must pay 60% fee. Transferred waifu's price will be reduced
    by the fee amount.
wait:
  args:
    - '3000'
  desc: >-
    Used only as a startup command. Waits a certain number of miliseconds before
    continuing the execution of the following startup commands.
warn:
  args:
    - '@Someone Very rude person'
  desc: Warns a user.
warnclear:
  args:
    - '@PoorDude 3'
    - '@PoorDude'
  desc: >-
    Clears all warnings from a certain user. You can specify a number to clear a
    specific one.
warnexpire:
  args:
    - '3'
    - 6 --delete
  desc: >-
    Sets the number of days after which the warnings will be cleared
    automatically. This setting works retroactively. If you want to delete the
    warnings instead of clearing them, you can set the `--delete` optional
    parameter.
warnlog:
  args:
    - '@Someone'
  desc: See a list of warnings of a certain user.
warnlogall:
  args:
    - ''
    - '2'
  desc: See a list of all warnings on the server. 15 users per page.
warnpunish:
  args:
    - '3'
    - 5 Ban
    - 5 Mute 2d12h
    - 4 AddRole toxic 1h
  desc: >-
    Sets a punishment for a certain number of warnings. You can specify a time
    string after 'Ban' or *'Mute' punishments to make it a temporary mute/ban.
    Provide no punishment to remove. Available punishments: Ban, Kick, Softban,
    Mute, VoiceMute, ChatMute, AddRole, RemoveRoles, Timeout
warnpunishlist:
  args:
    - ''
  desc: Lists punishments for warnings.
wave:
  args:
    - '@user'
  desc: Returns a wave gif.
weather:
  args:
    - Moscow, RU
  desc: >-
    Shows weather data for a specified city. You can also specify a country
    after a comma.
webhook:
  args:
    - '#channel name image pastebinlinks'
    - '#channel name image file(s)'
  desc: >-
    sends a webhook to the channel you select with the name and image you set.
    You can send multiple embeds at once using multiple files or pastebin links.
wheeloffortune:
  args:
    - '10'
  desc: >-
    Bets a certain amount of currency on the wheel of fortune. Wheel can stop on
    one of many different multipliers. Won amount is rounded down to the nearest
    whole number.
whosplaying:
  args:
    - Overwatch
  desc: Shows a list of users who are playing the specified game.
wiki:
  args:
    - query
  desc: Gives you back a wikipedia link
wikia:
  args:
    - mtg Vigilance
    - mlp Dashy
  desc: Gives you back a fandom link
wink:
  args:
    - '@user'
  desc: Returns a wink gif.
wowjoke:
  args:
    - ''
  desc: Get one of Kwoth's penultimate WoW jokes.
xkcd:
  args:
    - ''
    - '1400'
    - latest
  desc: >-
    Shows a XKCD comic. Specify no parameters to retrieve a random one. Number
    parameter will retrieve a specific comic, and "latest" will get the latest
    one.
xpadd:
  args:
    - 100 @Someone
  desc: >-
    Adds xp to a user on the server. This does not affect their global ranking.
    You can use negative values.
xpcurreward:
  args:
    - 3 50
  desc: >-
    Sets a currency reward on a specified level. Provide no amount in order to
    remove the reward.
xpexclude:
  args:
    - Role Excluded-Role
    - Server
  desc: Exclude a channel, role or current server from the xp system.
xpexclusionlist:
  args:
    - ''
  desc: >-
    Shows the roles and channels excluded from the XP system on this server, as
    well as whether the whole server is excluded.
xpgleaderboard:
  args:
    - ''
  desc: Shows the global xp leaderboard.
xpleaderboard:
  args:
    - ''
  desc: Shows current server's xp leaderboard.
xplvluprewards:
  args:
    - ''
  desc: Shows currently set level up rewards.
xpnotify:
  args:
    - global dm
    - server channel
  desc: >-
    Sets how the bot should notify you when you get a `server` or `global`
    level. This is a personal setting and affects only how you receive Global or
    Server level-up notifications. You can set `dm` (for the bot to send you a
    direct message), `channel` (to get notified in the channel you sent the last
    message in) or `none` to disable.
xpreset:
  args:
    - '@Someone'
    - ''
  desc: >-
    Resets specified user's XP, or the XP of all users in the server. You can't
    reverse this action.
xprolereward:
  args:
    - 3 Social
  desc: >-
    Sets a role reward on a specified level. Provide no role name in order to
    remove the role reward.
xpsetting:
  args:
    - ''
    - xptextrate 4
    - xptextrate
  desc: >-
    Allows you to change server xp settings. Provide no paramters to view
    current settings. Provide no parameters on a setting to reset it to its
    default.

    Settings and what they do:


    `xptextrate`: Alows you to set the xp per message rate.

    `txtxptimeout`: Allows you to set after how many minutes xp is given so
    users cant spam for xp.

    `xpvoicerate`: Allows you to set how much xp a person gets in vc per minute.

    `voiceminutestimeout`: Allows you to set the maximum time a user can remain
    in vc while gaining xp.
xptempreload:
  args:
    - ''
  desc: >-
    Reloads the xp template file. Xp template file allows you to customize the
    position and color of elements on the `{0}xp` card.
yandere:
  args:
    - tag1+tag2
  desc: >-
    Shows a random image from yandere with a given tag. Tag is optional but
    preferred. (multiple tags are appended with +)
yomama:
  args:
    - ''
  desc: Shows a random joke from <https://api.yomomma.info/>
youtube:
  args:
    - query
  desc: Searches youtubes and shows the first result
renamechannel:
  args:
    - \#general cute-cat-chat
  desc: >-
    Renames a channel.
chattriggerscrosspostwebhook:
  args:
    - 1234 https://discord.com/...
  desc: >-
    Sends chat triggers messages to a webhook, in addition to the normal response
    location. This will delete a crossposting channel set with `{0}ctcpsetchannel`
chattriggerscrosspostchannel:
  args:
    - 1234 \#mod-logs
  desc: >-
    Sends chat triggers messages to a channel, in addition to the normal response
    location. This will delete a crossposting webhook set with `{0}ctcpsetwebhook`
setctintertype:
  args:
    - None
    - Slash
    - Message
    - User
  desc: >-
    Sets the type of a chat triggers application commands, slash commands are shown when
    a user types `/`, Message commands are shown when a user right-clicks or long-taps
    a message, and user commands are when when a user right-clicks or long-taps a user.
setctintername:
  args:
    - 1234 roles cat-lover
    - 1234 meow
    - 1234 cats are cute
    - 1234 tag no-arch-btw
  desc: >-
    sets the name of a chat trigger application command.
setctinterdesc:
  args:
    - 1234 Gives you the cat lover role.
    - 1234 trrrr mrrrrrrrppp
    - 1234 your a cool cat
    - 1234 why the spam???? why????????
  desc: >-
    sets the description of a chat trigger application command.
ctintererrors:
  args:
    - ' '
  desc: >-
    Shows common errors in chat trigger application commands.
chattriggervalidtype:
  args:
    - 1234 Message true
    - 1234 Interaction false
    - 1234 Button true
  desc: >-
    Enables or disables triggers used in the specified context.
ctinterephemeral:
  args:
    - 1234 true
    - 1234 false
  desc: >-
    Makes chat triggers from buttons or application commands use an ephemeral message.
votechannel:
  args:
    - ""
  desc: "Set the channel where vote messages appear."
votemessage:
  args:
    - "embedcode"
  desc: "Set the vote embed, or view the current one, Set to `-` to set it to default."
voteroleadd:
  args:
    - "role 2m5s"
    - "role"
  desc: "Add a role thats given when a user has voted along with the time its present. Set no time for it to be permanent."
voteroleremove:
  args:
    - "role"
  desc: "Removes a vote role"
voterolesclear:
  args:
    - ""
  desc: "Clears all vote roles with a confirmation"
profile:
  args:
    - ""
    - "@user"
  desc: "Opens your or another user's customized profile, if it's not set to private."
setzodiac:
  args:
    - "libra"
  desc: "Set your zodiac for horoscopes in your custom profile"
setprofilecolor:
  args:
    - "Yellow"
    - "Hex, im not looking up a hex just for this command"
  desc: "Opens your or another user's customized profile, if it's not set to private."
setbirthday:
  args:
    - "10/04/2003"
  desc: "Sets your birthday to be shown (depending on how its set), in your user profile, will be used with the birthday module."
setbirthdayprivacy:
  args:
    - "MonthOnly"
    - "MonthAndDateOnly"
  desc: >-
    Sets the way your birthday is disabled when someone views your profile.


    `Default`: 10/04/2003

    `MonthOnly`: October

    `MonthAndDate`: October 4

    `YearOnly`: 2003

    `Disabled`: Private
setprofileimage:
  args:
    - "imagelink"
  desc: "A link to a direct image that will shows on your userprofile"
setprivacy:
  args:
    - "Private"
    - "Public"
  desc: "Sets whether others can view your profile."
setbio:
  args:
    - "Hi there, owner of Mewdeko!"
  desc: "Sets what the description will show on your userprofile."
voteroleslist:
  args:
    - ""
  desc: "Lists all vote roles."
voteroleedit:
  args:
    - "role 2m5s"
  desc: "Edit an existing vote role. Set no time to make it permanent."
votes:
  args:
    - ""
    - "@user"
  desc: "Gets your or another users vote stats."
votesleaderboard:
  args:
    - "true"
    - ""
  desc: "Show the current votes leaderboard. Run with true as a parameter to show the monthly vote leaderboard."
votepassword:
  args:
    - ""
  desc: "Pops a modal up to set the password used to authenticate votes. ***Do not share with anyone, we are not responsible if you leak it.***"
handhold:
  args:
    - "@user"
  desc: "... Lewd."
punch:
  args:
    - ""
  desc: "... Violent!"
=======
acadd:
  args:
    - 60 {0}Purge 1000
  desc: >-
    Adds a command to the list of commands which will be executed automatically
    every X seconds.
accept:
  args:
    - number reason
  desc: Accepts a suggestion with an optional reason.
acceptchannel:
  args:
    - accepted
    - ''
  desc: >-
    Sets a channel for suggestions to send accepted ones to. Put nothing to
    disable.
acceptmessage:
  args:
    - embedcodehere
  desc: >-
    Allows you to set the message sent when a suggestion is accepted. Use the
    embed builder at https://eb.mewdeko.tech and the placeholders at
    https://blog.mewdeko.tech/placeholders.
aclist:
  args:
    - ''
  desc: Lists all auto commands and the intervals in which they execute.
acrm:
  args:
    - '3'
  desc: Removes an auto command on the specified index.
acrophobia:
  args:
    - ''
    - '-s 30'
  desc: Starts an Acrophobia game.
activity:
  args:
    - ''
  desc: Checks for spammers.
addchattrigger:
  args:
    - '"hello" Hi there %user.mention%'
  desc: >-
    Add a Chat Trigger with a trigger and a response. Running this command in
    server requires the Administration permission. Running this command in DM is
    Bot Owner only and adds a new global Chat Trigger. Guide here:
    https://blog.mewdeko.tech/chattriggers
addchattriggerregex:
  args:
    - \d{3,}cats you have lots of cats
    - \dcats you have a reasonable number of cats
  desc: >-
    Add a Chat Trigger with a regex trigger and a response. Running this command
    in server requires the Administration permission. Running this command in DM
    is Bot Owner only and adds a new global Chat Trigger. Guide here:
    https://blog.mewdeko.tech/chattriggers
addemote:
  args:
    - name emote
    - name url
  desc: 'Adds an emote from a emote, link, or uploaded file. '
addplaying:
  args:
    - Playing with you
    - Watching you sleep
  desc: >-
    Adds a specified string to the list of playing strings to rotate. You have
    to pick either 'Playing', 'Watching' or 'Listening' as the first parameter.
addroletolist:
  args:
    - role
  desc: >-
    Allows you to add a role to userIDs in a list. Provide one ID per line in
    the txt file.
addroletorole:
  args:
    - inrole addrole
  desc: Adds a role to users in a different role
addthenremove:
  args:
    - roletoremove roletoadd
  desc: >-
    Removes the first role from everyone that has it, and adds the second role
    to the users in the first role
addtoall:
  args:
    - roletoadd
  desc: Adds a role to everyone
addtoallbots:
  args:
    - roletoadd
  desc: 'Adds a role to only bots. '
addtoallusers:
  args:
    - roletoadd
  desc: 'Adds a role to only users. '
adduserstorole:
  args:
    - '@role @user user userID'
  desc: Add users to a role
adsarm:
  args:
    - ''
  desc: >-
    Toggles the automatic deletion of the user's message and Mewdeko's
    confirmations for `{0}iam` and `{0}iamn` commands.
affinity:
  args:
    - '@MyHusband'
    - ''
  desc: >-
    Sets your affinity towards someone you want to be claimed by. Setting
    affinity will reduce their `{0}claim` on you by 20%. Provide no parameters
    to clear your affinity. 30 minutes cooldown.
afk:
  args:
    - Hi, I'm Bob!
  desc: Sets your afk message.
afkdel:
  args:
    - '30'
    - '0'
  desc: Allows you to set after how long an afk message is deleted in seconds.
afkdisable:
  args:
    - channel channel
  desc: Disables afk messages in channels you specify.
afkdisabledlist:
  args:
    - ''
  desc: Lists disabled afk channels
afklength:
  args:
    - '2098'
  desc: >-
    Allows you to set the servers max message length for afk messages. Limited
    to 4096 due to discord limits
afkmessagetype:
  args:
    - '1'
    - '2'
  desc: |-
    Allows you to set your servers afk message type.
    AFK Message Types:

    1 - AFK is entierely embedded (this is the default option)
    2 - Afk is Text Only
    3 - User who is afk and for how long is in text, message is in an embed
    4 - User who is AFK is embedded while the message is regular text.
afkrm:
  args:
    - '@user @user @user'
  desc: >-
    Mods can use this to remove an afk from one or more users that are abusing
    afk.
afktimeout:
  args:
    - 30s
  desc: Sets how long it takes for Mewdeko to time out Active AFKs..
afktype:
  args:
    - onmessage
    - ontype
    - selfdisable
    - '3'
    - '2'
    - '1'
  desc: >-
    Sets the type of Afk used in the server.Default is type 3.


    Type 1: Is only able to be disabled by the user who set it or by an admin
    using the afkrm command.

    Type 2: Is disabled when a user types after having their afk enabled for a
    time you set.

    Type 3: Is disabled when a user sends a message after having their afk
    enabled for the time you set.

    Type 4: Combines both 2 and 3
afkundisable:
  args:
    - channel channel
  desc: Undisables afk messages in channels you specify.
afkview:
  args:
    - '@user'
  desc: View a user's afk
alias:
  args:
    - allin {0}bf all h
    - '"linux thingy" >loonix Spyware Windows'
  desc: >-
    Create a custom alias for a certain Mewdeko command. Provide no alias to
    remove the existing one.
aliasesclear:
  args:
    - ''
  desc: Deletes all aliases on this server.
aliaslist:
  args:
    - ''
    - '3'
  desc: Shows the list of currently set aliases. Paginated.
allcatmdls:
  args:
    - enable Category Name
    - enable CategoryId
  desc: Enable or disable all modules in a specified category.
allchnlmdls:
  args:
    - 'enable #SomeChannel'
  desc: Enable or disable all modules in a specified channel.
allcmdcooldowns:
  args:
    - ''
  desc: Shows a list of all commands and their respective cooldowns.
allrolemdls:
  args:
    - '[enable/disable] MyRole'
  desc: Enable or disable all modules for a specific role.
allsrvrmdls:
  args:
    - '[enable/disable]'
  desc: Enable or disable all modules for your server.
allusrmdls:
  args:
    - enable @Someone
  desc: Enable or disable all modules for a specific user.
anime:
  args:
    - aquarion evol
  desc: Queries anilist for an anime and shows the first result.
antialt:
  args:
    - 1h Ban
    - 3d Mute 1h
  desc: >-
    Applies a punishment action to any user whose account is younger than the
    specified threshold. Specify time after the punishment to have a timed
    punishment (not all punishments support timers).
antilist:
  args:
    - ''
  desc: Shows currently enabled protection features.
antiraid:
  args:
    - 5 20 Kick
    - 7 9 Ban
    - 10 10 Ban 6h30m
    - ''
  desc: >-
    Sets an anti-raid protection on the server. Provide no parameters to
    disable. First parameter is number of people which will trigger the
    protection. Second parameter is a time interval in which that number of
    people needs to join in order to trigger the protection, and third parameter
    is punishment for those people. You can specify an additional time argument
    to do a timed punishment for actions which support it (Ban, Mute, etc) up to
    24h. Available punishments: Ban, Kick, Softban, Mute, VoiceMute, ChatMute,
    RemoveRoles, Timeout
antispam:
  args:
    - 3 Mute
    - 5 Ban
    - 5 Ban 3h30m
    - ''
  desc: >-
    Stops people from repeating same message X times in a row. Provide no
    parameters to disable. You can specify to either mute, kick or ban the
    offenders. You can specify an additional time argument to do a timed
    punishment for actions which support it (Ban, Mute, etc) up to 24h. Max
    message count is 10. Available punishments: Ban, Kick, Softban, Mute,
    VoiceMute, ChatMute, AddRole, RemoveRoles, Timeout
antispamignore:
  args:
    - ''
  desc: Toggles whether antispam ignores current channel. Antispam must be enabled.
archiveonaccept:
  args:
    - ''
  desc: Toggles whether the suggestions thread is auto archived when accepted.
archiveonconsider:
  args:
    - ''
  desc: Toggles whether the suggestions thread is auto archived when considered.
archiveondeny:
  args:
    - ''
  desc: Toggles whether the suggestions thread is auto archived when denied.
archiveonimplement:
  args:
    - ''
  desc: Toggles whether the suggestions thread is auto archived when implemented.
asar:
  args:
    - Gamer
    - 1 Alliance
    - 1 Horde
  desc: >-
    Adds a role to the list of self-assignable roles. You can also specify a
    group. If 'Exclusive self-assignable roles' feature is enabled, users will
    be able to pick one role per group.
atuo:
  args:
    - 7d role
  desc: Adds a role to users over or at a specified server join age
atuu:
  args:
    - 7d role
  desc: Adds a role to users under a specified server join age
autoassignbotrole:
  args:
    - ''
    - RoleName
  desc: >-
    Toggles the role which will be assigned to every bot who joins the server.
    You can run this command multiple times to add multiple roles (up to 10).
    Specifying the role that is already added will remove that role from the
    list. Provide no parameters to list current roles.
autoassignrole:
  args:
    - ''
    - RoleName
  desc: >-
    Toggles the role which will be assigned to every bot who joins the server.
    You can run this command multiple times to add multiple roles (up to 10).
    Specifying the role that is already added will remove that role from the
    list. Provide no parameters to list current roles.
autobanword:
  args:
    - fuck
  desc: >-
    Sets a word that the autobans a user when said. Use the word again to remove
    it.
autobanwordlist:
  args:
    - ''
  desc: Lists all autoban words.
autoboobs:
  args:
    - '30'
    - ''
  desc: >-
    Posts a boobs every X seconds. 20 seconds minimum. Provide no parameters to
    disable.
autobutts:
  args:
    - '30'
    - ''
  desc: >-
    Posts a butt every X seconds. 20 seconds minimum. Provide no parameters to
    disable.
autodisconnect:
  args:
    - Either
  desc: |-
    Toggles autodisconnect from the following options:
    > Queue: Disconnects when you reach the last queue item
    > Voice: Disconnects when only the bot remains in vc
    > Either: Disconnects when either of the above are met
autohentai:
  args:
    - 30 yuri+kissing|tail+long_hair
    - ''
  desc: >-
    Posts a hentai every X seconds with a random tag from the provided tags. Use
    `|` to separate tag groups. Random group will be chosen every time the image
    is sent. Use `+` for multiple tags (max 2 per group). 20 seconds minimum.
    Provide no parameters to disable.
autoplay:
  args:
    - '0'
    - '5'
  desc: >-
    Sets or turns off AutoPlay. You can request up to 5 songs to be added when the bot reaches the end of its queue. Set to `0` to disable.
autotranslang:
  args:
    - en>fr
  desc: >-
    Sets your source and target language to be used with `{0}at`. Specify no
    parameters to remove previously set value.
autotranslate:
  args:
    - ''
    - del
  desc: >-
    Starts automatic translation of all messages by users who set their `{0}atl`
    in this channel. You can set "del" parameter to automatically delete all
    translated user messages.
avatar:
  args:
    - '@Someone'
  desc: Shows a mentioned person's avatar.
award:
  args:
    - 100 @person
    - 5 Role Of Gamblers
  desc: >-
    Awards someone a certain amount of currency. You can specify the reason
    after the Username. You can also specify a role name to award currency to
    all users in a role.
baka:
  args:
    - '@user'
  desc: Returns a baka gif.
ban:
  args:
    - '@Someone Get out!'
    - '"Some Guy#1234" Your behaviour is toxic.'
    - 1d12h @Someone Come back when u chill
  desc: >-
    Bans a user by ID or name with an optional message. You can specify a time
    string before the user name to ban the user temporarily.
banmessage:
  args:
    - '%ban.user%, you''ve been banned from %server.name%. Reason: %ban.reason%'
    - >-
      {{ "description": "%ban.user% you have been banned from %server.name% by
      %ban.mod%" }}
  desc: >-
    Sets a ban message template which will be used when a user is banned from
    this server. You can use embed strings and ban-specific placeholders:
    %ban.mod%, %ban.user%, %ban.duration% and %ban.reason%. You can disable ban
    message with `{0}banmsg -`
banmsgreset:
  args:
    - ''
  desc: >-
    Resets ban message to default. If you want to completely disable ban
    messages, use `{0}banmsg -`
banmsgtest:
  args:
    - No reason
    - 1h Test 1 hour ban message
  desc: >-
    If ban message is not disabled, bot will send you the message as if you were
    banned by yourself. Used for testing the ban message.
banunder:
  args:
    - 2y
    - 2m -p
  desc: >-
    Allows you to ban users under a certain server join age in the server. Use
    -p after the time to preview the users that will be banned.
bash:
  args:
    - neofetch
  desc: Executes a bash command.
betflip:
  args:
    - 5 heads
    - 3 t
  desc: >-
    Bet to guess will the result be heads or tails. Guessing awards you 1.95x
    the currency you've bet (rounded up). Multiplier can be changed by the bot
    owner.
betroll:
  args:
    - '5'
  desc: >-
    Bets a certain amount of currency and rolls a dice. Rolling over 66 yields
    x2 of your currency, over 90 - x4 and 100 x10.
bible:
  args:
    - genesis 3:19
  desc: Shows bible verse. You need to supply book name and chapter:verse
bite:
  args:
    - '@user'
  desc: Returns a bite gif.
blackjack:
  args:
    - '50'
  desc: >-
    Start or join a blackjack game. You must specify the amount you're betting.
    Use `{0}hit`, `{0}stand` and `{0}double` commands to play. Game is played
    with 4 decks. Dealer hits on soft 17 and wins draws.
blush:
  args:
    - '@user'
  desc: Returns a blush gif.
boobs:
  args:
    - ''
  desc: Real adult content.
boost:
  args:
    - ''
  desc: Toggles anouncements on the current channel when someone boosts the server.
boostdel:
  args:
    - '0'
    - '30'
  desc: >-
    Sets the time it takes (in seconds) for boost messages to be auto-deleted.
    Set it to `0` to disable automatic deletion.
boostmsg:
  args:
    - '%user.mention% has boosted the server!!!'
  desc: >-
    Sets a new boost announcement message. Type `%user.mention%` if you want to
    show the name the user who left. Full list of placeholders can be found here
    <https://blog.mewdeko.tech/placeholders/> Using this command with no message will
    show the current boost message. You can use embed json from
    <https://eb.mewdeko.tech/> instead of a regular text, if you want the
    message to be embedded.
boosttest:
  args:
    - ''
    - '@user'
  desc: >-
    Tests the current set boost message, optionally put a user to use them as an
    example
bored:
  args:
    - '@user'
  desc: Returns a bored gif.
botconfigedit:
  args:
    - color.ok 00ff00
    - ''
  desc: Obsolete, use `{0}config` or `{0}config bot` instead
butts:
  args:
    - ''
    - ''
  desc: Real adult content.
buy:
  args:
    - '2'
  desc: >-
    Buys an item from the shop on a given index. If buying items, make sure that
    the bot can DM you.
bye:
  args:
    - ''
  desc: Toggles anouncements on the current channel when someone leaves the server.
byedel:
  args:
    - '0'
    - '30'
  desc: >-
    Sets the time it takes (in seconds) for bye messages to be auto-deleted. Set
    it to `0` to disable automatic deletion.
byemsg:
  args:
    - '%user.mention% has left.'
  desc: >-
    Sets a new leave announcement message. Type `%user.mention%` if you want to
    show the name the user who left. Type `%id%` to show id. Using this command
    with no message will show the current bye message. You can use make embeds
    using https://eb.mewdeko.tech/ instead of regular text, if you want the
    message to be embedded.
byetest:
  args:
    - ''
    - '@SomeoneElse'
  desc: >-
    Sends the bye message in the current channel as if you just left the server.
    You can optionally specify a different user.
calcops:
  args:
    - ''
  desc: Shows all available operations in the `{0}calc` command
calculate:
  args:
    - 1+1
  desc: Evaluate a mathematical expression.
cash:
  args:
    - ''
    - '@Someone'
  desc: Check how much currency a person has. (Defaults to yourself)
catcmd:
  args:
    - '{0}command name enable CategoryName'
    - '{0}command enable CategoryId'
  desc: Sets a command's permission at the category level.
catfact:
  args:
    - ''
  desc: Shows a random catfact from <https://catfacts-api.appspot.com/api/facts>
catid:
  args:
    - CategoryName
  desc: Shows the category ID for a category name you choose.
catmdl:
  args:
    - ModuleName enable SomeChannel
  desc: Sets a module's permission at the channel level.
ccatc:
  args:
    - CategoryName Channel "Channel With Spaces"
  desc: Creates a category and creates text channels under it with names you choose.
ccavc:
  args:
    - CategoryName Channel "Channel With Spaces"
  desc: ' Creates a category and creates voice channels under it with names you choose.'
cctc:
  args:
    - CategoryName Channel "Channel With Spaces"
  desc: 'Creates text channels under the category you choose. '
ccvc:
  args:
    - CategoryName Channel "Channel With Spaces"
  desc: 'Creates voice channels under the category you choose. '
channelblacklist:
  args:
    - rem 12312312312
  desc: Either [add]s or [rem]oves a channel specified by an ID from a blacklist.
channelid:
  args:
    - ''
  desc: Shows current channel ID.
channelinfo:
  args:
    - '#some-channel'
  desc: >-
    Shows info about the channel. If no channel is supplied, it defaults to
    current one.
channeltopic:
  args:
    - ''
  desc: Sends current channel's topic as a message.
character:
  args:
    - Zero Two
  desc: Finds an anime character using the AniList Api
charinfo:
  args:
    - Sylveon
  desc: Gets info for a character.
chatmute:
  args:
    - '@Someone'
    - '@Someone stop writing'
    - 15m @Someone
    - 1h30m @Someone
    - 1h @Someone silence
  desc: >-
    Prevents a mentioned user from chatting in text channels. You can also
    specify time string for how long the user should be muted. You can
    optionally specify a reason.
chattriggerrolegranttype:
  args:
    - 1234 sender
    - 1234 Both
  desc: >-
    Changes the way roles are added when the reaction is triggered:

    - `Sender` adds/removes roles from the person sending the message

    - `Mentioned` adds/removes roles from people mentioned in the message, when
    this option is enabled mentions will be removed before checking if the
    trigger matches

    - `Both` same as Mentioned, but sender also gets the role changes
chatunmute:
  args:
    - '@Someone'
  desc: >-
    Removes a mute role previously set on a mentioned user with `{0}chatmute`
    which prevented him from chatting in text channels.
checkperms:
  args:
    - me
    - bot
  desc: Checks yours or bot's user-specific permissions on this channel.
chnlcmd:
  args:
    - '{0}command enable SomeChannel'
  desc: Sets a command's permission at the channel level.
chnlfilterinv:
  args:
    - ''
  desc: >-
    Toggles automatic deletion of invites posted in the channel. Does not negate
    the `{0}srvrfilterinv` enabled setting. Does not affect users with the
    Administrator permission.
chnlfilterlin:
  args:
    - ''
  desc: >-
    Toggles automatic deletion of links posted in the channel. Does not negate
    the `{0}srvrfilterlin` enabled setting. Does not affect users with the
    Administrator permission.
chnlfilterwords:
  args:
    - ''
  desc: >-
    Toggles automatic deletion of messages containing filtered words on the
    channel. Does not negate the `{0}srvrfilterwords` enabled setting. Does not
    affect users with the Administrator permission.
chnlmdl:
  args:
    - ModuleName enable SomeChannel
  desc: Sets a module's permission at the channel level.
choose:
  args:
    - Get up;Sleep;Sleep more
  desc: Chooses a thing from a list of things
chucknorris:
  args:
    - ''
  desc: Shows a random Chuck Norris joke.
clearqueue:
  args:
    - ''
  desc: Clears the queue.
cleverbot:
  args:
    - ''
  desc: >-
    Toggles cleverbot session. When enabled, the bot will reply to messages
    starting with bot mention in the server. Chat Triggers starting with
    %bot.mention% won't work if cleverbot is enabled.
close:
  args:
    - '#channel'
  desc: >-
    Closes an open ticket and sends you a transcript. Can be used in the ticket
    channel or by mentioning the channel.
clparew:
  args:
    - ''
  desc: >-
    Claim patreon rewards. If you're subscribed to bot owner's patreon you can
    use this command to claim your rewards - assuming bot owner did setup has
    their patreon key.
clubaccept:
  args:
    - user#1337
  desc: Accept a user who applied to your club.
clubadmin:
  args:
    - '@Someone'
  desc: >-
    Assigns (or unassigns) staff role to the member of the club. Admins can ban,
    kick and accept applications.
clubapply:
  args:
    - My Brand New Club#23
  desc: >-
    Apply to join a club. You must meet that club's minimum level requirement,
    and not be on its ban list.
clubapps:
  args:
    - '2'
  desc: >-
    Shows the list of users who have applied to your club. Paginated. You must
    be club owner to use this command.
clubban:
  args:
    - user#1337
  desc: >-
    Bans the user from the club. You must be the club owner. They will not be
    able to apply again.
clubbans:
  args:
    - '2'
  desc: >-
    Shows the list of users who have banned from your club. Paginated. You must
    be club owner to use this command.
clubcreate:
  args:
    - My Brand New Club
  desc: Creates a club. You must be at least level 5 and not be in the club already.
clubdesc:
  args:
    - This is the best club please join.
  desc: Sets the club description. Maximum 150 characters. Club owner only.
clubdisband:
  args:
    - ''
  desc: Disbands the club you're the owner of. This action is irreversible.
clubicon:
  args:
    - https://i.imgur.com/htfDMfU.png
  desc: Sets the club icon.
clubinfo:
  args:
    - My Brand New Club#23
  desc: Shows information about the club.
clubkick:
  args:
    - user#1337
  desc: >-
    Kicks the user from the club. You must be the club owner. They will be able
    to apply again.
clublb:
  args:
    - '2'
  desc: Shows club rankings on the specified page.
clubleave:
  args:
    - ''
  desc: Leaves the club you're currently in.
clublevelreq:
  args:
    - '7'
  desc: >-
    Sets the club required level to apply to join the club. You must be club
    owner. You can't set this number below 5.
clubtransfer:
  args:
    - '@Someone'
  desc: Transfers the ownership of the club to another member of the club.
clubunban:
  args:
    - user#1337
  desc: Unbans the previously banned user from the club. You must be the club owner.
cmdcooldown:
  args:
    - '"some cmd" 10s'
  desc: Sets a cooldown per user for a command. Put just the command to remove the cooldown.
color:
  args:
    - 00ff00
    - f00 0f0 00f
  desc: >-
    Shows you pictures of colors which correspond to the inputed hex values. Max
    10.
porn:
  args:
    -
  desc: "Pulls something from the porn subreddit."
bondage:
  args:
    -
  desc: "Pulls something from the bondage subreddit."
anal:
  args:
    -
  desc: "Pulls something from the anal subreddit."
pussy:
  args:
    -
  desc: "Pulls something from the pussy subreddit."
commandlogchannel:
  args:
    - command-logs
    - ''
  desc: >-
    Sets where slash and regular commands are logged for the guild. Put nothing
    to disable.
commands:
  args:
    - ''
  desc: Lists all bot modules.
confess:
  args:
    - serverId confession
    - confession (If in server, using the slash command)
  desc: Sends a confession via dms. Or via the slash command in a server.
confessblacklist:
  args:
    - '@user'
  desc: Blacklist a user from confessions
confesschannel:
  args:
    - '#channel'
    - ''
  desc: Sets the confession channel. Put nothing to disable.
confesslogchannel:
  args:
    - '#channel'
  desc: >-
    Sets the channel used to log who made confessions. Put nothing to disable.
    ***Keep in mind if I find you misusing this function I will find out,
    blacklist this server. And tear out whatever reproductive organs you
    have.***
confessunblacklist:
  args:
    - '@user'
  desc: Unblacklist a user from confessions
config:
  args:
    - ''
    - bot
    - bot color.ok
    - bot color.ok ff0000
  desc: >-
    Gets or sets configuration values.

    Provide no arguments to see the list of configs you can edit/view.

    Provide config name to see all properties in that configuration and their
    values.

    Provide config name and property name to see that property's description and
    value.

    Provide config name, property name and value to set that property to the new
    value.
configreload:
  args:
    - bot
    - gambling
  desc: Reloads specified configuration
connect4:
  args:
    - ''
  desc: >-
    Creates or joins an existing connect4 game. 2 players are required for the
    game. Objective of the game is to get 4 of your pieces next to each other in
    a vertical, horizontal or diagonal line. You can specify a bet when you
    create a game and only users who bet the same amount will be able to join
    your game.
consider:
  args:
    - number reason
  desc: 'Considers a suggestion with an optional reason. '
considerchannel:
  args:
    - considered
    - ''
  desc: >-
    Sets a channel for suggestions to send considered ones to. Put nothing to
    disable.
considermessage:
  args:
    - embedcodehere
  desc: >-
    Allows you to set the message sent when a suggestion is considered.Use the
    embed builder at https://eb.mewdeko.tech and the placeholders at
    https://blog.mewdeko.tech/placeholders.
convert:
  args:
    - m km 1000
  desc: >-
    Convert quantities. Use `{0}convertlist` to see supported dimensions and
    currencies.
convertlist:
  args:
    - ''
  desc: List of the convertible dimensions and currencies.
createcatandtxtchannels:
  args:
    - category name1 name2
    - category "name 1" name2
  desc: Creates the category you specify with the text channels you want
createcatandvcchannels:
  args:
    - category name1 name2
    - category "name 1" name2
  desc: Creates the category you specify with the voice channels you want
createcattxtchans:
  args:
    - category name1 name2
    - category "name 1" name2
  desc: Creates txt channels under the category you specify.
createcatvcchans:
  args:
    - category name1 name2
    - category "name 1" name2
  desc: Creates vc channels under the category you specify.
createrole:
  args:
    - Awesome Role
  desc: Creates a role with a given name.
creatvoicatchanl:
  args:
    - CategoryName/ID channelname
  desc: Creates a voice channel under a category
creatvoichanl:
  args:
    - VoiceChannelName
  desc: Creates a new voice channel with a given name.
creatxtcatchanl:
  args:
    - CategoryName/ID channelname
  desc: Creates a text channel in a category
creatxtchanl:
  args:
    - TextChannelName
  desc: Creates a new text channel with a given name.
cry:
  args:
    - '@user'
  desc: Returns a cry gif.
crypto:
  args:
    - btc
    - bitcoin
  desc: >-
    Shows basic stats about a cryptocurrency from coinmarketcap.com. You can use
    either a name or an abbreviation of the currency.
ctad:
  args:
    - '59'
  desc: >-
    Toggles whether the message triggering the Chat Trigger will be
    automatically deleted.
ctat:
  args:
    - '59'
  desc: >-
    Toggles whether the Chat Trigger will allow extra input after the trigger.
    For example, with this feature enabled, Chat Trigger with trigger 'hi' will
    also be invoked when a user types 'hi there'. This feature is automatically
    enabled on Chat Triggers which have '%target%' in their response.
ctca:
  args:
    - '44'
  desc: >-
    Toggles whether the Chat Trigger will trigger if the triggering message
    contains the keyword (instead of only starting with it).
ctdm:
  args:
    - '44'
  desc: >-
    Toggles whether the response message of the Chat Trigger will be sent as a
    direct message.
ctnr:
  args:
    - '69420'
  desc: >-
    Toggles whether the bot sends a message with a Chat Trigger. Turning this
    off automatically makes any emote reactions react to the trigger.
ctprefix:
  args:
    - '12 *'
  desc: >-
    Sets the prefix triggers will be matched with when using the custom prefix type.
ctprefixtype:
  args:
    - '42 custom'
  desc: >-
    Sets the prefix type a trigger checks itself against when it's executed. Valid types are None, Global,
    GuildOrGlobal, GuildOrNone, and Custom
ctreact:
  args:
    - '59 👍 👎 '
    - 59 <a:nFlower:408963839191941120>
    - '59'
  desc: >-
    Sets or resets reactions (up to 3) which will be added to the response
    message of the ChatTrigger with the specified ID. Provide no emojis to
    reset.
ctrgranttoggle:
  args:
    - 1 786375627892064257
  desc: Toggles if a role should be granted when a user triggers a chat trigger.
ctrremovetoggle:
  args:
    - 1 786375627892064257
  desc: Toggles if a role should be removed when a user triggers a chat trigger.
ctsclear:
  args:
    - ''
  desc: Deletes all Chat Triggers on this server.
ctsexport:
  args:
    - ''
  desc: >-
    Exports Chat Triggers from the current server (or global Chat Triggers in
    DMs) into a .yml file
ctsimport:
  args:
    - <upload .yml file>
  desc: >-
    Upload the file or send the raw .yml data with this command to import all
    Chat Triggers from the specified string or file into the current server (or
    as global Chat Triggers in dm)
ctsreload:
  args:
    - ''
  desc: >-
    Reloads all Chat Triggers on all shards. Use this if you've made changes to
    the database while the bot is running, or used `{0}deleteunusedcrnq`
cuddle:
  args:
    - '@user'
  desc: Returns a cuddle gif.
curtrs:
  args:
    - '2'
    - '@SomeUser 2'
  desc: >-
    Shows your currency transactions on the specified page. Bot owner can see
    other people's transactions too.
customafkmessage:
  args:
    - embedcode
  desc: Allows you to set a custom message when a user is pinged with afk enabled.
danbooru:
  args:
    - yuri+kissing
  desc: >-
    Shows a random hentai image from danbooru with a given tag. Tag is optional
    but preferred. (multiple tags are appended with +)
dance:
  args:
    - '@user'
  desc: Returns a dance gif.
deafen:
  args:
    - '"@Someguy"'
    - '"@Someguy" "@Someguy"'
  desc: Deafens mentioned user or users.
deckshuffle:
  args:
    - ''
  desc: Reshuffles all cards back into the deck.
define:
  args:
    - heresy
  desc: Finds a definition of a word.
defprefix:
  args:
    - +
  desc: >-
    Sets bot's default prefix for all bot commands. Provide no parameters to see
    the current default prefix. This will not change this server's current
    prefix.
delallquotes:
  args:
    - kek
  desc: Deletes all quotes on a specified keyword.
delete:
  args:
    - '#chat 771562360594628608'
    - '771562360594628608'
    - 771562360594628608 5m
  desc: >-
    Deletes a single message given the channel and message ID. If channel is
    ommited, message will be searched for in the current channel. You can also
    specify time parameter after which the message will be deleted (up to 7
    days). This timer won't persist through bot restarts.
deletechattrigger:
  args:
    - '5'
  desc: >-
    Deletes a Chat Trigger on a specific index. If ran in DM, it is bot owner
    only and deletes a global Chat Trigger. If ran in a server, it requires
    Administration privileges and removes server Chat Trigger.
deletecurrency:
  args:
    - ''
  desc: Deletes everything from Currency and CurrencyTransactions.
deleteplaylists:
  args:
    - ''
  desc: Deletes everything from MusicPlaylists.
deleterole:
  args:
    - Awesome Role
  desc: Deletes a role with a given name.
deleteroles:
  args:
    - '@role @role'
    - roleid roleid
  desc: >-
    Deletes a set of roles you mention. Must be below your highest role and the
    bots highest for it to work.
deletewaifu:
  args:
    - ''
  desc: >-
    Deletes everything from WaifuUpdates, WaifuItem and WaifuInfo tables for the
    specified user. Also makes specified user's waifus free.
deletewaifus:
  args:
    - ''
  desc: Deletes everything from WaifuUpdates, WaifuItem and WaifuInfo tables.
deletexp:
  args:
    - ''
  desc: Deletes everything from UserXpStats, Clubs and sets users' TotalXP to 0.
delmsgoncmd:
  args:
    - ''
    - channel enable
    - ch inherit
    - list
  desc: >-
    Toggles the automatic deletion of the user's successful command message to
    prevent chat flood. You can use it either as a server toggle, channel
    whitelist, or channel blacklist, as channel option has 3 settings: Enable
    (always do it on this channel), Disable (never do it on this channel), and
    Inherit (respect server setting). Use `list` parameter to see the current
    states.
deltxtchanl:
  args:
    - TextChannelName
  desc: Deletes a text channel with a given name.
delvoichanl:
  args:
    - VoiceChannelName
  desc: Deletes a voice channel with a given name.
deny:
  args:
    - number reason
  desc: 'Denies a suggestion with an optional reason. '
denychannel:
  args:
    - denied
    - ''
  desc: >-
    Sets a channel for suggestions to send denied ones to. Put nothing to
    disable.
denymessage:
  args:
    - embedcodehere
  desc: >-
    Allows you to set the message sent when a suggestion is denied. Use the
    embed builder at https://eb.mewdeko.tech and the placeholders at
    https://blog.mewdeko.tech/placeholders.
derpibooru:
  args:
    - yuri+kissing
  desc: >-
    Shows a random image from derpibooru with a given tag. Tag is optional but
    preferred.
die:
  args:
    - ''
  desc: Shuts the bot down.
divorce:
  args:
    - '@CheatingSloot'
  desc: >-
    Releases your claim on a specific waifu. You will get 50% of that waifu's
    value back, unless that waifu has an affinity towards you, in which case
    they will be reimbursed instead. 6 hours cooldown.
donate:
  args:
    - ''
  desc: Instructions for helping the project financially.
double:
  args:
    - ''
  desc: >-
    In the blackjack game, double your bet in order to receive exactly one more
    card, and your turn ends.
dpo:
  args:
    - '{0}Purge ManageMessages BanMembers'
    - '{0}Purge'
  desc: >-
    Overrides required user permissions that the command has with the specified
    ones. You can only use server-level permissions. This action will make the
    bot ignore user permission requirements which command has by default.
    Provide no permissions to reset to default.
dpol:
  args:
    - ''
  desc: Lists all discord permission overrides on this server.
dpor:
  args:
    - ''
  desc: >-
    Resets ALL currently set discord permission overrides on this server. This
    will make all commands have default discord permission requirements.
dragon:
  args:
    - never
  desc: nuuuuu!
draw:
  args:
    - ''
    - '5'
  desc: >-
    Draws a card from this server's deck. You can draw up to 10 cards by
    supplying a number of cards to draw.
drawnew:
  args:
    - ''
    - '5'
  desc: >-
    Draws a card from the NEW deck of cards. You can draw up to 10 cards by
    supplying a number of cards to draw.
e621:
  args:
    - yuri+kissing
  desc: >-
    Shows a random hentai image from e621.net with a given tag. Tag is optional
    but preferred. (multiple tags are appended with +)
economy:
  args:
    - ''
  desc: >-
    Breakdown of the current state of the bot's economy. Updates every 3
    minutes.
edit:
  args:
    - 7479498384 Hi :^)
    - '#other-channel 771562360594628608 New message!'
    - '#other-channel 771562360594628608 {{"description":"hello"}}'
  desc: >-
    Edits bot's message, you have to specify message ID and new text. You can
    optionally specify target channel. Supports embeds.
editchattrigger:
  args:
    - 123 I'm a magical girl
  desc: Edits the Chat Trigger's response given its ID.
editsnipe:
  args:
    - ''
    - '#channel'
    - '@user'
    - '#channel @user'
  desc: >-
    Allows you to see the last edited message in the current or specified
    channel, will tell you how to enable sniping if its disabled when running
    the command.
editsnipelist:
  args:
    - ''
    - '20'
  desc: Shows the last 5 edited messages, unless a different number is specified
eightball:
  args:
    - Is b1nzy a nice guy?
  desc: Ask the 8ball a yes/no question.
emotelist:
  args:
    - animated
    - nonanimated
  desc: Shows the servers emotes. Specify animated or nonanimated to show that type
evaluate:
  args:
    - 'no'
  desc: Evaluates a c# expression
eventstart:
  args:
    - reaction
    - reaction -d 1 -a 50 --pot-size 1500
  desc: >-
    Starts one of the events seen on public Mewdeko. Events: `reaction`,
    `gamestatus`
experience:
  args:
    - ''
    - '@someguy'
  desc: Shows your xp stats. Specify the user to show that user's stats instead.
facepalm:
  args:
    - '@user'
  desc: Returns a facepalm gif.
fairplay:
  args:
    - ''
  desc: >-
    Toggles fairplay. While enabled, the bot will prioritize songs from users
    who didn't have their song recently played instead of the song's position in
    the queue.
feed:
  args:
    - '@user'
  desc: Returns a feed gif.
feedadd:
  args:
    - https://www.rt.com/rss/
    - 'https://www.rt.com/rss/ #updates'
  desc: >-
    Subscribes to a feed. Bot will post an update up to once every 10 seconds.
    You can have up to 10 feeds on one server. All feeds must have unique URLs.
    Set a channel as a second optional parameter to specify where to send the
    updates.
feedlist:
  args:
    - ''
  desc: Shows the list of feeds you've subscribed to on this server.
feedmessage:
  args:
    - 1 embedcode
  desc: >-
    Add a custom message to a certain feed. Find the number using {0}feeds. You
    can use https://eb.mewdeko.tech along with https://blog.mewdeko.tech/placeholders
    to make cool embeds with this.
feedremove:
  args:
    - '3'
  desc: >-
    Stops tracking a feed on the given index. Use `{0}feeds` command to see a
    list of feeds and their indexes.
fetch:
  args:
    - ID
  desc: >-
    Fetches user info from a user ID, regardless of if you are in a server with
    them.
filterword:
  args:
    - poop
  desc: >-
    Adds or removes (if it exists) a word from the list of filtered words.
    Use`{0}sfw` or `{0}cfw` to toggle filtering.
findanime:
  args:
    - ''
  desc: Finds an anime using a clip or screenshot or a url. Not perfect.
flip:
  args:
    - ''
    - '3'
  desc: Flips coin(s) - heads or tails, and shows an image.
forwardmessages:
  args:
    - ''
  desc: >-
    Toggles forwarding of non-command messages sent to bot's DM to the bot
    owners
forwardtoall:
  args:
    - ''
  desc: >-
    Toggles whether messages will be forwarded to all bot owners or only to the
    first one specified in the credentials.json file
fwarn:
  args:
    - y/n
  desc: >-
    toggles warn on filtered word, make sure to enable filters with sfw and add
    words with fw first.
fwclear:
  args:
    - ''
  desc: Deletes all filtered words on this server.
gamevoicechannel:
  args:
    - ''
  desc: >-
    Toggles game voice channel feature in the voice channel you're currently in.
    Users who join the game voice channel will get automatically redirected to
    the voice channel with the name of their current game, if it exists. Can't
    move users to channels that the bot has no connect permission for. One per
    server.
gatari:
  args:
    - Name
    - Name ctb
  desc: Shows osu!gatari stats for a player.
gelbooru:
  args:
    - yuri+kissing
  desc: >-
    Shows a random hentai image from gelbooru with a given tag. Tag is optional
    but preferred. (multiple tags are appended with +)
realbooru:
  args:
    - anal
  desc: >-
    Shows a random porn image from realbooru with a given tag. Tag is optional
    but preferred. (multiple tags are appended with +)
gemote:
  args:
    - <:HaneBomb:914307912044802059>
  desc: Sets a custom emote used in giveaways!
gencurlist:
  args:
    - ''
  desc: >-
    Shows the list of server and channel ids where gc is enabled. Paginated with
    9 per page.
gencurrency:
  args:
    - ''
  desc: >-
    Toggles currency generation on this channel. Every posted message will have
    chance to spawn currency. Chance is specified by the Bot Owner. (default is
    2%)
gend:
  args:
    - '2'
  desc: Ends a giveaway using the number in `{0}glist`.
getactiveafks:
  args:
    - ''
  desc: Get all currently AFK Users in a paginated list
pronouns:
  args:
    - '@user'
    - ''
  desc: >-
    Gets a user's preferred pronouns, if they haven't specified them using
    `pnoverride` it will  fetch the pronouns from
    [pronoundb](https://pronoundb.org)
give:
  args:
    - 1 @Someone
    - 5 @CootGurl Ur so pwetty
  desc: >-
    Give someone a certain amount of currency. You can specify the reason after
    the mention.
glist:
  args:
    - ''
  desc: Lists the currently running giveaways.
globalcommand:
  args:
    - '{0}stats'
  desc: Toggles whether a command can be used on any server.
globalmodule:
  args:
    - nsfw
  desc: Toggles whether a module can be used on any server.
globalpermlist:
  args:
    - ''
  desc: Lists global permissions set by the bot owner.
google:
  args:
    - query
  desc: Get a Google search link for some terms.
grab:
  args:
    - '@user'
  desc: >-
    Moves the user you mention to your vc. ***The user you mention must already
    be in a vc.***
greet:
  args:
    - ''
  desc: Toggles anouncements on the current channel when someone joins the server.
greetdel:
  args:
    - '0'
    - '30'
  desc: >-
    Sets the time it takes (in seconds) for greet messages to be auto-deleted.
    Set it to 0 to disable automatic deletion.
greetdm:
  args:
    - ''
  desc: >-
    Toggles whether the greet messages will be sent in a DM (This is separate
    from greet - you can have both, any or neither enabled).
greetdmmsg:
  args:
    - Welcome to the server, %user.mention%
  desc: >-
    Sets a new join announcement message which will be sent to the user who
    joined. Type `%user.mention%` if you want to mention the new member. Using
    it with no message will show the current DM greet message. You can use embed
    json from <https://eb.Mewdeko.tech> instead of a regular text, if you want
    the message to be embedded.
greetdmtest:
  args:
    - ''
    - '@SomeoneElse'
  desc: >-
    Sends the greet direct message to you as if you just joined the server. You
    can optionally specify a different user.
greethook:
  args:
    - channel name image
    - channel name
    - disable
  desc: >-
    Allows you to set a webhook used for welcome messages. You can either upload
    an image to use or use a image url. Type disable to disable webhook greets.
    set the message used for greets using the greetmsg command together with
    https://eb.mewdeko.tech/ and https://blog.mewdeko.tech/placeholders
greetmsg:
  args:
    - Welcome, %user.mention%.
  desc: >-
    Sets a new join announcement message which will be shown in the server's
    channel. Type `%user.mention%` if you want to mention the new member. Using
    it with no message will show the current greet message. You can use make
    embeds  using https://eb.mewdeko.tech/ instead of regular text, if you want
    the message to be embedded.
greettest:
  args:
    - ''
    - '@SomeoneElse'
  desc: >-
    Sends the greet message in the current channel as if you just joined the
    server. You can optionally specify a different user.
greroll:
  args:
    - messageid
  desc: Rerolls a giveaway
gstart:
  args:
    - ''
    - '#channel 2d 1 nitro!'
  desc: Starts giveaway configuration, or predefined values to start one immediately
gstats:
  args:
    - ''
  desc: Shows giveaway stats for the server.
guide:
  args:
    - ''
    - ''
  desc: Sends a readme and a guide links to the channel.
hangman:
  args:
    - ''
    - movies
  desc: >-
    Starts a game of hangman in the channel. Use `{0}hangmanlist` to see a list
    of available term types. Defaults to 'all'.
hangmanlist:
  args:
    - ''
  desc: Shows a list of hangman term types.
hangmanstop:
  args:
    - ''
  desc: Stops the active hangman game on this channel if it exists.
happy:
  args:
    - '@user'
  desc: Returns a happy gif.
hearthstone:
  args:
    - Ysera
  desc: >-
    Searches for a Hearthstone card and shows its image. Takes a while to
    complete.
help:
  args:
    - '{0}cmds'
    - ''
  desc: >-
    Either shows a help for a single command, or DMs you help link if no
    parameters are specified.
hentai:
  args:
    - yuri
  desc: >-
    Shows a hentai image from a random website (gelbooru, danbooru, konachan or
    yandere) with a given tag. Tag is optional but preferred. Only 1 tag
    allowed.
hentaibomb:
  args:
    - yuri
  desc: >-
    Shows a total of 4 images (from gelbooru, danbooru, konachan and yandere). Tag
    is optional but preferred.
pornbomb:
  args:
    - anal
  desc: >-
    Shows a total of 4 images from realbooru. Tag
    is optional but preferred.
hentaigif:
  args:
    - ''
  desc: Sends a random hentai gif from the hentai_gif subreddit
highfive:
  args:
    - '@user'
  desc: Returns a highfive gif.
highlights:
  args:
    - add Sylveon
    - delete Sylveon
    - list
    - 'toggleignore #chat/@user'
    - enabled true
  desc: |-
    - `add` Adds a word to your highlights
    - `delete/remove` Removes a word from your highlights
    - `list` Lists your current highlights
    - `toggleignore` Toggles the ignoring of a channnel or user.
    - `enabled` Enables or disables highlights
hit:
  args:
    - ''
  desc: In the blackjack game, ask the dealer for an extra card.
hug:
  args:
    - '@user'
  desc: Returns a hug gif.
iam:
  args:
    - Gamer
  desc: >-
    Adds a role to you that you choose. Role must be on a list of
    self-assignable roles.
iamnot:
  args:
    - Gamer
  desc: >-
    Removes a specified role from you. Role must be on a list of self-assignable
    roles.
image:
  args:
    - cute kitten
  desc: Pulls a random image using a search parameter.
imagesreload:
  args:
    - ''
  desc: >-
    Reloads images bot is using. Safe to use even when bot is being used
    heavily.
implementchannel:
  args:
    - implemented
    - ''
  desc: >-
    Sets a channel for suggestions to send implemented ones to. Put nothing to
    disable.
implemented:
  args:
    - number reason
  desc: 'Implements a suggestion with an optional reason. '
implementmessage:
  args:
    - embedcodehere
  desc: >-
    Allows you to set the message sent when a suggestion is implemented. Use the
    embed builder at https://eb.mewdeko.tech and the placeholders at
    https://blog.mewdeko.tech/placeholders.
inrole:
  args:
    - RoleName
    - 5 RoleName
  desc: >-
    Lists every person from the specified role on this server. You can specify a
    page before the role to jump to that page.
inroles:
  args:
    - '@role @role2'
  desc: Gets members that are in two specified roles.
invite:
  args:
    - ''
  desc: Pulls up the link to invite mewdeko.
invitecreate:
  args:
    - ''
  desc: Creates a new invite which has infinite max uses and never expires.
invitedelete:
  args:
    - '2'
  desc: >-
    Deletes an invite on the specified index. Use `{0}invitelist` to see the
    list of invites.
inviteinfo:
  args:
    - spdvbdfih
  desc: Gets info from an invite. Does not work on vanity invites.
invitelist:
  args:
    - ''
    - '3'
  desc: Lists all invites for this channel. Paginated with 9 per page.
invwarn:
  args:
    - y/n
  desc: ' Toggles warning on inviteposting, make sure to enable .sfi first.'
join:
  args:
    - ''
  desc: Makes the bot join your voice channel.
joinrace:
  args:
    - ''
    - '5'
  desc: >-
    Joins a new race. You can specify an amount of currency for betting
    (optional). You will get YourBet*(participants-1) back if you win.
kick:
  args:
    - '@Someone Get out!'
    - '"Some Guy#1234" Your behaviour is toxic.'
  desc: Kicks a mentioned user.
kickunder:
  args:
    - 2y
    - 2m -p
  desc: >-
    Allows you to ban users under a certain server join age in the server. Use
    -p after the time to preview the users that will be banned.
kiss:
  args:
    - '@user'
  desc: Returns a kiss gif.
konachan:
  args:
    - yuri
  desc: >-
    Shows a random hentai image from konachan with a given tag. Tag is optional
    but preferred.
langsetdefault:
  args:
    - en-US
    - default
  desc: >-
    Sets the bot's default response language. All servers which use a default
    locale will use this one. Setting to `default` will use the host's current
    culture. Provide no parameters to see currently set language.
languageset:
  args:
    - 'de-DE '
    - default
  desc: >-
    Sets this server's response language. If bot's response strings have been
    translated to that language, bot will use that language in this server.
    Reset by using `default` as the locale name. Provide no parameters to see
    currently set language.
languageslist:
  args:
    - ''
  desc: List of languages for which translation (or part of it) exist atm.
laugh:
  args:
    - '@user'
  desc: Returns a laugh gif.
leaderboard:
  args:
    - ''
  desc: Displays the bot's currency leaderboard.
leave:
  args:
    - ''
  desc: Leaves the voice channel and clears the queue
leavehook:
  args:
    - channel name image
    - channel name
    - disable
  desc: >-
    Allows you to set a webhook used for leave messages. You can either upload
    an image to use or use a image url. Type disable to disable webhook greets.
    set the message used for leaves using the byemsg command together with
    https://eb.mewdeko.tech/ and https://blog.mewdeko.tech/placeholders
leaveserver:
  args:
    - '123123123123'
  desc: Leaves a server using its ID
linux:
  args:
    - Spyware Windows
  desc: Prints a customizable Linux interjection
listchattriggers:
  args:
    - '1'
    - all
  desc: >-
    Lists global or server Chat Triggers (20 commands per page). Running the
    command in DM will list global Chat Triggers, while running it in server
    will list that server's Chat Triggers. Specifying `all` parameter instead of
    the number will DM you a text file with a list of all Chat Triggers.
listchattriggersgroup:
  args:
    - '1'
  desc: >-
    Lists global or server Chat Triggers (20 commands per page) grouped by
    trigger, and show a number of responses for each. Running the command in DM
    will list global Chat Triggers, while running it in server will list that
    server's Chat Triggers.
listperms:
  args:
    - ''
    - '3'
  desc: >-
    Lists whole permission chain with their indexes. You can specify an optional
    page number if there are a lot of permissions.
listplaying:
  args:
    - ''
  desc: Lists all playing statuses with their corresponding number.
listqueue:
  args:
    - ''
    - '2'
  desc: Lists the current queue.
listquotes:
  args:
    - '3'
    - 3 id
  desc: Lists all quotes on the server ordered alphabetically or by ID. 15 Per page.
listservers:
  args:
    - '3'
  desc: Lists servers the bot is on with some basic info. 15 per page.
lmgtfy:
  args:
    - query
  desc: Google something for an idiot.
lock:
  args:
    - ''
  desc: 'Locks the current channel. '
lockcheck:
  args:
    - ''
  desc: Checks all roles to make sure they are lockdown compliant
lockdown:
  args:
    - ''
  desc: >-
    Locks the server, will tell you to run lockcheck if some roles are in the
    way of lockdown.
log:
  args:
    - userpresence
    - userbanned
  desc: >-
    Toggles logging event. Disables it if it is active anywhere on the server.
    Enables if it isn't active. Use `{0}logevents` to see a list of all events
    you can subscribe to.
logcategory:
  args:
    - Users
  desc: Placeholder until command is done
logevents:
  args:
    - ''
  desc: Shows a list of all events you can subscribe to with `{0}log`
logignore:
  args:
    - ''
  desc: >-
    Toggles whether the `{0}logserver` command ignores this channel. Useful if
    you have hidden admin channel and public log channel.
logserver:
  args:
    - enable
    - disable
  desc: >-
    Enables or Disables ALL log events. If enabled, all log events will log to
    this channel.
loop:
  args:
    - ''
    - none
    - track
  desc: |-
    - `none` Doesnt loop anything and stops when the queue ends
    - `track` Loops the current song. Skip replays the current song.
    - `queue` Loops the queue until its stopped
lsar:
  args:
    - ''
    - '2'
  desc: Lists self-assignable roles. Shows 20 roles per page.
lstfilterwords:
  args:
    - ''
  desc: Shows a list of filtered words.
magicitem:
  args:
    - ''
  desc: >-
    Shows a random magic item from
    <https://1d4chan.org/wiki/List_of_/tg/%27s_magic_items>
magicthegathering:
  args:
    - about face
    - about face
  desc: Searches for a Magic The Gathering card.
mal:
  args:
    - straysocks
  desc: Shows basic info from a MyAnimeList profile.
manga:
  args:
    - Shingeki no kyojin
  desc: Queries anilist for a manga and shows the first result.
masskill:
  args:
    - BadPerson#1234 Toxic person
  desc: >-
    Specify a new-line separated list of `userid reason`. You can use
    Username#discrim instead of UserId. Specified users will be banned from the
    current server, blacklisted from the bot, and have all of their flowers
    taken away.
maxsuggestionlength:
  args:
    - '4098'
  desc: Allows you to set the maximum length for suggestions.
memberrole:
  args:
    - '@role'
  desc: Sets the servers member role, will be used for other stuff later on
meme:
  args:
    - ''
  desc: Sends a random meme from reddit
memegen:
  args:
    - biw gets iced coffee;in the winter
    - ntot
  desc: >-
    Generates a meme from memelist with specified text. Separate multiple text
    values with semicolons. Provide no meme text to see an example meme with
    that template.
memelist:
  args:
    - ''
  desc: >-
    Shows a list of template keys (and their repspective names) used for
    `{0}memegen`.
minsuggestionlength:
  args:
    - '10'
  desc: >-
    Alows you to set a minimum length to suggestions. Maximum value is 2048 to
    avoid bad discord changes.
modules:
  args:
    - ''
  desc: Lists all bot modules.
moveperm:
  args:
    - 2 4
  desc: Moves permission from one position to another in the Permissions list.
movesong:
  args:
    - 5 3
  desc: Moves a song from one position to another.
moveto:
  args:
    - calls
  desc: >-
    Moves you to a vc you name. ***You must already be in a vc for this to
    work.***
moveuserto:
  args:
    - '@Yuno Gasai calls'
  desc: >-
    Moves a user you mention to a different vc. ***The user must already be in a
    vc.***
movie:
  args:
    - Batman vs Superman
  desc: Queries omdb for movies or series, show first result.
multigreetadd:
  args:
    - ''
    - '#channel'
  desc: >-
    Adds the current or mentioned channel to MultiGreets. 5 per channel, or 30
    per guild
multigreetdelete:
  args:
    - 1s
    - '1'
  desc: >-
    Sets after how much time a MultiGreet is deleted. You can either use seconds
    directly or format it like 2m2s. Setting it to 0 disables deletion. Default
    is 1 second.
multigreetgreetbots:
  args:
    - 1 false
  desc: Sets whether a RoleGreet will also greet bots.
multigreetlist:
  args:
    - ''
  desc: Lists all MultiGreets and their properties.
multigreetmessage:
  args:
    - '2'
    - 2 embedcode/message
  desc: >-
    Gets or sets a MultiGreet message for a given MultiGreet ID. To set a custom
    embed use https://eb.mewdeko.tech together with
    https://blog.mewdeko.tech/placeholders
multigreetremove:
  args:
    - '1'
    - '#somechannel'
  desc: >-
    Removes a MultiGreet channel using the ID in {0}mgl. Can also remove all
    MultiGreets if a channel is mentioned.
multigreettype:
  args:
    - RandomGreet
    - MultiGreet
    - 'Off'
  desc: >-
    Sets wether to use MultiGreet(greets in all set channels),
    RandomGreet(randomly chooses between all set MultiGreets then sends it to
    that channel), or Off (Completely disables the MultiGreet system)
multigreetwebhook:
  args:
    - 26 Mewdeko avatarurl
    - 26 Mewdeko
    - '26'
  desc: >-
    Allows you to set/update/remove a MultiGreet name and avatar. Put just the
    MultiGreet ID to remove the webhook. Avatar is optional, but must be a
    direct url to the img used.
musicquality:
  args:
    - ''
    - High
    - Low
  desc: >-
    Gets or sets the default music player quality. Available settings: Highest,
    High, Medium, Low. Default is **Highest**. Provide no argument to see
    current setting.
mute:
  args:
    - '@Someone'
    - '@Someone too noisy'
    - 1h30m @Someone
    - 1h30m @Someone too noisy
  desc: >-
    Mutes a mentioned user both from speaking and chatting. You can also specify
    time string for how long the user should be muted. You can optionally
    specify a reason.
muterole:
  args:
    - ''
    - Silenced
  desc: >-
    Sets a name of the role which will be assigned to people who should be
    muted. Provide no arguments to see currently set mute role. Default is
    Mewdeko-mute.
mwarn:
  args:
    - '@user'
  desc: 'Gives a user a Minor Warn '
mwarnclear:
  args:
    - '@user'
    - '@user 3'
  desc: >-
    Clears all minor warns for a user, use with a number to clear that specific
    warn
mwarnexpire:
  args:
    - 30d
  desc: ' Sets how long until a warning expires, see {0}h warne for more details'
mwarnlog:
  args:
    - '@user'
  desc: 'Shows the minor warnlog for a user or yourself if you dont mention a user. '
mwarnlogall:
  args:
    - ''
  desc: Gets all mini warned users
mwarnpunish:
  args:
    - 1 Mute 15m
    - 2 Ban 3d
  desc: >-
    Sets the punishments used for Minor Warns, punishments are the same as
    regular WarnPunish
mwarnpunishlist:
  args:
    - ''
  desc: 'Shows your current Minor Warn punishment list. '
next:
  args:
    - ''
    - '5'
  desc: >-
    Goes to the next song in the queue. You have to be in the same voice channel
    as the bot. You can skip multiple songs, but in that case songs will not be
    requeued if {0}rcs or {0}rpl is enabled.
nhentai:
  args:
    - '209519'
  desc: Let's you read any doujin using the magic number.
nhentaisearch:
  args:
    - futa
    - cumdump -futa
    - cumdump 3
    - cumdump -futa 3
  desc: >-
    Lets you search nhentai for doujins using keywords. You can also specify
    blacklisted words by putting a - in froint of the word. If the first set
    doesnt have the results you wanted, you can also specify page number.
novel:
  args:
    - the nine cauldrons
  desc: >-
    Searches for a novel on `https://novelupdates.com/`. You have to provide an
    exact name.
nowplaying:
  args:
    - ''
  desc: Shows the song that the bot is currently playing.
nroll:
  args:
    - '5'
    - 5-15
  desc: >-
    Rolls in a given range. If you specify just one number instead of the range,
    it will role from 0 to that number.
nsfwcc:
  args:
    - ''
  desc: Clears nsfw cache.
nsfwtagbl:
  args:
    - poop
  desc: >-
    Toggles whether the tag is blacklisted or not in nsfw searches. Provide no
    parameters to see the list of blacklisted tags.
nsfwtoggle:
  args:
    - ''
  desc: Toggles the NSFW parameter of the current text channel.
nuke:
  args:
    - '#channel'
  desc: >-
    Completely deletes the current channel and remakes it as it was. Useful for
    quick channel purges. Can be used directly in channel or by mentioning one.
nunchi:
  args:
    - ''
  desc: >-
    Creates or joins an existing nunchi game. Users have to count up by 1 from
    the starting number shown by the bot. If someone makes a mistake (types an
    incorrect number, or repeats the same number) they are out of the game and a
    new round starts without them.  Minimum 3 users required.
osu:
  args:
    - Name
    - Name taiko
  desc: Shows osu! stats for a player.
osu5:
  args:
    - Name
  desc: Displays a user's top 5 plays.
owoify:
  args:
    - cats are super duper cute
    - snuggles
  desc: >-
    OwOifies a string, making it infinitly cuter. (for example "cats are super
    duper cute" becomes  "kittehs awe supew dupew cute")
pat:
  args:
    - '@user'
  desc: Returns a pat gif.
pathofexile:
  args:
    - '"Zizaran"'
  desc: >-
    Searches characters for a given Path of Exile account. May specify league
    name to filter results.
pathofexilecurrency:
  args:
    - Standard "Mirror of Kalandra"
  desc: >-
    Returns the chaos equivalent of a given currency or exchange rate between
    two currencies.
pathofexileleagues:
  args:
    - ''
  desc: Returns a list of the main Path of Exile leagues.
pause:
  args:
    - ''
  desc: Pauses or Unpauses the song.
permcontrol:
  args:
    - '#channel allow/deny user/role managemessages viewchannel'
  desc: Allows you to set multiple permission for a role/user in a channel
permrole:
  args:
    - Some Role
    - reset
  desc: >-
    Sets a role which can change permissions. Supply no parameters to see the
    current one. Type 'reset' instead of the role name to reset the currently
    set permission role. Users with the Administrator server permissions can use
    permission commands regardless of whether they have the specified role.
    There is no default permission role.
permview:
  args:
    - ''
    - '@role'
    - '@user'
  desc: Shows guild permissions for a role or user.
pick:
  args:
    - ''
    - passwd
  desc: >-
    Picks the currency planted in this channel. If the plant has a password, you
    need to specify it.
ping:
  args:
    - ''
  desc: Ping the bot to see if there are latency issues.
place:
  args:
    - Cage
    - steven 500 400
  desc: >-
    Shows a placeholder image of a given tag. Use `{0}placelist` to see all
    available tags. You can specify the width and height of the image as the
    last two optional parameters.
placelist:
  args:
    - ''
  desc: Shows the list of available tags for the `{0}place` command.
plant:
  args:
    - '5'
    - 10 meow
  desc: >-
    Spend an amount of currency to plant it in this channel. Default is 1. You
    can specify the password after the amount. Password has to be alphanumeric
    and it will be trimmed down to 10 characters if it's longer.
play:
  args:
    - ''
    - '5'
    - Dream Of Venice
  desc: >-
    Plays/Queues a song. Use together with a song number in queue and it'll
    play.
playlist:
  args:
    - show playlistname
    - delete playlistname
    - create playlistname
    - load
    - load playlistname
    - save songname
    - default
    - default playlistname
  desc: |2-
     Allows for you to manage your playlists.

    Settings:
     `show`: When used with a playlist name it shows that playlist. Shows your default playlist without a name.

     `delete`: Deletes a playlist with a given name.

     `create`: Creates a playlist using a given name. Stops you if theres a playlist with the same name already available.

     `load`: Loads a playlist. If no name is provided it loads your default playlist.

     `save`: Allows you to save a song to a playlist from either the queue or by searching. Defaults to searching the queue if the bot is playing something.

     `default`: Allows you to set or see the current playlist, if one is set.
playlists:
  args:
    - ''
  desc: Lists all your playlists
playlistshuffle:
  args:
    - ''
  desc: Shuffles the current playlist.
poke:
  args:
    - '@user'
  desc: Returns a poke gif.
pokemon:
  args:
    - Sylveon
  desc: Searches for a pokemon.
pokemonability:
  args:
    - overgrow
  desc: Searches for a pokemon ability.
poll:
  args:
    - Question?;Answer1;Answ 2;A_3
    - MultiAnswer Question;answer;answer;answer
  desc: >-
    Creates a public poll which requires users to type a number of the voting
    option in the channel command is ran in. Can have multiple modes: >
    `SingleAnswer` - Users can only pick a single answer and cant change it.
    Default when not used with a mode. > `AllowChange` - Users can change their
    answers. > `MultiAnswer` - Users can select more than one answer.
pollend:
  args:
    - ''
  desc: Stops active poll on this server and prints the results in this channel.
pollstats:
  args:
    - ''
  desc: Shows the poll results without stopping the poll on this server.
pout:
  args:
    - '@user'
  desc: Returns a pout gif.
prefix:
  args:
    - +
  desc: >-
    Sets this server's prefix for all bot commands. Provide no parameters to see
    the current server prefix. **Setting prefix requires Administrator server
    permission.**
previewlinks:
  args:
    - enable
  desc: Sets whether automatically embeds message links.
pronounsforceclear:
  args:
    - '@user true pronouns contained transphobic message'
    - >-
      @user false pronouns being used to start conflict with another user,
      cleared as a warning.
  desc: >-
    Forcefully clears a user's pronoun override and sets their PronounsDisabled
    property
prunemembers:
  args:
    - 7d
  desc: Prunes members from the server. ***DANGEROUS, THIS CANNOT BE UNDONE***
purge:
  args:
    - ''
    - '-s'
    - '5'
    - 5 --safe
    - '@Someone'
    - '@Someone --safe'
    - '@Someone X'
    - '@Someone X -s'
    - 20 --nb
    - 20 --ob
  desc: >-
    `{0}Purge` removes all Mewdeko's messages in the last 100 messages.
    `{0}Purge X` removes last `X` number of messages from the channel (up to
    100). `{0}Purge @Someone` removes all Someone's messages in the last 100
    messages. `{0}Purge @Someone X` removes last `X` number of 'Someone's'
    messages in the channel. You can use the `-s` / `--safe` parameter at the
    end to only Purge messages that are not pinned. You can use the `-nb` /
    `--nobots` paramater to clear around bots. You can use the `-ob` /
    `--onlybots` paramater to clear only bots.
queue:
  args:
    - ''
  desc: Shows the queue
quoteadd:
  args:
    - sayhi Hi
  desc: Adds a new quote with the specified name and message.
quotedelete:
  args:
    - '123456'
  desc: >-
    Deletes a quote with the specified ID. You have to be either server
    Administrator or the creator of the quote to delete it.
quoteid:
  args:
    - '123456'
  desc: >-
    Displays the quote with the specified ID number. Quote ID numbers can be
    found by typing `{0}liqu [num]` where `[num]` is a number of a page which
    contains 15 quotes.
quoteprint:
  args:
    - abc
  desc: Prints a random quote with a specified name.
quotesearch:
  args:
    - keyword text
  desc: >-
    Shows a random quote for a keyword that contains any text specified in the
    search.
quoteshow:
  args:
    - '123'
  desc: Shows information about a quote with the specified ID.
race:
  args:
    - ''
  desc: Starts a new animal race.
raffle:
  args:
    - ''
    - RoleName
  desc: >-
    Prints a name and ID of a random online user from the server, or from the
    online user in the specified role.
raffleany:
  args:
    - ''
    - ' RoleName'
  desc: >-
    Prints a name and ID of a random user from the server, or from the specified
    role.
rafflecur:
  args:
    - '20'
    - mixed 15
  desc: >-
    Starts or joins a currency raffle with a specified amount. Users who join
    the raffle will lose the amount of currency specified and add it to the pot.
    After 30 seconds, random winner will be selected who will receive the whole
    pot. There is also a `mixed` mode in which the users will be able to join
    the game with any amount of currency, and have their chances be proportional
    to the amount they've bet.
randjoke:
  args:
    - ''
  desc: Shows a random joke.
randombird:
  args:
    - ''
  desc: Shows a random bird image.
randomcat:
  args:
    - ''
  desc: Shows a random cat image.
randomdog:
  args:
    - ''
  desc: Shows a random dog image.
randomfood:
  args:
    - ''
  desc: Shows a random food image.
randomkitsune:
  args:
    - ''
  desc: What does the fox say? Returns a random kitsune.
randomneko:
  args:
    - ''
  desc: Nya~ Returns a random neko!
randomreddit:
  args:
    - sylveon
  desc: Gets an image from a specified subreddit. Must not be NSFW.
randomwaifu:
  args:
    - ''
  desc: Ara Ara~ Returns a random waifu.
rategirl:
  args:
    - '@SomeGurl'
  desc: >-
    Use the universal hot-crazy wife zone matrix to determine the girl's worth.
    It is everything young men need to know about women. At any moment in time,
    any woman you have previously located on this chart can vanish from that
    location and appear anywhere else on the chart.
reactchannel:
  args:
    - '#channel'
  desc: >-
    Sets a channel where mewdeko will react with upvote and downvote arrows to
    media. Provide no paramter to disable.
reactionroles:
  args:
    - 'Gamer :SomeServerEmoji: Streamer :Other: Watcher :Other2:'
    - 'excl Horde :Horde: Alliance :Alliance:'
    - '866309699531702302 Gamer :Nekoha_Yay:'
  desc: >-
    Specify role names and server emojis with which they're represented, the bot
    will then add those emojis to the previous message in the channel, and users
    will be able to get the roles by clicking on the emoji. You can set 'excl'
    as the first parameter to make them exclusive. You can have up to 5 of these
    enabled on one server at a time You can optionally use a message ID before
    specifying roles.
reactionroleslist:
  args:
    - ''
  desc: Lists all ReactionRole messages on this channel and their indexes.
reactionrolesremove:
  args:
    - '1'
  desc: Removed a ReactionRole message on the specified index.
redditnsfw:
  args:
    - waifus34
  desc: Grabs a post from any subreddit. Regardless of NSFW Status
redisexec:
  args:
    - ''
  desc: Executes a redis command. There is no confirmation so be careful.
remind:
  args:
    - me 1d5h Do something
    - '#general 1m Start now!'
  desc: >-
    Sends a message to you or a channel after certain amount of time (max 2
    months). First parameter is `me`/`here`/'channelname'. Second parameter is
    time in a descending order (mo>w>d>h>m) example: 1w5d3h10m. Third parameter
    is a (multiword) message.
reminddelete:
  args:
    - '3'
  desc: Deletes a reminder on the specified index.
remindlist:
  args:
    - '1'
  desc: Lists all reminders you created. Paginated.
removeallroles:
  args:
    - '@User'
  desc: >-
    Removes all roles which are lower than your highest role in the role
    hierarchy from the user you specify.
removeemote:
  args:
    - emote
  desc: Removes an emote you choose.
removefromall:
  args:
    - roletoremove
  desc: Removes a role from everyone.
removefromallbots:
  args:
    - roletoremove
  desc: Removes a role from all bots
removefromallusers:
  args:
    - roletoremove
  desc: Removes a role from all users.
removefromrole:
  args:
    - inrole removethisfrominrole
  desc: >-
    Removes the second mentioned mentioned role from the users mentioned in the
    first role.
removeonmute:
  args:
    - 'yes'
  desc: >-
    Sets whether muting removes a users role on mute and puts them back on
    unmute
removeperm:
  args:
    - '1'
  desc: Removes a permission from a given position in the Permissions list.
removeplaying:
  args:
    - ''
  desc: Removes a playing string on a given number.
removerole:
  args:
    - Role @User
  desc: >-
    Removes a role from a user. The role you specify has to be lower in the role
    hierarchy than your highest role.
removerolefromrole:
  args:
    - inrole removerole
  desc: Remvoes a role from users in a role
removeroles:
  args:
    - '@user @role @role'
  desc: 'Lets you set remove multiple roles from a user. '
removeusersfromrole:
  args:
    - '@role @user user userID'
  desc: Remove users from a role
renameemote:
  args:
    - emote newname
  desc: renames an emote you choose.
renamerole:
  args:
    - '"First role" SecondRole'
  desc: >-
    Renames a role. The role you specify has to be lower in the role hierarchy
    than your highest role.
repeat:
  args:
    - Hello there
    - 1h5m Hello @erryone
    - 10:00 Daily have a nice day! This will execute once every 24h.
    - >-
      21:00 30m Starting at 21 and every 30 minutes after that i will send this
      message!
  desc: >-
    Repeat a message once every specified amount of time in the current channel.
    You can instead specify time of day for the message to be repeated daily
    (make sure you've set your server's timezone). If you've specified time of
    day, you can still override the default daily interval with your own
    interval. You can have up to 5 repeating messages on the server in total.
repeatchannel:
  args:
    - '1 #channel'
    - null
  desc: Sets the channel a repeater executes in.
repeatinvoke:
  args:
    - '1'
  desc: >-
    Immediately shows the repeat message on a certain index and restarts its
    timer.
repeatlist:
  args:
    - ''
  desc: Shows currently repeating messages and their indexes.
repeatmessage:
  args:
    - 1 message/embedcode
  desc: >-
    Set's a repeaters message after it has been made. You can use this with
    [embeds](https://eb.mewdeko.tech) and
    [placeholders](https://blog.mewdeko.tech/placeholders)
repeatredun:
  args:
    - '1'
  desc: >-
    Specify repeater's index (use `{0}repli` to find it) to toggle whether that
    repeater's message should be reposted if the last message in the channel is
    the same repeater's message. This is useful if you want to remind everyone
    to be nice in the channel every so often, but don't want to have the bot
    spam the channel. This is NOT useful if you want to periodically ping
    someone.
repeatremove:
  args:
    - '2'
  desc: >-
    Removes a repeating message on a specified index. Use `{0}repeatlist` to see
    indexes.
repostthreshold:
  args:
    - 0
    - 5
  desc: Sets after how many messages mewdeko reposts a starboard message
reptcursong:
  args:
    - ''
  desc: Toggles repeat of current song.
resetglobalperms:
  args:
    - ''
  desc: Resets global permissions set by bot owner.
resetperms:
  args:
    - ''
  desc: Resets the bot's permissions module on this server to the default value.
resolvetonetags:
  args:
    - /gen
    - I need some cuddles :3 /qp
  desc: Resolves all tone tags found in a given string.
restart:
  args:
    - ''
  desc: Restarts the bot. Might not work.
restartshard:
  args:
    - '2'
  desc: >-
    Try (re)connecting a shard with a certain shardid when it dies. No one knows
    will it work. Keep an eye on the console for errors.
resuggest:
  args:
    - number ressugestion
  desc: ' Updates a suggestion that hasnt already been reviewed.'
revav:
  args:
    - '@Someone'
  desc: Returns a Google reverse image search for someone's avatar.
revimg:
  args:
    - Image link
  desc: Returns a Google reverse image search for an image from a link.
rinfo:
  args:
    - '@role'
    - rid
  desc: Get info on a role
rip:
  args:
    - '@Someone'
  desc: Shows the inevitable fate of someone.
rj:
  args:
    - ''
  desc: Lists the current running massrole jobs
rolecmd:
  args:
    - '"command name" disable MyRole'
  desc: Sets a command's permission at the role level.
rolecolor:
  args:
    - Admin
    - Admin ffba55
  desc: >-
    Set a role's color using its hex value. Provide no color in order to see the
    hex value of the color of the specified role. The role you specify has to be
    lower in the role hierarchy than your highest role.
rolegreetadd:
  args:
    - '@role'
    - '@role #channel'
  desc: >-
    Adds a role to RoleGreets. Uses the current or mentioned channel to greet.
    10 per guild,
rolegreetdelete:
  args:
    - 1s
    - '1'
  desc: >-
    Sets after how much time a RoleGreet is deleted. You can either use seconds
    directly or format it like 2m2s. Setting it to 0 disables deletion. Default
    is 0.
rolegreetdisable:
  args:
    - '1'
  desc: Disables a RoleGreet by Id
rolegreetgreetbots:
  args:
    - 1 false
  desc: Sets whether a RoleGreet will also greet bots.
rolegreetlist:
  args:
    - ''
  desc: Lists all RoleGreets and their properties.
rolegreetmessage:
  args:
    - '2'
    - 2 embedcode/message
  desc: >-
    Gets or sets a roleGreet message for a given RoleGreet ID. To set a custom
    embed use https://eb.mewdeko.tech together with
    https://blog.mewdeko.tech/placeholders
rolegreetremove:
  args:
    - '1'
    - '@role'
  desc: >-
    Removes a MultiGreet channel using the ID in {0}rgl. Can also remove all
    RoleGreets for a mentioned role.
rolegreetwebhook:
  args:
    - 26 Mewdeko avatarurl
    - 26 Mewdeko
    - '26'
  desc: >-
    Allows you to set/update/remove a RoleGreet name and avatar. Put just the
    RoleGreet ID to remove the webhook. Avatar is optional, but must be a direct
    url to the img used.
rolehoist:
  args:
    - Guests
    - '"Space Wizards"'
  desc: >-
    Toggles whether this role is displayed in the sidebar or not. The role you
    specify has to be lower in the role hierarchy than your highest role.
roleid:
  args:
    - Some Role
  desc: Shows the id of the specified role.
rolelevelreq:
  args:
    - 5 SomeRole
  desc: Set a level requirement on a self-assignable role.
rolemdl:
  args:
    - ModuleName enable MyRole
  desc: Sets a module's permission at the role level.
roles:
  args:
    - '2'
    - '@Someone'
  desc: >-
    List roles on this server or roles of a user if specified. Paginated, 20
    roles per page.
roll:
  args:
    - 4d10 2d5 * 2
    - d8
    - 7d5, 2d100 / 2
  desc: >-
    Rolls a set of dice in DND notation, returns the total of all rolls and each
    individual die's value.  Supported opererations are addition, subtraction,
    multiplication, and division. The operation effects all dice,  for example
    `3d1, 2d1 * 2` would be **10** instead of **7**.
rollduel:
  args:
    - 50 @Someone
    - '@Challenger'
  desc: >-
    Challenge someone to a roll duel by specifying the amount and the user you
    wish to challenge as the parameters. To accept the challenge, just specify
    the name of the user who challenged you, without the amount.
rolluo:
  args:
    - ''
    - '7'
    - 3d5
  desc: >-
    Rolls `X` normal dice (up to 30) unordered. If you split 2 numbers with
    letter `d` (`xdy`) it will roll `X` dice from 1 to `y`.
rotateplaying:
  args:
    - ''
  desc: >-
    Toggles rotation of playing status of the dynamic strings you previously
    specified.
rps:
  args:
    - r 100
    - scissors
  desc: >-
    Play a game of Rocket-Paperclip-Scissors with Mewdeko. You can bet on it.
    Multiplier is the same as on betflip.
rsar:
  args:
    - ''
  desc: Removes a specified role from the list of self-assignable roles.
rsstest:
  args:
    - '1'
  desc: Tests an rss feed that you are subscribed to.
rtt:
  args:
    - '420'
  desc: >-
    Toggles whether the bot responds to the response of a Chat Trigger or the
    trigger.
rule34:
  args:
    - yuri+kissing
  desc: >-
    Shows a random image from rule34.xx with a given tag. Tag is optional but
    preferred. (multiple tags are appended with +)
safebooru:
  args:
    - yuri+kissing
  desc: >-
    Shows a random image from safebooru with a given tag. Tag is optional but
    preferred. (multiple tags are appended with +)
sankaku:
  args:
    - Vanilla
  desc: Grabs a random image from Sankaku using the tags you provide.
sargn:
  args:
    - 1 Faction
    - '2'
  desc: Sets a self assignable role group name. Provide no name to remove.
savechat:
  args:
    - '150'
  desc: Saves a number of messages to a text file and sends it to you.
say:
  args:
    - hi
    - '#chat hi'
  desc: >-
    Bot will send the message you typed in the specified channel. If you omit
    the channel name, it will send the message in the current channel. Supports
    embeds.
scadd:
  args:
    - '{0}stats'
  desc: >-
    Adds a command to the list of commands which will be executed automatically
    in the current channel, in the order they were added in, by the bot when it
    startups up.
scclear:
  args:
    - ''
  desc: Removes all startup commands.
sclist:
  args:
    - ''
  desc: Lists all startup commands in the order they will be executed in.
scrm:
  args:
    - '3'
  desc: Removes a startup command on the specified index.
searchcommand:
  args:
    - emoteadd
  desc: Search for commands by name
seek:
  args:
    - 2m30s
  desc: Allows you to play a song from a certain time.
send:
  args:
    - serverid|c:channelid message
    - serverid|u:userid message
  desc: >-
    Sends a message to someone on a different server through the bot.  Separate
    server and channel/user ids with `|` and prefix the channel id with `c:` and
    the user id with `u:`.
serverblacklist:
  args:
    - add 12312321312
    - rem SomeTrashServer
  desc: >-
    Either [add]s or [rem]oves a server specified by a Name or an ID from a
    blacklist.
serverid:
  args:
    - ''
  desc: Shows current server ID.
serverinfo:
  args:
    - Some Server
  desc: >-
    Shows info about the server the bot is on. If no server is supplied, it
    defaults to current one.
setafkchannel:
  args:
    - Channel
  desc: 'Sets the voice channel used when a user is afk in vc '
setafktimeout:
  args:
    - ''
  desc: Sets the afk timeout for the afk vc.
setavatar:
  args:
    - https://i.imgur.com/xTG3a1I.jpg
  desc: Sets a new avatar image for Mewdeko. Parameter is a direct link to an image.
setbanner:
  args:
    - url
  desc: 'Sets the server banner, only works if you have enough boosts. '
setchanlname:
  args:
    - NewName
  desc: Changes the name of the current channel.
setgame:
  args:
    - Playing with snakes.
    - Watching anime.
    - Listening music.
  desc: Sets the bots game status to either Playing, Listening, or Watching.
seticon:
  args:
    - url
  desc: Sets the server icon
setmaxplaytime:
  args:
    - '0'
    - '270'
  desc: >-
    Sets a maximum number of seconds (>14) a song can run before being skipped
    automatically. Set 0 to have no limit.
setmaxqueue:
  args:
    - '50'
    - ''
  desc: Sets a maximum queue size. Specify no parameters to have no limit.
setmusicchannel:
  args:
    - ''
  desc: >-
    Sets the current channel as the default music output channel. This will
    output playing, finished, paused and removed songs to that channel instead
    of the channel where the first song was queued in. Persistent server
    setting.
setmwarnchannel:
  args:
    - '#channel'
  desc: 'Sets the channel used for logging minor warns. '
setname:
  args:
    - BotName
  desc: Gives the bot a new name.
setnick:
  args:
    - BotNickname
    - '@SomeUser New Nickname'
  desc: >-
    Changes the nickname of the bot on this server. You can also target other
    users to change their nickname.
setpronouns:
  args:
    - she/they/kits
    - tig/vamps
    - ''
  desc: >-
    Changes the default pronouns displayed when someone runs `getpronouns` on
    you. Use the command with no args to clear the pronouns.
setrole:
  args:
    - Role @User
  desc: >-
    Gives a role to a user. The role you specify has to be lower in the role
    hierarchy than your highest role.
setroles:
  args:
    - '@user @role @role'
  desc: 'Lets you set mulitple roles on a user. '
setservername:
  args:
    - name
  desc: 'Sets the servers name '
setsplash:
  args:
    - url
  desc: Sets the invite splash, must have a high enough level.
setstar:
  args:
    - emote
  desc: Sets the star used for starboard.
setstarboard:
  args:
    - '#channel'
  desc: Sets the starboard channel
setstars:
  args:
    - '90'
  desc: Sets the amount of stars needed to reach starboard.
setstatus:
  args:
    - Idle
  desc: Sets the bot's status. (Online/Idle/Dnd/Invisible)
setstream:
  args:
    - TWITCHLINK Hello
  desc: >-
    Sets the bots stream. First parameter is the twitch link, second parameter
    is stream name.
setsuggestchannel:
  args:
    - '#channel'
  desc: 'Sets the channel used for suggestions '
settopic:
  args:
    - My new topic
  desc: Sets a topic on the current channel.
setswitchfc:
  args:
    - 'SW-1234-1234-1234'
    - ''
  desc: Sets the switch friend code that will appear on your profile.
setwarnchannel:
  args:
    - '#channel'
  desc: Sets the channel used for logging regular warns.
sfr:
  args:
    - role emote emote
    - roleid emote emote
  desc: Lets you steal emotes for specific roles
shardstats:
  args:
    - ''
    - '2'
  desc: Stats for shards. Paginated with 25 shards per page.
ship:
  args:
    - '@user'
    - '@user1 @user2'
  desc: Ship two users or ship yourself with another user!
shoot:
  args:
    - '@user'
  desc: Shoots a mentioned user
shop:
  args:
    - ''
    - '2'
  desc: Lists this server's administrators' shop. Paginated.
shopadd:
  args:
    - role 1000 Rich
  desc: >-
    Adds an item to the shop by specifying type price and name. Available types
    are role and list. 90% of currency from each purchase will be received by
    the user who added the item to the shop.
shopchangename:
  args:
    - 3 Cool stuff
  desc: >-
    Change the name of a shop entry at the specified index. Only works for
    non-role items
shopchangeprice:
  args:
    - 1 500
  desc: >-
    Change the price of a shop entry at the specified index. Specify the index
    of the entry, followed by the price
shoplistadd:
  args:
    - 1 Uni-que-Steam-Key
  desc: >-
    Adds an item to the list of items for sale in the shop entry given the
    index. You usually want to run this command in the secret channel, so that
    the unique items are not leaked.
shopmove:
  args:
    - 2 4
  desc: Moves the shop entry from the current index to a new one
shopremove:
  args:
    - '1'
  desc: Removes an item from the shop by its ID.
shopswap:
  args:
    - 1 5
  desc: Swap the index of two shop entries
shorten:
  args:
    - https://google.com
  desc: Attempts to shorten an URL, if it fails, returns the input URL.
showchattrigger:
  args:
    - '1'
  desc: Shows a Chat Trigger's response on a given ID.
showemojis:
  args:
    - A message full of SPECIAL emojis
  desc: Shows a name and a link to every SPECIAL emoji in the message.
shrug:
  args:
    - '@user'
  desc: Returns a shrug gif.
shuffle:
  args:
    - ''
  desc: Shuffles the queue
sj:
  args:
    - '1'
  desc: Stops a massrole job with the given number.
skip:
  args:
    - ''
    - '9'
  desc: Skips to the next track. Or skips ahead the mentioned number of tracks
slap:
  args:
    - '@user'
  desc: Returns a slap gif.
sleep:
  args:
    - '@user'
  desc: Returns a sleep gif.
slot:
  args:
    - '5'
  desc: Play Mewdeko slots. 1 second cooldown per user.
slotstats:
  args:
    - ''
  desc: Shows the total stats of the slot command for this bot's session.
slottest:
  args:
    - '1000'
  desc: Tests to see how much slots payout for X number of plays.
slowmode:
  args:
    - ''
    - channel
    - seconds
    - seconds channel
  desc: >-
    Toggles slowmode in the current or mentioned channel. Default value is 60s
    without any parameters
smile:
  args:
    - '@user'
  desc: Returns a smile gif.
smug:
  args:
    - '@user'
  desc: Returns a smug gif.
snipe:
  args:
    - ''
    - '#channel'
    - '@user'
    - '#channel @user'
  desc: >-
    Allows you to see the last deleted message in the current or specified
    channel, will tell you how to enable sniping if its disabled when running
    the command.
snipelist:
  args:
    - ''
    - '20'
  desc: Shows the last 5 deleted messages, unless a different number is specified
snipeset:
  args:
    - enable
    - disable
  desc: Enables or Disables Sniping
softban:
  args:
    - '@Someone Get out!'
    - '"Some Guy#1234" Your behaviour is toxic.'
  desc: Bans and then unbans a user by ID or name with an optional message.
songremove:
  args:
    - '5'
    - all
    - ''
  desc: >-
    Remove a song by its # in the queue, or 'all' (or provide no parameter) to
    remove all songs from the queue.
source:
  args:
    - ''
  desc: >-
    Shows the github link for the bot. If this command exists in the lang files
    and not in the source code, the bot has been tampered with in an improper
    way.
sqlexec:
  args:
    - UPDATE DiscordUser SET CurrencyAmount=CurrencyAmount+1234
  desc: >-
    Executes provided sql command and returns the number of affected rows.
    Dangerous.
sqlselect:
  args:
    - SELECT * FROM DiscordUser LIMIT 5
  desc: Executes provided sql query and returns the results. Dangerous.
srvrcmd:
  args:
    - '"command name" disable'
  desc: Sets a command's permission at the server level.
srvrfilterinv:
  args:
    - ''
  desc: >-
    Toggles automatic deletion of invites posted in the server. Does not affect
    users with the Administrator permission.
srvrfilterlin:
  args:
    - ''
  desc: >-
    Toggles automatic deletion of links posted in the server. Does not affect
    users with the Administrator permission.
srvrfilterwords:
  args:
    - ''
  desc: >-
    Toggles automatic deletion of messages containing filtered words on the
    server. Does not affect users with the Administrator permission.
srvrmdl:
  args:
    - ModuleName enable
  desc: Sets a module's permission at the server level.
staffrole:
  args:
    - role
    - ''
  desc: >-
    sets a staff role that is used for the bot to ignore users when filtered
    links, invites, words, or autobanwords are enabled. May be used for more in
    the future.
staffroledisable:
  args:
    - ''
  desc: Disables the staff role, if set.
stand:
  args:
    - ''
  desc: Finish your turn in the blackjack game.
starboardallowbots:
  args:
    - true
  desc: Sets wether starboard ignores bots. Defaults to false.
starboardchtoggle:
  args:
    - '#channel'
  desc: >-
    Adds or removes a channel from the black/whitelist depending on what's set
    in `{0}swm`
starboardremoveonbelowthreshold:
  args:
    - true
  desc: Sets wether a post is removed when its below the set star count.
starboardremoveondelete:
  args:
    - true
  desc: Sets wether starboard removes a post when the origin message is deleted.
starboardremoveonreactionscleared:
  args:
    - true
  desc: >-
    Sets wether starboard removes a post when the origin message's reactions get
    cleared
starboardwlmode:
  args:
    - whitelist
    - blacklist
  desc: Sets wether starboard is in blacklist/whitelist mode
stare:
  args:
    - '@user'
  desc: Returns a stare gif.
stats:
  args:
    - ''
  desc: Shows some basic stats for Mewdeko.
steal:
  args:
    - emote emote emote
  desc: 'Steals one or more emotes you mention. '
steam:
  args:
    - Sakura Agent
  desc: >-
    Returns a store link for a steam game with the specified name. It doesn't
    work very well because bundles.
stfu:
  args:
    - '@user'
  desc: 'Shuts the user up in the current channel '
stop:
  args:
    - ''
  desc: Stops the music and clears the queue.
streamadd:
  args:
    - twitch.tv/someguy
  desc: >-
    Notifies this channel when the stream on the specified URL goes online or
    offline. Offline notifications will only show if you enable `{0}streamoff`.
    Maximum 10 per server.
streamcheck:
  args:
    - https://twitch.tv/somedude
  desc: Retrieves information about a stream.
streamlist:
  args:
    - ''
  desc: >-
    Lists all streams you are following on this server and their respective
    indexes.
streammessage:
  args:
    - 1 Hey @erryone i'm back online!1!!
  desc: >-
    Sets the message which will show when the stream on the specified index
    comes online.
streamoffline:
  args:
    - ''
  desc: Toggles whether the bot will also notify when added streams go offline.
streamremove:
  args:
    - '2'
  desc: >-
    Stops following the stream on the specified index. (use `{0}stl` to see
    indexes)
streamrole:
  args:
    - '"Eligible Streamers" "Featured Streams"'
  desc: >-
    Sets a role which is monitored for streamers (FromRole), and a role to add
    if a user from 'FromRole' is streaming (AddRole). When a user from
    'FromRole' starts streaming, they will receive an 'AddRole'. You can only
    have 1 Stream Role per server. Provide no parameters to disable
streamroleblacklist:
  args:
    - add @Someone#1234
    - rem @Someone#1234
  desc: >-
    Adds or removes a blacklisted user. Blacklisted users will never receive the
    stream role.
streamrolekeyword:
  args:
    - ''
    - PUBG
  desc: >-
    Sets keyword which is required in the stream's title in order for the
    streamrole to apply. Provide no keyword in order to reset.
streamrolewhitelist:
  args:
    - add @Someone#1234
    - rem @Someone#1234
  desc: >-
    Adds or removes a whitelisted user. Whitelisted users will receive the
    stream role even if they don't have the specified keyword in their stream
    title.
streamsclear:
  args:
    - ''
  desc: Clears all followed streams.
stringsreload:
  args:
    - ''
  desc: Reloads localized bot strings.
suggest:
  args:
    - suggestion
  desc: 'Sends a suggestion to the suggestion channel. '
sudo:
  args:
    - "@sylveon make me a sandwich"
  desc: Alows a bot owner to run commands as a user
suggestbuttonchannel:
  args:
    - '#channel'
  desc: Sets the channel where the suggest button is posted.
suggestbuttoncolor:
  args:
    - red
    - green
    - blue
    - grey
  desc: Sets the color used for the suggest button. Updates Immediately.
suggestbuttonemote:
  args:
    - hanebomb
  desc: Sets the emote used in the suggest button. Updates Immediately.
suggestbuttonlabel:
  args:
    - Suggest Here!
  desc: >-
    Sets the label used on the suggest button. Up to 80 characters. Updates
    Immediately.
suggestbuttonmessage:
  args:
    - embedcode
    - Suggest Here!
  desc: >-
    Sets the message used for the suggest button, accepts embed code. Set to -
    to set to default. Updates Immediately.
suggestclear:
  args:
    - ''
  desc: Resets and wipes suggestions. ***Cannot be undone***
suggestinfo:
  args:
    - '10'
  desc: Allows you to see stats of a suggestion using its number.
suggestmessage:
  args:
    - embedcodehere
  desc: Allows you to set the message sent when a suggestion is sent.
suggestmotecolor:
  args:
    - 1 red
    - 2 blue
    - 3 gray
    - 4 green
  desc: Sets the color for each emote button if enabled
suggestmotes:
  args:
    - emote1 emote2
  desc: >-
    Allows you to set up to 5 emotes the bot will react with when a suggestion
    is sent. ***Must be a emote in the current server***
suggestmotesmode:
  args:
    - emotes
    - buttons
  desc: Sets whether to use buttons or emotes for the set suggestion emotes
suggestrole:
  args:
    - '@role'
  desc: Sets a role to ping when someone suggests something.
suggestthreadstype:
  args:
    - public
    - none
    - private
  desc: >-
    Sets the type of threads to use when suggestions are made. Can only be used
    if your server has threads enabled

    - `none` Disables threads for suggestions

    - `public` Sets the button to open a public thread under that suggestion

    - `private` Sets the button to open a private thread under that suggestion
syncroletoall:
  args:
    - '@role'
    - roleid
  desc: >-
    Allows you to sync role perms that are in this channel to all channels and
    categories.
syncroletoallcategories:
  args:
    - '@role'
  desc: >-
    Syncs a roles permissions from the current channel to all categories,
    channels excluded unless they are synced.
syncroletoallcchannels:
  args:
    - '@role'
  desc: >-
    Syncs a roles permissions from the current channel to all channels,
    categories excluded.
syncroletoallchannels:
  args:
    - '@role'
  desc: Syncs the selected roles permissions from this channel to all channels
take:
  args:
    - 1 @Someone
  desc: Takes a certain amount of currency from someone.
testsite:
  args:
    - ''
  desc: Tests whether a site is up. Very primitive.
think:
  args:
    - '@user'
  desc: Returns a think gif.
thumbsup:
  args:
    - '@user'
  desc: Returns a thumbsup gif.
ticket:
  args:
    - ''
  desc: 'Opens a ticket channel '
ticketcategory:
  args:
    - CategoryName/ID
  desc: 'Sets a category to use with the ticket command '
tickle:
  args:
    - '@user'
  desc: Returns a tickle gif.
tictactoe:
  args:
    - ''
  desc: >-
    Starts a game of tic tac toe. Another user must run the command in the same
    channel in order to accept the challenge. Use numbers 1-9 to play.
time:
  args:
    - London, UK
  desc: Shows the current time and timezone in the specified location.
timedafk:
  args:
    - 2m Test
  desc: >-
    Allows you to set a timed afk that auto removes itself and pings you when it
    does. Afktimeout ignores timed AFKs.
timely:
  args:
    - ''
  desc: >-
    Use to claim your 'timely' currency. Bot owner has to specify the amount and
    the period on how often you can claim your currency.
timelyreset:
  args:
    - ''
  desc: Resets all user timeouts on `{0}timely` command.
timelyset:
  args:
    - '100'
    - 50 12
  desc: >-
    Sets the 'timely' currency allowance amount for users. Second parameter is
    period in hours, default is 24 hours.
timeout:
  args:
    - 10d @user bad boi
    - 28d @user
  desc: >-
    Times out a user using discords Timeout with an optional reason. Max is 28
    days.
timezone:
  args:
    - ''
    - GMT Standard Time
  desc: >-
    Sets this guilds timezone. This affects bot's time output in this server
    (logs, etc..)
timezones:
  args:
    - ''
  desc: Lists all timezones available on the system to be used with `{0}timezone`.
tl:
  args:
    - ''
  desc: Shows a current trivia leaderboard.
togglexclsar:
  args:
    - ''
  desc: >-
    Toggles whether the self-assigned roles are exclusive. While enabled, users
    can only have one self-assignable role per group.
tq:
  args:
    - ''
  desc: Quits current trivia after current question.
translangs:
  args:
    - ''
  desc: Lists the valid languages for translation.
translate:
  args:
    - fr Hello
  desc: >-
    Translates from>to text. From the given language to the destination
    language.
trivia:
  args:
    - ''
    - '--timeout 5 -p -w 3 -q 10'
  desc: >-
    Starts a game of trivia. You can add `nohint` to prevent hints. First player
    to get to 10 points wins by default. You can specify a different number. 30
    seconds per question.
typeadd:
  args:
    - wordswords
  desc: Adds a new article to the typing contest.
typedel:
  args:
    - '3'
  desc: Deletes a typing article given the ID.
typelist:
  args:
    - ''
    - '3'
  desc: Lists added typing articles with their IDs. 15 per page.
typestart:
  args:
    - ''
  desc: Starts a typing contest.
typestop:
  args:
    - ''
  desc: Stops a typing contest on the current channel.
unban:
  args:
    - Sylveon#0069
    - '123123123'
  desc: Unbans a user with the provided user#discrim or id.
undeafen:
  args:
    - '"@Someguy"'
    - '"@Someguy" "@Someguy"'
  desc: Undeafens mentioned user or users.
unlock:
  args:
    - ''
    - '#channel'
  desc: 'Unlocks the current or mentioned channel '
unlockdown:
  args:
    - ''
  desc: Ends a server lockdown.
unmute:
  args:
    - '@Someone'
  desc: Unmutes a mentioned user previously muted with `{0}mute` command.
unmuteall:
  args:
    - ''
    - ''
  desc: Unmutes all users with an optional reason.
unsetmusicchannel:
  args:
    - ''
  desc: >-
    Bot will output playing, finished, paused and removed songs to the channel
    where the first song was queued in. Persistent server setting.
unstfu:
  args:
    - '@user'
  desc: Lets the user speak in the channel again.
untimeout:
  args:
    - '@user goodboi'
  desc: Removes a users timeout with an option reason
up:
  args:
    - image/url
    - uploaded file
  desc: Upscales an image by up to 4x
urbandict:
  args:
    - Pineapple
  desc: Searches Urban Dictionary for a word.
userblacklist:
  args:
    - add @SomeUser spam pinging
    - rem 12312312313 applied for unban
  desc: >-
    Either [add]s or [rem]oves a user specified by a Mention or an ID from a
    blacklist.
userid:
  args:
    - ''
    - '@Someone'
  desc: Shows user ID.
userinfo:
  args:
    - '@SomeUser'
  desc: >-
    Shows info about the user. If no user is supplied, it defaults a user
    running the command.
usrcmd:
  args:
    - '{0}command enable SomeUsername'
  desc: Sets a command's permission at the user level.
usrmdl:
  args:
    - ModuleName enable SomeUsername
  desc: Sets a module's permission at the user level.
vcheck:
  args:
    - https://discord.com
  desc: Uses VirusTotal to check a url for viruses
vcrole:
  args:
    - SomeRole
    - SomeVoiceChannel SomeRole
  desc: >-
    Sets or resets a role which will be given to users who join the voice
    channel you're in when you run this command. Provide no role name to
    disable. You can run this command in a voice channel with just the role
    paramater to assign it a role.
vcrolelist:
  args:
    - ''
  desc: Shows a list of currently set voice channel roles.
vcrolerm:
  args:
    - '123123123123123'
  desc: >-
    Removes vcrole associated with the specified voice channel ID. This is
    useful if your vcrole has been enabled on a VC which has been deleted.
verbose:
  args:
    - ''
    - 'true'
  desc: Toggles or sets whether to show when a command/module is blocked.
verboseerror:
  args:
    - ''
    - 'false'
  desc: >-
    Toggles or sets whether the bot should print command errors when a command
    is incorrectly used.
vinfo:
  args:
    - ''
    - id/name
  desc: Shows info for your current (if any) or mentioned voice channel
voicemute:
  args:
    - '@Someone'
    - '@Someone stop talking'
    - 15m @Someone
    - 1h30m @Someone
    - 1h @Someone silence
  desc: >-
    Prevents a mentioned user from speaking in voice channels. User has to be in
    a voice channel in order for the command to have an effect. You can also
    specify time string for how long the user should be muted. You can You can
    optionally specify a reason.
voiceunmute:
  args:
    - '@Someguy'
  desc: Gives a previously voice-muted user a permission to speak.
volume:
  args:
    - '50'
  desc: >-
    Sets the music playback volume (0-100%). Persistent server setting. Default
    100
vote:
  args:
    - ''
  desc: Vote for Mewdeko!
voteclaim:
  args:
    - ''
  desc: Claims the vote currency for voting for Mewdeko
waifuclaim:
  args:
    - 50 @Himesama
  desc: >-
    Claim a waifu for yourself by spending currency.  You must spend at least
    10% more than her current value unless she set `{0}affinity` towards you.
waifugift:
  args:
    - ''
    - Rose @Himesama
  desc: >-
    Gift an item to someone. This will increase their waifu value by 50% of the
    gifted item's value if you are not their waifu, or 95% if you are. Provide
    no parameters to see a list of items that you can gift.
waifuinfo:
  args:
    - '@MyCrush'
    - ''
  desc: >-
    Shows waifu stats for a target person. Defaults to you if no user is
    provided.
waifulb:
  args:
    - ''
    - '3'
  desc: Shows top 9 waifus. You can specify another page to show other waifus.
waifureset:
  args:
    - ''
  desc: Resets your waifu stats, except current waifus.
waifutransfer:
  args:
    - '@ExWaifu @NewOwner'
  desc: >-
    Transfer the ownership of one of your waifus to another user. You must pay
    10%  of your waifu's value unless that waifu has affinity towards you, in
    which case you must pay 60% fee. Transferred waifu's price will be reduced
    by the fee amount.
wait:
  args:
    - '3000'
  desc: >-
    Used only as a startup command. Waits a certain number of miliseconds before
    continuing the execution of the following startup commands.
warn:
  args:
    - '@Someone Very rude person'
  desc: Warns a user.
warnclear:
  args:
    - '@PoorDude 3'
    - '@PoorDude'
  desc: >-
    Clears all warnings from a certain user. You can specify a number to clear a
    specific one.
warnexpire:
  args:
    - '3'
    - 6 --delete
  desc: >-
    Sets the number of days after which the warnings will be cleared
    automatically. This setting works retroactively. If you want to delete the
    warnings instead of clearing them, you can set the `--delete` optional
    parameter.
warnlog:
  args:
    - '@Someone'
  desc: See a list of warnings of a certain user.
warnlogall:
  args:
    - ''
    - '2'
  desc: See a list of all warnings on the server. 15 users per page.
warnpunish:
  args:
    - '3'
    - 5 Ban
    - 5 Mute 2d12h
    - 4 AddRole toxic 1h
  desc: >-
    Sets a punishment for a certain number of warnings. You can specify a time
    string after 'Ban' or *'Mute' punishments to make it a temporary mute/ban.
    Provide no punishment to remove. Available punishments: Ban, Kick, Softban,
    Mute, VoiceMute, ChatMute, AddRole, RemoveRoles, Timeout
warnpunishlist:
  args:
    - ''
  desc: Lists punishments for warnings.
wave:
  args:
    - '@user'
  desc: Returns a wave gif.
weather:
  args:
    - Moscow, RU
  desc: >-
    Shows weather data for a specified city. You can also specify a country
    after a comma.
webhook:
  args:
    - '#channel name image pastebinlinks'
    - '#channel name image file(s)'
  desc: >-
    sends a webhook to the channel you select with the name and image you set.
    You can send multiple embeds at once using multiple files or pastebin links.
wheeloffortune:
  args:
    - '10'
  desc: >-
    Bets a certain amount of currency on the wheel of fortune. Wheel can stop on
    one of many different multipliers. Won amount is rounded down to the nearest
    whole number.
whosplaying:
  args:
    - Overwatch
  desc: Shows a list of users who are playing the specified game.
wiki:
  args:
    - query
  desc: Gives you back a wikipedia link
wikia:
  args:
    - mtg Vigilance
    - mlp Dashy
  desc: Gives you back a fandom link
wink:
  args:
    - '@user'
  desc: Returns a wink gif.
wowjoke:
  args:
    - ''
  desc: Get one of Kwoth's penultimate WoW jokes.
xkcd:
  args:
    - ''
    - '1400'
    - latest
  desc: >-
    Shows a XKCD comic. Specify no parameters to retrieve a random one. Number
    parameter will retrieve a specific comic, and "latest" will get the latest
    one.
xpadd:
  args:
    - 100 @Someone
  desc: >-
    Adds xp to a user on the server. This does not affect their global ranking.
    You can use negative values.
xpcurreward:
  args:
    - 3 50
  desc: >-
    Sets a currency reward on a specified level. Provide no amount in order to
    remove the reward.
xpexclude:
  args:
    - Role Excluded-Role
    - Server
  desc: Exclude a channel, role or current server from the xp system.
xpexclusionlist:
  args:
    - ''
  desc: >-
    Shows the roles and channels excluded from the XP system on this server, as
    well as whether the whole server is excluded.
xpgleaderboard:
  args:
    - ''
  desc: Shows the global xp leaderboard.
xpleaderboard:
  args:
    - ''
  desc: Shows current server's xp leaderboard.
xplvluprewards:
  args:
    - ''
  desc: Shows currently set level up rewards.
xpnotify:
  args:
    - global dm
    - server channel
  desc: >-
    Sets how the bot should notify you when you get a `server` or `global`
    level. This is a personal setting and affects only how you receive Global or
    Server level-up notifications. You can set `dm` (for the bot to send you a
    direct message), `channel` (to get notified in the channel you sent the last
    message in) or `none` to disable.
xpreset:
  args:
    - '@Someone'
    - ''
  desc: >-
    Resets specified user's XP, or the XP of all users in the server. You can't
    reverse this action.
xprolereward:
  args:
    - 3 Social
  desc: >-
    Sets a role reward on a specified level. Provide no role name in order to
    remove the role reward.
xpsetting:
  args:
    - ''
    - xptextrate 4
    - xptextrate
  desc: >-
    Allows you to change server xp settings. Provide no paramters to view
    current settings. Provide no parameters on a setting to reset it to its
    default.

    Settings and what they do:


    `xptextrate`: Alows you to set the xp per message rate.

    `txtxptimeout`: Allows you to set after how many minutes xp is given so
    users cant spam for xp.

    `xpvoicerate`: Allows you to set how much xp a person gets in vc per minute.

    `voiceminutestimeout`: Allows you to set the maximum time a user can remain
    in vc while gaining xp.
xptempreload:
  args:
    - ''
  desc: >-
    Reloads the xp template file. Xp template file allows you to customize the
    position and color of elements on the `{0}xp` card.
yandere:
  args:
    - tag1+tag2
  desc: >-
    Shows a random image from yandere with a given tag. Tag is optional but
    preferred. (multiple tags are appended with +)
yomama:
  args:
    - ''
  desc: Shows a random joke from <https://api.yomomma.info/>
youtube:
  args:
    - query
  desc: Searches youtubes and shows the first result
renamechannel:
  args:
    - \#general cute-cat-chat
  desc: >-
    Renames a channel.
chattriggerscrosspostwebhook:
  args:
    - 1234 https://discord.com/...
  desc: >-
    Sends chat triggers messages to a webhook, in addition to the normal response
    location. This will delete a crossposting channel set with `{0}ctcpsetchannel`
chattriggerscrosspostchannel:
  args:
    - 1234 \#mod-logs
  desc: >-
    Sends chat triggers messages to a channel, in addition to the normal response
    location. This will delete a crossposting webhook set with `{0}ctcpsetwebhook`
setctintertype:
  args:
    - None
    - Slash
    - Message
    - User
  desc: >-
    Sets the type of a chat triggers application commands, slash commands are shown when
    a user types `/`, Message commands are shown when a user right-clicks or long-taps
    a message, and user commands are when when a user right-clicks or long-taps a user.
setctintername:
  args:
    - 1234 roles cat-lover
    - 1234 meow
    - 1234 cats are cute
    - 1234 tag no-arch-btw
  desc: >-
    sets the name of a chat trigger application command.
setctinterdesc:
  args:
    - 1234 Gives you the cat lover role.
    - 1234 trrrr mrrrrrrrppp
    - 1234 your a cool cat
    - 1234 why the spam???? why????????
  desc: >-
    sets the description of a chat trigger application command.
ctintererrors:
  args:
    - ' '
  desc: >-
    Shows common errors in chat trigger application commands.
chattriggervalidtype:
  args:
    - 1234 Message true
    - 1234 Interaction false
    - 1234 Button true
  desc: >-
    Enables or disables triggers used in the specified context.
ctinterephemeral:
  args:
    - 1234 true
    - 1234 false
  desc: >-
    Makes chat triggers from buttons or application commands use an ephemeral message.
votechannel:
  args:
    - ""
  desc: "Set the channel where vote messages appear."
votemessage:
  args:
    - "embedcode"
  desc: "Set the vote embed, or view the current one, Set to `-` to set it to default."
voteroleadd:
  args:
    - "role 2m5s"
    - "role"
  desc: "Add a role thats given when a user has voted along with the time its present. Set no time for it to be permanent."
voteroleremove:
  args:
    - "role"
  desc: "Removes a vote role"
voterolesclear:
  args:
    - ""
  desc: "Clears all vote roles with a confirmation"
profile:
  args:
    - ""
    - "@user"
  desc: "Opens your or another user's customized profile, if it's not set to private."
setzodiac:
  args:
    - "libra"
  desc: "Set your zodiac for horoscopes in your custom profile"
setprofilecolor:
  args:
    - "Yellow"
    - "Hex, im not looking up a hex just for this command"
  desc: "Opens your or another user's customized profile, if it's not set to private."
setbirthday:
  args:
    - "10/04/2003"
  desc: "Sets your birthday to be shown (depending on how its set), in your user profile, will be used with the birthday module."
setbirthdayprivacy:
  args:
    - "MonthOnly"
    - "MonthAndDateOnly"
  desc: >-
    Sets the way your birthday is disabled when someone views your profile.


    `Default`: 10/04/2003

    `MonthOnly`: October

    `MonthAndDate`: October 4

    `YearOnly`: 2003

    `Disabled`: Private
setprofileimage:
  args:
    - "imagelink"
  desc: "A link to a direct image that will shows on your userprofile"
setprivacy:
  args:
    - "Private"
    - "Public"
  desc: "Sets whether others can view your profile."
setbio:
  args:
    - "Hi there, owner of Mewdeko!"
  desc: "Sets what the description will show on your userprofile."
voteroleslist:
  args:
    - ""
  desc: "Lists all vote roles."
voteroleedit:
  args:
    - "role 2m5s"
  desc: "Edit an existing vote role. Set no time to make it permanent."
votes:
  args:
    - ""
    - "@user"
  desc: "Gets your or another users vote stats."
votesleaderboard:
  args:
    - "true"
    - ""
  desc: "Show the current votes leaderboard. Run with true as a parameter to show the monthly vote leaderboard."
votepassword:
  args:
    - ""
  desc: "Pops a modal up to set the password used to authenticate votes. ***Do not share with anyone, we are not responsible if you leak it.***"
handhold:
  args:
    - "@user"
  desc: "... Lewd."
punch:
  args:
    - ""
  desc: "... Violent!"
>>>>>>> fe7af78b
<|MERGE_RESOLUTION|>--- conflicted
+++ resolved
@@ -1,8502 +1,4252 @@
-<<<<<<< HEAD
-acadd:
-  args:
-    - 60 {0}Purge 1000
-  desc: >-
-    Adds a command to the list of commands which will be executed automatically
-    every X seconds.
-accept:
-  args:
-    - number reason
-  desc: Accepts a suggestion with an optional reason.
-acceptchannel:
-  args:
-    - accepted
-    - ''
-  desc: >-
-    Sets a channel for suggestions to send accepted ones to. Put nothing to
-    disable.
-acceptmessage:
-  args:
-    - embedcodehere
-  desc: >-
-    Allows you to set the message sent when a suggestion is accepted. Use the
-    embed builder at https://eb.mewdeko.tech and the placeholders at
-    https://blog.mewdeko.tech/placeholders.
-aclist:
-  args:
-    - ''
-  desc: Lists all auto commands and the intervals in which they execute.
-acrm:
-  args:
-    - '3'
-  desc: Removes an auto command on the specified index.
-acrophobia:
-  args:
-    - ''
-    - '-s 30'
-  desc: Starts an Acrophobia game.
-activity:
-  args:
-    - ''
-  desc: Checks for spammers.
-addchattrigger:
-  args:
-    - '"hello" Hi there %user.mention%'
-  desc: >-
-    Add a Chat Trigger with a trigger and a response. Running this command in
-    server requires the Administration permission. Running this command in DM is
-    Bot Owner only and adds a new global Chat Trigger. Guide here:
-    https://blog.mewdeko.tech/chattriggers
-addchattriggerregex:
-  args:
-    - \d{3,}cats you have lots of cats
-    - \dcats you have a reasonable number of cats
-  desc: >-
-    Add a Chat Trigger with a regex trigger and a response. Running this command
-    in server requires the Administration permission. Running this command in DM
-    is Bot Owner only and adds a new global Chat Trigger. Guide here:
-    https://blog.mewdeko.tech/chattriggers
-addemote:
-  args:
-    - name emote
-    - name url
-  desc: 'Adds an emote from a emote, link, or uploaded file. '
-addplaying:
-  args:
-    - Playing with you
-    - Watching you sleep
-  desc: >-
-    Adds a specified string to the list of playing strings to rotate. You have
-    to pick either 'Playing', 'Watching' or 'Listening' as the first parameter.
-addroletolist:
-  args:
-    - role
-  desc: >-
-    Allows you to add a role to userIDs in a list. Provide one ID per line in
-    the txt file.
-addroletorole:
-  args:
-    - inrole addrole
-  desc: Adds a role to users in a different role
-addthenremove:
-  args:
-    - roletoremove roletoadd
-  desc: >-
-    Removes the first role from everyone that has it, and adds the second role
-    to the users in the first role
-addtoall:
-  args:
-    - roletoadd
-  desc: Adds a role to everyone
-addtoallbots:
-  args:
-    - roletoadd
-  desc: 'Adds a role to only bots. '
-addtoallusers:
-  args:
-    - roletoadd
-  desc: 'Adds a role to only users. '
-adduserstorole:
-  args:
-    - '@role @user user userID'
-  desc: Add users to a role
-adsarm:
-  args:
-    - ''
-  desc: >-
-    Toggles the automatic deletion of the user's message and Mewdeko's
-    confirmations for `{0}iam` and `{0}iamn` commands.
-affinity:
-  args:
-    - '@MyHusband'
-    - ''
-  desc: >-
-    Sets your affinity towards someone you want to be claimed by. Setting
-    affinity will reduce their `{0}claim` on you by 20%. Provide no parameters
-    to clear your affinity. 30 minutes cooldown.
-afk:
-  args:
-    - Hi, I'm Bob!
-  desc: Sets your afk message.
-afkdel:
-  args:
-    - '30'
-    - '0'
-  desc: Allows you to set after how long an afk message is deleted in seconds.
-afkdisable:
-  args:
-    - channel channel
-  desc: Disables afk messages in channels you specify.
-afkdisabledlist:
-  args:
-    - ''
-  desc: Lists disabled afk channels
-afklength:
-  args:
-    - '2098'
-  desc: >-
-    Allows you to set the servers max message length for afk messages. Limited
-    to 4096 due to discord limits
-afkmessagetype:
-  args:
-    - '1'
-    - '2'
-  desc: |-
-    Allows you to set your servers afk message type.
-    AFK Message Types:
-
-    1 - AFK is entierely embedded (this is the default option)
-    2 - Afk is Text Only
-    3 - User who is afk and for how long is in text, message is in an embed
-    4 - User who is AFK is embedded while the message is regular text.
-afkrm:
-  args:
-    - '@user @user @user'
-  desc: >-
-    Mods can use this to remove an afk from one or more users that are abusing
-    afk.
-afktimeout:
-  args:
-    - 30s
-  desc: Sets how long it takes for Mewdeko to time out Active AFKs..
-afktype:
-  args:
-    - onmessage
-    - ontype
-    - selfdisable
-    - '3'
-    - '2'
-    - '1'
-  desc: >-
-    Sets the type of Afk used in the server.Default is type 3.
-
-
-    Type 1: Is only able to be disabled by the user who set it or by an admin
-    using the afkrm command.
-
-    Type 2: Is disabled when a user types after having their afk enabled for a
-    time you set.
-
-    Type 3: Is disabled when a user sends a message after having their afk
-    enabled for the time you set.
-
-    Type 4: Combines both 2 and 3
-afkundisable:
-  args:
-    - channel channel
-  desc: Undisables afk messages in channels you specify.
-afkview:
-  args:
-    - '@user'
-  desc: View a user's afk
-alias:
-  args:
-    - allin {0}bf all h
-    - '"linux thingy" >loonix Spyware Windows'
-  desc: >-
-    Create a custom alias for a certain Mewdeko command. Provide no alias to
-    remove the existing one.
-aliasesclear:
-  args:
-    - ''
-  desc: Deletes all aliases on this server.
-aliaslist:
-  args:
-    - ''
-    - '3'
-  desc: Shows the list of currently set aliases. Paginated.
-allcatmdls:
-  args:
-    - enable Category Name
-    - enable CategoryId
-  desc: Enable or disable all modules in a specified category.
-allchnlmdls:
-  args:
-    - 'enable #SomeChannel'
-  desc: Enable or disable all modules in a specified channel.
-allcmdcooldowns:
-  args:
-    - ''
-  desc: Shows a list of all commands and their respective cooldowns.
-allrolemdls:
-  args:
-    - '[enable/disable] MyRole'
-  desc: Enable or disable all modules for a specific role.
-allsrvrmdls:
-  args:
-    - '[enable/disable]'
-  desc: Enable or disable all modules for your server.
-allusrmdls:
-  args:
-    - enable @Someone
-  desc: Enable or disable all modules for a specific user.
-anime:
-  args:
-    - aquarion evol
-  desc: Queries anilist for an anime and shows the first result.
-antialt:
-  args:
-    - 1h Ban
-    - 3d Mute 1h
-  desc: >-
-    Applies a punishment action to any user whose account is younger than the
-    specified threshold. Specify time after the punishment to have a timed
-    punishment (not all punishments support timers).
-antilist:
-  args:
-    - ''
-  desc: Shows currently enabled protection features.
-antiraid:
-  args:
-    - 5 20 Kick
-    - 7 9 Ban
-    - 10 10 Ban 6h30m
-    - ''
-  desc: >-
-    Sets an anti-raid protection on the server. Provide no parameters to
-    disable. First parameter is number of people which will trigger the
-    protection. Second parameter is a time interval in which that number of
-    people needs to join in order to trigger the protection, and third parameter
-    is punishment for those people. You can specify an additional time argument
-    to do a timed punishment for actions which support it (Ban, Mute, etc) up to
-    24h. Available punishments: Ban, Kick, Softban, Mute, VoiceMute, ChatMute,
-    RemoveRoles, Timeout
-antispam:
-  args:
-    - 3 Mute
-    - 5 Ban
-    - 5 Ban 3h30m
-    - ''
-  desc: >-
-    Stops people from repeating same message X times in a row. Provide no
-    parameters to disable. You can specify to either mute, kick or ban the
-    offenders. You can specify an additional time argument to do a timed
-    punishment for actions which support it (Ban, Mute, etc) up to 24h. Max
-    message count is 10. Available punishments: Ban, Kick, Softban, Mute,
-    VoiceMute, ChatMute, AddRole, RemoveRoles, Timeout
-antispamignore:
-  args:
-    - ''
-  desc: Toggles whether antispam ignores current channel. Antispam must be enabled.
-archiveonaccept:
-  args:
-    - ''
-  desc: Toggles whether the suggestions thread is auto archived when accepted.
-archiveonconsider:
-  args:
-    - ''
-  desc: Toggles whether the suggestions thread is auto archived when considered.
-archiveondeny:
-  args:
-    - ''
-  desc: Toggles whether the suggestions thread is auto archived when denied.
-archiveonimplement:
-  args:
-    - ''
-  desc: Toggles whether the suggestions thread is auto archived when implemented.
-asar:
-  args:
-    - Gamer
-    - 1 Alliance
-    - 1 Horde
-  desc: >-
-    Adds a role to the list of self-assignable roles. You can also specify a
-    group. If 'Exclusive self-assignable roles' feature is enabled, users will
-    be able to pick one role per group.
-atuo:
-  args:
-    - 7d role
-  desc: Adds a role to users over or at a specified server join age
-atuu:
-  args:
-    - 7d role
-  desc: Adds a role to users under a specified server join age
-autoassignbotrole:
-  args:
-    - ''
-    - RoleName
-  desc: >-
-    Toggles the role which will be assigned to every bot who joins the server.
-    You can run this command multiple times to add multiple roles (up to 10).
-    Specifying the role that is already added will remove that role from the
-    list. Provide no parameters to list current roles.
-autoassignrole:
-  args:
-    - ''
-    - RoleName
-  desc: >-
-    Toggles the role which will be assigned to every bot who joins the server.
-    You can run this command multiple times to add multiple roles (up to 10).
-    Specifying the role that is already added will remove that role from the
-    list. Provide no parameters to list current roles.
-autobanword:
-  args:
-    - fuck
-  desc: >-
-    Sets a word that the autobans a user when said. Use the word again to remove
-    it.
-autobanwordlist:
-  args:
-    - ''
-  desc: Lists all autoban words.
-autoboobs:
-  args:
-    - '30'
-    - ''
-  desc: >-
-    Posts a boobs every X seconds. 20 seconds minimum. Provide no parameters to
-    disable.
-autobutts:
-  args:
-    - '30'
-    - ''
-  desc: >-
-    Posts a butt every X seconds. 20 seconds minimum. Provide no parameters to
-    disable.
-autodisconnect:
-  args:
-    - Either
-  desc: |-
-    Toggles autodisconnect from the following options:
-    > Queue: Disconnects when you reach the last queue item
-    > Voice: Disconnects when only the bot remains in vc
-    > Either: Disconnects when either of the above are met
-autohentai:
-  args:
-    - 30 yuri+kissing|tail+long_hair
-    - ''
-  desc: >-
-    Posts a hentai every X seconds with a random tag from the provided tags. Use
-    `|` to separate tag groups. Random group will be chosen every time the image
-    is sent. Use `+` for multiple tags (max 2 per group). 20 seconds minimum.
-    Provide no parameters to disable.
-autoplay:
-  args:
-    - '0'
-    - '5'
-  desc: >-
-    Sets or turns off AutoPlay. You can request up to 5 songs to be added when the bot reaches the end of its queue. Set to `0` to disable.
-autotranslang:
-  args:
-    - en>fr
-  desc: >-
-    Sets your source and target language to be used with `{0}at`. Specify no
-    parameters to remove previously set value.
-autotranslate:
-  args:
-    - ''
-    - del
-  desc: >-
-    Starts automatic translation of all messages by users who set their `{0}atl`
-    in this channel. You can set "del" parameter to automatically delete all
-    translated user messages.
-avatar:
-  args:
-    - '@Someone'
-  desc: Shows a mentioned person's avatar.
-award:
-  args:
-    - 100 @person
-    - 5 Role Of Gamblers
-  desc: >-
-    Awards someone a certain amount of currency. You can specify the reason
-    after the Username. You can also specify a role name to award currency to
-    all users in a role.
-baka:
-  args:
-    - '@user'
-  desc: Returns a baka gif.
-ban:
-  args:
-    - '@Someone Get out!'
-    - '"Some Guy#1234" Your behaviour is toxic.'
-    - 1d12h @Someone Come back when u chill
-  desc: >-
-    Bans a user by ID or name with an optional message. You can specify a time
-    string before the user name to ban the user temporarily.
-banmessage:
-  args:
-    - '%ban.user%, you''ve been banned from %server.name%. Reason: %ban.reason%'
-    - >-
-      {{ "description": "%ban.user% you have been banned from %server.name% by
-      %ban.mod%" }}
-  desc: >-
-    Sets a ban message template which will be used when a user is banned from
-    this server. You can use embed strings and ban-specific placeholders:
-    %ban.mod%, %ban.user%, %ban.duration% and %ban.reason%. You can disable ban
-    message with `{0}banmsg -`
-banmsgreset:
-  args:
-    - ''
-  desc: >-
-    Resets ban message to default. If you want to completely disable ban
-    messages, use `{0}banmsg -`
-banmsgtest:
-  args:
-    - No reason
-    - 1h Test 1 hour ban message
-  desc: >-
-    If ban message is not disabled, bot will send you the message as if you were
-    banned by yourself. Used for testing the ban message.
-banunder:
-  args:
-    - 2y
-    - 2m -p
-  desc: >-
-    Allows you to ban users under a certain server join age in the server. Use
-    -p after the time to preview the users that will be banned.
-bash:
-  args:
-    - neofetch
-  desc: Executes a bash command.
-betflip:
-  args:
-    - 5 heads
-    - 3 t
-  desc: >-
-    Bet to guess will the result be heads or tails. Guessing awards you 1.95x
-    the currency you've bet (rounded up). Multiplier can be changed by the bot
-    owner.
-betroll:
-  args:
-    - '5'
-  desc: >-
-    Bets a certain amount of currency and rolls a dice. Rolling over 66 yields
-    x2 of your currency, over 90 - x4 and 100 x10.
-bible:
-  args:
-    - genesis 3:19
-  desc: Shows bible verse. You need to supply book name and chapter:verse
-bite:
-  args:
-    - '@user'
-  desc: Returns a bite gif.
-blackjack:
-  args:
-    - '50'
-  desc: >-
-    Start or join a blackjack game. You must specify the amount you're betting.
-    Use `{0}hit`, `{0}stand` and `{0}double` commands to play. Game is played
-    with 4 decks. Dealer hits on soft 17 and wins draws.
-blush:
-  args:
-    - '@user'
-  desc: Returns a blush gif.
-boobs:
-  args:
-    - ''
-  desc: Real adult content.
-boost:
-  args:
-    - ''
-  desc: Toggles anouncements on the current channel when someone boosts the server.
-boostdel:
-  args:
-    - '0'
-    - '30'
-  desc: >-
-    Sets the time it takes (in seconds) for boost messages to be auto-deleted.
-    Set it to `0` to disable automatic deletion.
-boostmsg:
-  args:
-    - '%user.mention% has boosted the server!!!'
-  desc: >-
-    Sets a new boost announcement message. Type `%user.mention%` if you want to
-    show the name the user who left. Full list of placeholders can be found here
-    <https://blog.mewdeko.tech/placeholders/> Using this command with no message will
-    show the current boost message. You can use embed json from
-    <https://eb.mewdeko.tech/> instead of a regular text, if you want the
-    message to be embedded.
-boosttest:
-  args:
-    - ''
-    - '@user'
-  desc: >-
-    Tests the current set boost message, optionally put a user to use them as an
-    example
-bored:
-  args:
-    - '@user'
-  desc: Returns a bored gif.
-botconfigedit:
-  args:
-    - color.ok 00ff00
-    - ''
-  desc: Obsolete, use `{0}config` or `{0}config bot` instead
-butts:
-  args:
-    - ''
-    - ''
-  desc: Real adult content.
-buy:
-  args:
-    - '2'
-  desc: >-
-    Buys an item from the shop on a given index. If buying items, make sure that
-    the bot can DM you.
-bye:
-  args:
-    - ''
-  desc: Toggles anouncements on the current channel when someone leaves the server.
-byedel:
-  args:
-    - '0'
-    - '30'
-  desc: >-
-    Sets the time it takes (in seconds) for bye messages to be auto-deleted. Set
-    it to `0` to disable automatic deletion.
-byemsg:
-  args:
-    - '%user.mention% has left.'
-  desc: >-
-    Sets a new leave announcement message. Type `%user.mention%` if you want to
-    show the name the user who left. Type `%id%` to show id. Using this command
-    with no message will show the current bye message. You can use make embeds
-    using https://eb.mewdeko.tech/ instead of regular text, if you want the
-    message to be embedded.
-byetest:
-  args:
-    - ''
-    - '@SomeoneElse'
-  desc: >-
-    Sends the bye message in the current channel as if you just left the server.
-    You can optionally specify a different user.
-calcops:
-  args:
-    - ''
-  desc: Shows all available operations in the `{0}calc` command
-calculate:
-  args:
-    - 1+1
-  desc: Evaluate a mathematical expression.
-cash:
-  args:
-    - ''
-    - '@Someone'
-  desc: Check how much currency a person has. (Defaults to yourself)
-catcmd:
-  args:
-    - '{0}command name enable CategoryName'
-    - '{0}command enable CategoryId'
-  desc: Sets a command's permission at the category level.
-catfact:
-  args:
-    - ''
-  desc: Shows a random catfact from <https://catfacts-api.appspot.com/api/facts>
-catid:
-  args:
-    - CategoryName
-  desc: Shows the category ID for a category name you choose.
-catmdl:
-  args:
-    - ModuleName enable SomeChannel
-  desc: Sets a module's permission at the channel level.
-ccatc:
-  args:
-    - CategoryName Channel "Channel With Spaces"
-  desc: Creates a category and creates text channels under it with names you choose.
-ccavc:
-  args:
-    - CategoryName Channel "Channel With Spaces"
-  desc: ' Creates a category and creates voice channels under it with names you choose.'
-cctc:
-  args:
-    - CategoryName Channel "Channel With Spaces"
-  desc: 'Creates text channels under the category you choose. '
-ccvc:
-  args:
-    - CategoryName Channel "Channel With Spaces"
-  desc: 'Creates voice channels under the category you choose. '
-channelblacklist:
-  args:
-    - rem 12312312312
-  desc: Either [add]s or [rem]oves a channel specified by an ID from a blacklist.
-channelid:
-  args:
-    - ''
-  desc: Shows current channel ID.
-channelinfo:
-  args:
-    - '#some-channel'
-  desc: >-
-    Shows info about the channel. If no channel is supplied, it defaults to
-    current one.
-channeltopic:
-  args:
-    - ''
-  desc: Sends current channel's topic as a message.
-character:
-  args:
-    - Zero Two
-  desc: Finds an anime character using the AniList Api
-charinfo:
-  args:
-    - Sylveon
-  desc: Gets info for a character.
-chatmute:
-  args:
-    - '@Someone'
-    - '@Someone stop writing'
-    - 15m @Someone
-    - 1h30m @Someone
-    - 1h @Someone silence
-  desc: >-
-    Prevents a mentioned user from chatting in text channels. You can also
-    specify time string for how long the user should be muted. You can
-    optionally specify a reason.
-chattriggerrolegranttype:
-  args:
-    - 1234 sender
-    - 1234 Both
-  desc: >-
-    Changes the way roles are added when the reaction is triggered:
-
-    - `Sender` adds/removes roles from the person sending the message
-
-    - `Mentioned` adds/removes roles from people mentioned in the message, when
-    this option is enabled mentions will be removed before checking if the
-    trigger matches
-
-    - `Both` same as Mentioned, but sender also gets the role changes
-chatunmute:
-  args:
-    - '@Someone'
-  desc: >-
-    Removes a mute role previously set on a mentioned user with `{0}chatmute`
-    which prevented him from chatting in text channels.
-checkperms:
-  args:
-    - me
-    - bot
-  desc: Checks yours or bot's user-specific permissions on this channel.
-chnlcmd:
-  args:
-    - '{0}command enable SomeChannel'
-  desc: Sets a command's permission at the channel level.
-chnlfilterinv:
-  args:
-    - ''
-  desc: >-
-    Toggles automatic deletion of invites posted in the channel. Does not negate
-    the `{0}srvrfilterinv` enabled setting. Does not affect users with the
-    Administrator permission.
-chnlfilterlin:
-  args:
-    - ''
-  desc: >-
-    Toggles automatic deletion of links posted in the channel. Does not negate
-    the `{0}srvrfilterlin` enabled setting. Does not affect users with the
-    Administrator permission.
-chnlfilterwords:
-  args:
-    - ''
-  desc: >-
-    Toggles automatic deletion of messages containing filtered words on the
-    channel. Does not negate the `{0}srvrfilterwords` enabled setting. Does not
-    affect users with the Administrator permission.
-chnlmdl:
-  args:
-    - ModuleName enable SomeChannel
-  desc: Sets a module's permission at the channel level.
-choose:
-  args:
-    - Get up;Sleep;Sleep more
-  desc: Chooses a thing from a list of things
-chucknorris:
-  args:
-    - ''
-  desc: Shows a random Chuck Norris joke.
-clearqueue:
-  args:
-    - ''
-  desc: Clears the queue.
-cleverbot:
-  args:
-    - ''
-  desc: >-
-    Toggles cleverbot session. When enabled, the bot will reply to messages
-    starting with bot mention in the server. Chat Triggers starting with
-    %bot.mention% won't work if cleverbot is enabled.
-close:
-  args:
-    - '#channel'
-  desc: >-
-    Closes an open ticket and sends you a transcript. Can be used in the ticket
-    channel or by mentioning the channel.
-clparew:
-  args:
-    - ''
-  desc: >-
-    Claim patreon rewards. If you're subscribed to bot owner's patreon you can
-    use this command to claim your rewards - assuming bot owner did setup has
-    their patreon key.
-clubaccept:
-  args:
-    - user#1337
-  desc: Accept a user who applied to your club.
-clubadmin:
-  args:
-    - '@Someone'
-  desc: >-
-    Assigns (or unassigns) staff role to the member of the club. Admins can ban,
-    kick and accept applications.
-clubapply:
-  args:
-    - My Brand New Club#23
-  desc: >-
-    Apply to join a club. You must meet that club's minimum level requirement,
-    and not be on its ban list.
-clubapps:
-  args:
-    - '2'
-  desc: >-
-    Shows the list of users who have applied to your club. Paginated. You must
-    be club owner to use this command.
-clubban:
-  args:
-    - user#1337
-  desc: >-
-    Bans the user from the club. You must be the club owner. They will not be
-    able to apply again.
-clubbans:
-  args:
-    - '2'
-  desc: >-
-    Shows the list of users who have banned from your club. Paginated. You must
-    be club owner to use this command.
-clubcreate:
-  args:
-    - My Brand New Club
-  desc: Creates a club. You must be at least level 5 and not be in the club already.
-clubdesc:
-  args:
-    - This is the best club please join.
-  desc: Sets the club description. Maximum 150 characters. Club owner only.
-clubdisband:
-  args:
-    - ''
-  desc: Disbands the club you're the owner of. This action is irreversible.
-clubicon:
-  args:
-    - https://i.imgur.com/htfDMfU.png
-  desc: Sets the club icon.
-clubinfo:
-  args:
-    - My Brand New Club#23
-  desc: Shows information about the club.
-clubkick:
-  args:
-    - user#1337
-  desc: >-
-    Kicks the user from the club. You must be the club owner. They will be able
-    to apply again.
-clublb:
-  args:
-    - '2'
-  desc: Shows club rankings on the specified page.
-clubleave:
-  args:
-    - ''
-  desc: Leaves the club you're currently in.
-clublevelreq:
-  args:
-    - '7'
-  desc: >-
-    Sets the club required level to apply to join the club. You must be club
-    owner. You can't set this number below 5.
-clubtransfer:
-  args:
-    - '@Someone'
-  desc: Transfers the ownership of the club to another member of the club.
-clubunban:
-  args:
-    - user#1337
-  desc: Unbans the previously banned user from the club. You must be the club owner.
-cmdcooldown:
-  args:
-    - '"some cmd" 10s'
-  desc: Sets a cooldown per user for a command. Put just the command to remove the cooldown.
-color:
-  args:
-    - 00ff00
-    - f00 0f0 00f
-  desc: >-
-    Shows you pictures of colors which correspond to the inputed hex values. Max
-    10.
-porn:
-  args:
-    -
-  desc: "Pulls something from the porn subreddit."
-bondage:
-  args:
-    -
-  desc: "Pulls something from the bondage subreddit."
-anal:
-  args:
-    -
-  desc: "Pulls something from the anal subreddit."
-pussy:
-  args:
-    -
-  desc: "Pulls something from the pussy subreddit."
-commandlogchannel:
-  args:
-    - command-logs
-    - ''
-  desc: >-
-    Sets where slash and regular commands are logged for the guild. Put nothing
-    to disable.
-commands:
-  args:
-    - ''
-  desc: Lists all bot modules.
-confess:
-  args:
-    - serverId confession
-    - confession (If in server, using the slash command)
-  desc: Sends a confession via dms. Or via the slash command in a server.
-confessblacklist:
-  args:
-    - '@user'
-  desc: Blacklist a user from confessions
-confesschannel:
-  args:
-    - '#channel'
-    - ''
-  desc: Sets the confession channel. Put nothing to disable.
-confesslogchannel:
-  args:
-    - '#channel'
-  desc: >-
-    Sets the channel used to log who made confessions. Put nothing to disable.
-    ***Keep in mind if I find you misusing this function I will find out,
-    blacklist this server. And tear out whatever reproductive organs you
-    have.***
-confessunblacklist:
-  args:
-    - '@user'
-  desc: Unblacklist a user from confessions
-config:
-  args:
-    - ''
-    - bot
-    - bot color.ok
-    - bot color.ok ff0000
-  desc: >-
-    Gets or sets configuration values.
-
-    Provide no arguments to see the list of configs you can edit/view.
-
-    Provide config name to see all properties in that configuration and their
-    values.
-
-    Provide config name and property name to see that property's description and
-    value.
-
-    Provide config name, property name and value to set that property to the new
-    value.
-configreload:
-  args:
-    - bot
-    - gambling
-  desc: Reloads specified configuration
-connect4:
-  args:
-    - ''
-  desc: >-
-    Creates or joins an existing connect4 game. 2 players are required for the
-    game. Objective of the game is to get 4 of your pieces next to each other in
-    a vertical, horizontal or diagonal line. You can specify a bet when you
-    create a game and only users who bet the same amount will be able to join
-    your game.
-consider:
-  args:
-    - number reason
-  desc: 'Considers a suggestion with an optional reason. '
-considerchannel:
-  args:
-    - considered
-    - ''
-  desc: >-
-    Sets a channel for suggestions to send considered ones to. Put nothing to
-    disable.
-considermessage:
-  args:
-    - embedcodehere
-  desc: >-
-    Allows you to set the message sent when a suggestion is considered.Use the
-    embed builder at https://eb.mewdeko.tech and the placeholders at
-    https://blog.mewdeko.tech/placeholders.
-convert:
-  args:
-    - m km 1000
-  desc: >-
-    Convert quantities. Use `{0}convertlist` to see supported dimensions and
-    currencies.
-convertlist:
-  args:
-    - ''
-  desc: List of the convertible dimensions and currencies.
-createcatandtxtchannels:
-  args:
-    - category name1 name2
-    - category "name 1" name2
-  desc: Creates the category you specify with the text channels you want
-createcatandvcchannels:
-  args:
-    - category name1 name2
-    - category "name 1" name2
-  desc: Creates the category you specify with the voice channels you want
-createcattxtchans:
-  args:
-    - category name1 name2
-    - category "name 1" name2
-  desc: Creates txt channels under the category you specify.
-createcatvcchans:
-  args:
-    - category name1 name2
-    - category "name 1" name2
-  desc: Creates vc channels under the category you specify.
-createrole:
-  args:
-    - Awesome Role
-  desc: Creates a role with a given name.
-creatvoicatchanl:
-  args:
-    - CategoryName/ID channelname
-  desc: Creates a voice channel under a category
-creatvoichanl:
-  args:
-    - VoiceChannelName
-  desc: Creates a new voice channel with a given name.
-creatxtcatchanl:
-  args:
-    - CategoryName/ID channelname
-  desc: Creates a text channel in a category
-creatxtchanl:
-  args:
-    - TextChannelName
-  desc: Creates a new text channel with a given name.
-cry:
-  args:
-    - '@user'
-  desc: Returns a cry gif.
-crypto:
-  args:
-    - btc
-    - bitcoin
-  desc: >-
-    Shows basic stats about a cryptocurrency from coinmarketcap.com. You can use
-    either a name or an abbreviation of the currency.
-ctad:
-  args:
-    - '59'
-  desc: >-
-    Toggles whether the message triggering the Chat Trigger will be
-    automatically deleted.
-ctat:
-  args:
-    - '59'
-  desc: >-
-    Toggles whether the Chat Trigger will allow extra input after the trigger.
-    For example, with this feature enabled, Chat Trigger with trigger 'hi' will
-    also be invoked when a user types 'hi there'. This feature is automatically
-    enabled on Chat Triggers which have '%target%' in their response.
-ctca:
-  args:
-    - '44'
-  desc: >-
-    Toggles whether the Chat Trigger will trigger if the triggering message
-    contains the keyword (instead of only starting with it).
-ctdm:
-  args:
-    - '44'
-  desc: >-
-    Toggles whether the response message of the Chat Trigger will be sent as a
-    direct message.
-ctnr:
-  args:
-    - '69420'
-  desc: >-
-    Toggles whether the bot sends a message with a Chat Trigger. Turning this
-    off automatically makes any emote reactions react to the trigger.
-ctprefix:
-  args:
-    - '12 *'
-  desc: >-
-    Sets the prefix triggers will be matched with when using the custom prefix type.
-ctprefixtype:
-  args:
-    - '42 custom'
-  desc: >-
-    Sets the prefix type a trigger checks itself against when it's executed. Valid types are None, Global,
-    GuildOrGlobal, GuildOrNone, and Custom
-ctreact:
-  args:
-    - '59 👍 👎 '
-    - 59 <a:nFlower:408963839191941120>
-    - '59'
-  desc: >-
-    Sets or resets reactions (up to 3) which will be added to the response
-    message of the ChatTrigger with the specified ID. Provide no emojis to
-    reset.
-ctrgranttoggle:
-  args:
-    - 1 786375627892064257
-  desc: Toggles if a role should be granted when a user triggers a chat trigger.
-ctrremovetoggle:
-  args:
-    - 1 786375627892064257
-  desc: Toggles if a role should be removed when a user triggers a chat trigger.
-ctsclear:
-  args:
-    - ''
-  desc: Deletes all Chat Triggers on this server.
-ctsexport:
-  args:
-    - ''
-  desc: >-
-    Exports Chat Triggers from the current server (or global Chat Triggers in
-    DMs) into a .yml file
-ctsimport:
-  args:
-    - <upload .yml file>
-  desc: >-
-    Upload the file or send the raw .yml data with this command to import all
-    Chat Triggers from the specified string or file into the current server (or
-    as global Chat Triggers in dm)
-ctsreload:
-  args:
-    - ''
-  desc: >-
-    Reloads all Chat Triggers on all shards. Use this if you've made changes to
-    the database while the bot is running, or used `{0}deleteunusedcrnq`
-cuddle:
-  args:
-    - '@user'
-  desc: Returns a cuddle gif.
-curtrs:
-  args:
-    - '2'
-    - '@SomeUser 2'
-  desc: >-
-    Shows your currency transactions on the specified page. Bot owner can see
-    other people's transactions too.
-customafkmessage:
-  args:
-    - embedcode
-  desc: Allows you to set a custom message when a user is pinged with afk enabled.
-danbooru:
-  args:
-    - yuri+kissing
-  desc: >-
-    Shows a random hentai image from danbooru with a given tag. Tag is optional
-    but preferred. (multiple tags are appended with +)
-dance:
-  args:
-    - '@user'
-  desc: Returns a dance gif.
-deafen:
-  args:
-    - '"@Someguy"'
-    - '"@Someguy" "@Someguy"'
-  desc: Deafens mentioned user or users.
-deckshuffle:
-  args:
-    - ''
-  desc: Reshuffles all cards back into the deck.
-define:
-  args:
-    - heresy
-  desc: Finds a definition of a word.
-defprefix:
-  args:
-    - +
-  desc: >-
-    Sets bot's default prefix for all bot commands. Provide no parameters to see
-    the current default prefix. This will not change this server's current
-    prefix.
-delallquotes:
-  args:
-    - kek
-  desc: Deletes all quotes on a specified keyword.
-delete:
-  args:
-    - '#chat 771562360594628608'
-    - '771562360594628608'
-    - 771562360594628608 5m
-  desc: >-
-    Deletes a single message given the channel and message ID. If channel is
-    ommited, message will be searched for in the current channel. You can also
-    specify time parameter after which the message will be deleted (up to 7
-    days). This timer won't persist through bot restarts.
-deletechattrigger:
-  args:
-    - '5'
-  desc: >-
-    Deletes a Chat Trigger on a specific index. If ran in DM, it is bot owner
-    only and deletes a global Chat Trigger. If ran in a server, it requires
-    Administration privileges and removes server Chat Trigger.
-deletecurrency:
-  args:
-    - ''
-  desc: Deletes everything from Currency and CurrencyTransactions.
-deleteplaylists:
-  args:
-    - ''
-  desc: Deletes everything from MusicPlaylists.
-deleterole:
-  args:
-    - Awesome Role
-  desc: Deletes a role with a given name.
-deleteroles:
-  args:
-    - '@role @role'
-    - roleid roleid
-  desc: >-
-    Deletes a set of roles you mention. Must be below your highest role and the
-    bots highest for it to work.
-deletewaifu:
-  args:
-    - ''
-  desc: >-
-    Deletes everything from WaifuUpdates, WaifuItem and WaifuInfo tables for the
-    specified user. Also makes specified user's waifus free.
-deletewaifus:
-  args:
-    - ''
-  desc: Deletes everything from WaifuUpdates, WaifuItem and WaifuInfo tables.
-deletexp:
-  args:
-    - ''
-  desc: Deletes everything from UserXpStats, Clubs and sets users' TotalXP to 0.
-delmsgoncmd:
-  args:
-    - ''
-    - channel enable
-    - ch inherit
-    - list
-  desc: >-
-    Toggles the automatic deletion of the user's successful command message to
-    prevent chat flood. You can use it either as a server toggle, channel
-    whitelist, or channel blacklist, as channel option has 3 settings: Enable
-    (always do it on this channel), Disable (never do it on this channel), and
-    Inherit (respect server setting). Use `list` parameter to see the current
-    states.
-deltxtchanl:
-  args:
-    - TextChannelName
-  desc: Deletes a text channel with a given name.
-delvoichanl:
-  args:
-    - VoiceChannelName
-  desc: Deletes a voice channel with a given name.
-deny:
-  args:
-    - number reason
-  desc: 'Denies a suggestion with an optional reason. '
-denychannel:
-  args:
-    - denied
-    - ''
-  desc: >-
-    Sets a channel for suggestions to send denied ones to. Put nothing to
-    disable.
-denymessage:
-  args:
-    - embedcodehere
-  desc: >-
-    Allows you to set the message sent when a suggestion is denied. Use the
-    embed builder at https://eb.mewdeko.tech and the placeholders at
-    https://blog.mewdeko.tech/placeholders.
-derpibooru:
-  args:
-    - yuri+kissing
-  desc: >-
-    Shows a random image from derpibooru with a given tag. Tag is optional but
-    preferred.
-die:
-  args:
-    - ''
-  desc: Shuts the bot down.
-divorce:
-  args:
-    - '@CheatingSloot'
-  desc: >-
-    Releases your claim on a specific waifu. You will get 50% of that waifu's
-    value back, unless that waifu has an affinity towards you, in which case
-    they will be reimbursed instead. 6 hours cooldown.
-donate:
-  args:
-    - ''
-  desc: Instructions for helping the project financially.
-double:
-  args:
-    - ''
-  desc: >-
-    In the blackjack game, double your bet in order to receive exactly one more
-    card, and your turn ends.
-dpo:
-  args:
-    - '{0}Purge ManageMessages BanMembers'
-    - '{0}Purge'
-  desc: >-
-    Overrides required user permissions that the command has with the specified
-    ones. You can only use server-level permissions. This action will make the
-    bot ignore user permission requirements which command has by default.
-    Provide no permissions to reset to default.
-dpol:
-  args:
-    - ''
-  desc: Lists all discord permission overrides on this server.
-dpor:
-  args:
-    - ''
-  desc: >-
-    Resets ALL currently set discord permission overrides on this server. This
-    will make all commands have default discord permission requirements.
-dragon:
-  args:
-    - never
-  desc: nuuuuu!
-draw:
-  args:
-    - ''
-    - '5'
-  desc: >-
-    Draws a card from this server's deck. You can draw up to 10 cards by
-    supplying a number of cards to draw.
-drawnew:
-  args:
-    - ''
-    - '5'
-  desc: >-
-    Draws a card from the NEW deck of cards. You can draw up to 10 cards by
-    supplying a number of cards to draw.
-e621:
-  args:
-    - yuri+kissing
-  desc: >-
-    Shows a random hentai image from e621.net with a given tag. Tag is optional
-    but preferred. (multiple tags are appended with +)
-economy:
-  args:
-    - ''
-  desc: >-
-    Breakdown of the current state of the bot's economy. Updates every 3
-    minutes.
-edit:
-  args:
-    - 7479498384 Hi :^)
-    - '#other-channel 771562360594628608 New message!'
-    - '#other-channel 771562360594628608 {{"description":"hello"}}'
-  desc: >-
-    Edits bot's message, you have to specify message ID and new text. You can
-    optionally specify target channel. Supports embeds.
-editchattrigger:
-  args:
-    - 123 I'm a magical girl
-  desc: Edits the Chat Trigger's response given its ID.
-editsnipe:
-  args:
-    - ''
-    - '#channel'
-    - '@user'
-    - '#channel @user'
-  desc: >-
-    Allows you to see the last edited message in the current or specified
-    channel, will tell you how to enable sniping if its disabled when running
-    the command.
-editsnipelist:
-  args:
-    - ''
-    - '20'
-  desc: Shows the last 5 edited messages, unless a different number is specified
-eightball:
-  args:
-    - Is b1nzy a nice guy?
-  desc: Ask the 8ball a yes/no question.
-emotelist:
-  args:
-    - animated
-    - nonanimated
-  desc: Shows the servers emotes. Specify animated or nonanimated to show that type
-evaluate:
-  args:
-    - 'no'
-  desc: Evaluates a c# expression
-eventstart:
-  args:
-    - reaction
-    - reaction -d 1 -a 50 --pot-size 1500
-  desc: >-
-    Starts one of the events seen on public Mewdeko. Events: `reaction`,
-    `gamestatus`
-experience:
-  args:
-    - ''
-    - '@someguy'
-  desc: Shows your xp stats. Specify the user to show that user's stats instead.
-facepalm:
-  args:
-    - '@user'
-  desc: Returns a facepalm gif.
-fairplay:
-  args:
-    - ''
-  desc: >-
-    Toggles fairplay. While enabled, the bot will prioritize songs from users
-    who didn't have their song recently played instead of the song's position in
-    the queue.
-feed:
-  args:
-    - '@user'
-  desc: Returns a feed gif.
-feedadd:
-  args:
-    - https://www.rt.com/rss/
-    - 'https://www.rt.com/rss/ #updates'
-  desc: >-
-    Subscribes to a feed. Bot will post an update up to once every 10 seconds.
-    You can have up to 10 feeds on one server. All feeds must have unique URLs.
-    Set a channel as a second optional parameter to specify where to send the
-    updates.
-feedlist:
-  args:
-    - ''
-  desc: Shows the list of feeds you've subscribed to on this server.
-feedmessage:
-  args:
-    - 1 embedcode
-  desc: >-
-    Add a custom message to a certain feed. Find the number using {0}feeds. You
-    can use https://eb.mewdeko.tech along with https://blog.mewdeko.tech/placeholders
-    to make cool embeds with this.
-feedremove:
-  args:
-    - '3'
-  desc: >-
-    Stops tracking a feed on the given index. Use `{0}feeds` command to see a
-    list of feeds and their indexes.
-fetch:
-  args:
-    - ID
-  desc: >-
-    Fetches user info from a user ID, regardless of if you are in a server with
-    them.
-filterword:
-  args:
-    - poop
-  desc: >-
-    Adds or removes (if it exists) a word from the list of filtered words.
-    Use`{0}sfw` or `{0}cfw` to toggle filtering.
-findanime:
-  args:
-    - ''
-  desc: Finds an anime using a clip or screenshot or a url. Not perfect.
-flip:
-  args:
-    - ''
-    - '3'
-  desc: Flips coin(s) - heads or tails, and shows an image.
-forwardmessages:
-  args:
-    - ''
-  desc: >-
-    Toggles forwarding of non-command messages sent to bot's DM to the bot
-    owners
-forwardtoall:
-  args:
-    - ''
-  desc: >-
-    Toggles whether messages will be forwarded to all bot owners or only to the
-    first one specified in the credentials.json file
-fwarn:
-  args:
-    - y/n
-  desc: >-
-    toggles warn on filtered word, make sure to enable filters with sfw and add
-    words with fw first.
-fwclear:
-  args:
-    - ''
-  desc: Deletes all filtered words on this server.
-gamevoicechannel:
-  args:
-    - ''
-  desc: >-
-    Toggles game voice channel feature in the voice channel you're currently in.
-    Users who join the game voice channel will get automatically redirected to
-    the voice channel with the name of their current game, if it exists. Can't
-    move users to channels that the bot has no connect permission for. One per
-    server.
-gatari:
-  args:
-    - Name
-    - Name ctb
-  desc: Shows osu!gatari stats for a player.
-gelbooru:
-  args:
-    - yuri+kissing
-  desc: >-
-    Shows a random hentai image from gelbooru with a given tag. Tag is optional
-    but preferred. (multiple tags are appended with +)
-realbooru:
-  args:
-    - anal
-  desc: >-
-    Shows a random porn image from realbooru with a given tag. Tag is optional
-    but preferred. (multiple tags are appended with +)
-gemote:
-  args:
-    - <:HaneBomb:914307912044802059>
-  desc: Sets a custom emote used in giveaways!
-gencurlist:
-  args:
-    - ''
-  desc: >-
-    Shows the list of server and channel ids where gc is enabled. Paginated with
-    9 per page.
-gencurrency:
-  args:
-    - ''
-  desc: >-
-    Toggles currency generation on this channel. Every posted message will have
-    chance to spawn currency. Chance is specified by the Bot Owner. (default is
-    2%)
-gend:
-  args:
-    - '2'
-  desc: Ends a giveaway using the number in `{0}glist`.
-getactiveafks:
-  args:
-    - ''
-  desc: Get all currently AFK Users in a paginated list
-pronouns:
-  args:
-    - '@user'
-    - ''
-  desc: >-
-    Gets a user's preferred pronouns, if they haven't specified them using
-    `pnoverride` it will  fetch the pronouns from
-    [pronoundb](https://pronoundb.org)
-give:
-  args:
-    - 1 @Someone
-    - 5 @CootGurl Ur so pwetty
-  desc: >-
-    Give someone a certain amount of currency. You can specify the reason after
-    the mention.
-glist:
-  args:
-    - ''
-  desc: Lists the currently running giveaways.
-globalcommand:
-  args:
-    - '{0}stats'
-  desc: Toggles whether a command can be used on any server.
-globalmodule:
-  args:
-    - nsfw
-  desc: Toggles whether a module can be used on any server.
-globalpermlist:
-  args:
-    - ''
-  desc: Lists global permissions set by the bot owner.
-google:
-  args:
-    - query
-  desc: Get a Google search link for some terms.
-grab:
-  args:
-    - '@user'
-  desc: >-
-    Moves the user you mention to your vc. ***The user you mention must already
-    be in a vc.***
-greet:
-  args:
-    - ''
-  desc: Toggles anouncements on the current channel when someone joins the server.
-greetdel:
-  args:
-    - '0'
-    - '30'
-  desc: >-
-    Sets the time it takes (in seconds) for greet messages to be auto-deleted.
-    Set it to 0 to disable automatic deletion.
-greetdm:
-  args:
-    - ''
-  desc: >-
-    Toggles whether the greet messages will be sent in a DM (This is separate
-    from greet - you can have both, any or neither enabled).
-greetdmmsg:
-  args:
-    - Welcome to the server, %user.mention%
-  desc: >-
-    Sets a new join announcement message which will be sent to the user who
-    joined. Type `%user.mention%` if you want to mention the new member. Using
-    it with no message will show the current DM greet message. You can use embed
-    json from <https://eb.Mewdeko.tech> instead of a regular text, if you want
-    the message to be embedded.
-greetdmtest:
-  args:
-    - ''
-    - '@SomeoneElse'
-  desc: >-
-    Sends the greet direct message to you as if you just joined the server. You
-    can optionally specify a different user.
-greethook:
-  args:
-    - channel name image
-    - channel name
-    - disable
-  desc: >-
-    Allows you to set a webhook used for welcome messages. You can either upload
-    an image to use or use a image url. Type disable to disable webhook greets.
-    set the message used for greets using the greetmsg command together with
-    https://eb.mewdeko.tech/ and https://blog.mewdeko.tech/placeholders
-greetmsg:
-  args:
-    - Welcome, %user.mention%.
-  desc: >-
-    Sets a new join announcement message which will be shown in the server's
-    channel. Type `%user.mention%` if you want to mention the new member. Using
-    it with no message will show the current greet message. You can use make
-    embeds  using https://eb.mewdeko.tech/ instead of regular text, if you want
-    the message to be embedded.
-greettest:
-  args:
-    - ''
-    - '@SomeoneElse'
-  desc: >-
-    Sends the greet message in the current channel as if you just joined the
-    server. You can optionally specify a different user.
-greroll:
-  args:
-    - messageid
-  desc: Rerolls a giveaway
-gstart:
-  args:
-    - ''
-    - '#channel 2d 1 nitro!'
-  desc: Starts giveaway configuration, or predefined values to start one immediately
-gstats:
-  args:
-    - ''
-  desc: Shows giveaway stats for the server.
-guide:
-  args:
-    - ''
-    - ''
-  desc: Sends a readme and a guide links to the channel.
-hangman:
-  args:
-    - ''
-    - movies
-  desc: >-
-    Starts a game of hangman in the channel. Use `{0}hangmanlist` to see a list
-    of available term types. Defaults to 'all'.
-hangmanlist:
-  args:
-    - ''
-  desc: Shows a list of hangman term types.
-hangmanstop:
-  args:
-    - ''
-  desc: Stops the active hangman game on this channel if it exists.
-happy:
-  args:
-    - '@user'
-  desc: Returns a happy gif.
-hearthstone:
-  args:
-    - Ysera
-  desc: >-
-    Searches for a Hearthstone card and shows its image. Takes a while to
-    complete.
-help:
-  args:
-    - '{0}cmds'
-    - ''
-  desc: >-
-    Either shows a help for a single command, or DMs you help link if no
-    parameters are specified.
-hentai:
-  args:
-    - yuri
-  desc: >-
-    Shows a hentai image from a random website (gelbooru, danbooru, konachan or
-    yandere) with a given tag. Tag is optional but preferred. Only 1 tag
-    allowed.
-hentaibomb:
-  args:
-    - yuri
-  desc: >-
-    Shows a total of 4 images (from gelbooru, danbooru, konachan and yandere). Tag
-    is optional but preferred.
-pornbomb:
-  args:
-    - anal
-  desc: >-
-    Shows a total of 4 images from realbooru. Tag
-    is optional but preferred.
-hentaigif:
-  args:
-    - ''
-  desc: Sends a random hentai gif from the hentai_gif subreddit
-highfive:
-  args:
-    - '@user'
-  desc: Returns a highfive gif.
-highlights:
-  args:
-    - add Sylveon
-    - delete Sylveon
-    - list
-    - 'toggleignore #chat/@user'
-    - enabled true
-  desc: |-
-    - `add` Adds a word to your highlights
-    - `delete/remove` Removes a word from your highlights
-    - `list` Lists your current highlights
-    - `toggleignore` Toggles the ignoring of a channnel or user.
-    - `enabled` Enables or disables highlights
-hit:
-  args:
-    - ''
-  desc: In the blackjack game, ask the dealer for an extra card.
-hug:
-  args:
-    - '@user'
-  desc: Returns a hug gif.
-iam:
-  args:
-    - Gamer
-  desc: >-
-    Adds a role to you that you choose. Role must be on a list of
-    self-assignable roles.
-iamnot:
-  args:
-    - Gamer
-  desc: >-
-    Removes a specified role from you. Role must be on a list of self-assignable
-    roles.
-image:
-  args:
-    - cute kitten
-  desc: Pulls a random image using a search parameter.
-imagesreload:
-  args:
-    - ''
-  desc: >-
-    Reloads images bot is using. Safe to use even when bot is being used
-    heavily.
-implementchannel:
-  args:
-    - implemented
-    - ''
-  desc: >-
-    Sets a channel for suggestions to send implemented ones to. Put nothing to
-    disable.
-implemented:
-  args:
-    - number reason
-  desc: 'Implements a suggestion with an optional reason. '
-implementmessage:
-  args:
-    - embedcodehere
-  desc: >-
-    Allows you to set the message sent when a suggestion is implemented. Use the
-    embed builder at https://eb.mewdeko.tech and the placeholders at
-    https://blog.mewdeko.tech/placeholders.
-inrole:
-  args:
-    - RoleName
-    - 5 RoleName
-  desc: >-
-    Lists every person from the specified role on this server. You can specify a
-    page before the role to jump to that page.
-inroles:
-  args:
-    - '@role @role2'
-  desc: Gets members that are in two specified roles.
-invite:
-  args:
-    - ''
-  desc: Pulls up the link to invite mewdeko.
-invitecreate:
-  args:
-    - ''
-  desc: Creates a new invite which has infinite max uses and never expires.
-invitedelete:
-  args:
-    - '2'
-  desc: >-
-    Deletes an invite on the specified index. Use `{0}invitelist` to see the
-    list of invites.
-inviteinfo:
-  args:
-    - spdvbdfih
-  desc: Gets info from an invite. Does not work on vanity invites.
-invitelist:
-  args:
-    - ''
-    - '3'
-  desc: Lists all invites for this channel. Paginated with 9 per page.
-invwarn:
-  args:
-    - y/n
-  desc: ' Toggles warning on inviteposting, make sure to enable .sfi first.'
-join:
-  args:
-    - ''
-  desc: Makes the bot join your voice channel.
-joinrace:
-  args:
-    - ''
-    - '5'
-  desc: >-
-    Joins a new race. You can specify an amount of currency for betting
-    (optional). You will get YourBet*(participants-1) back if you win.
-kick:
-  args:
-    - '@Someone Get out!'
-    - '"Some Guy#1234" Your behaviour is toxic.'
-  desc: Kicks a mentioned user.
-kickunder:
-  args:
-    - 2y
-    - 2m -p
-  desc: >-
-    Allows you to ban users under a certain server join age in the server. Use
-    -p after the time to preview the users that will be banned.
-kiss:
-  args:
-    - '@user'
-  desc: Returns a kiss gif.
-konachan:
-  args:
-    - yuri
-  desc: >-
-    Shows a random hentai image from konachan with a given tag. Tag is optional
-    but preferred.
-langsetdefault:
-  args:
-    - en-US
-    - default
-  desc: >-
-    Sets the bot's default response language. All servers which use a default
-    locale will use this one. Setting to `default` will use the host's current
-    culture. Provide no parameters to see currently set language.
-languageset:
-  args:
-    - 'de-DE '
-    - default
-  desc: >-
-    Sets this server's response language. If bot's response strings have been
-    translated to that language, bot will use that language in this server.
-    Reset by using `default` as the locale name. Provide no parameters to see
-    currently set language.
-languageslist:
-  args:
-    - ''
-  desc: List of languages for which translation (or part of it) exist atm.
-laugh:
-  args:
-    - '@user'
-  desc: Returns a laugh gif.
-leaderboard:
-  args:
-    - ''
-  desc: Displays the bot's currency leaderboard.
-leave:
-  args:
-    - ''
-  desc: Leaves the voice channel and clears the queue
-leavehook:
-  args:
-    - channel name image
-    - channel name
-    - disable
-  desc: >-
-    Allows you to set a webhook used for leave messages. You can either upload
-    an image to use or use a image url. Type disable to disable webhook greets.
-    set the message used for leaves using the byemsg command together with
-    https://eb.mewdeko.tech/ and https://blog.mewdeko.tech/placeholders
-leaveserver:
-  args:
-    - '123123123123'
-  desc: Leaves a server using its ID
-linux:
-  args:
-    - Spyware Windows
-  desc: Prints a customizable Linux interjection
-listchattriggers:
-  args:
-    - '1'
-    - all
-  desc: >-
-    Lists global or server Chat Triggers (20 commands per page). Running the
-    command in DM will list global Chat Triggers, while running it in server
-    will list that server's Chat Triggers. Specifying `all` parameter instead of
-    the number will DM you a text file with a list of all Chat Triggers.
-listchattriggersgroup:
-  args:
-    - '1'
-  desc: >-
-    Lists global or server Chat Triggers (20 commands per page) grouped by
-    trigger, and show a number of responses for each. Running the command in DM
-    will list global Chat Triggers, while running it in server will list that
-    server's Chat Triggers.
-listperms:
-  args:
-    - ''
-    - '3'
-  desc: >-
-    Lists whole permission chain with their indexes. You can specify an optional
-    page number if there are a lot of permissions.
-listplaying:
-  args:
-    - ''
-  desc: Lists all playing statuses with their corresponding number.
-listqueue:
-  args:
-    - ''
-    - '2'
-  desc: Lists the current queue.
-listquotes:
-  args:
-    - '3'
-    - 3 id
-  desc: Lists all quotes on the server ordered alphabetically or by ID. 15 Per page.
-listservers:
-  args:
-    - '3'
-  desc: Lists servers the bot is on with some basic info. 15 per page.
-lmgtfy:
-  args:
-    - query
-  desc: Google something for an idiot.
-lock:
-  args:
-    - ''
-  desc: 'Locks the current channel. '
-lockcheck:
-  args:
-    - ''
-  desc: Checks all roles to make sure they are lockdown compliant
-lockdown:
-  args:
-    - ''
-  desc: >-
-    Locks the server, will tell you to run lockcheck if some roles are in the
-    way of lockdown.
-log:
-  args:
-    - userpresence
-    - userbanned
-  desc: >-
-    Toggles logging event. Disables it if it is active anywhere on the server.
-    Enables if it isn't active. Use `{0}logevents` to see a list of all events
-    you can subscribe to.
-logcategory:
-  args:
-    - Users
-  desc: Placeholder until command is done
-logevents:
-  args:
-    - ''
-  desc: Shows a list of all events you can subscribe to with `{0}log`
-logignore:
-  args:
-    - ''
-  desc: >-
-    Toggles whether the `{0}logserver` command ignores this channel. Useful if
-    you have hidden admin channel and public log channel.
-logserver:
-  args:
-    - enable
-    - disable
-  desc: >-
-    Enables or Disables ALL log events. If enabled, all log events will log to
-    this channel.
-loop:
-  args:
-    - ''
-    - none
-    - track
-  desc: |-
-    - `none` Doesnt loop anything and stops when the queue ends
-    - `track` Loops the current song. Skip replays the current song.
-    - `queue` Loops the queue until its stopped
-lsar:
-  args:
-    - ''
-    - '2'
-  desc: Lists self-assignable roles. Shows 20 roles per page.
-lstfilterwords:
-  args:
-    - ''
-  desc: Shows a list of filtered words.
-magicitem:
-  args:
-    - ''
-  desc: >-
-    Shows a random magic item from
-    <https://1d4chan.org/wiki/List_of_/tg/%27s_magic_items>
-magicthegathering:
-  args:
-    - about face
-    - about face
-  desc: Searches for a Magic The Gathering card.
-mal:
-  args:
-    - straysocks
-  desc: Shows basic info from a MyAnimeList profile.
-manga:
-  args:
-    - Shingeki no kyojin
-  desc: Queries anilist for a manga and shows the first result.
-masskill:
-  args:
-    - BadPerson#1234 Toxic person
-  desc: >-
-    Specify a new-line separated list of `userid reason`. You can use
-    Username#discrim instead of UserId. Specified users will be banned from the
-    current server, blacklisted from the bot, and have all of their flowers
-    taken away.
-maxsuggestionlength:
-  args:
-    - '4098'
-  desc: Allows you to set the maximum length for suggestions.
-memberrole:
-  args:
-    - '@role'
-  desc: Sets the servers member role, will be used for other stuff later on
-meme:
-  args:
-    - ''
-  desc: Sends a random meme from reddit
-memegen:
-  args:
-    - biw gets iced coffee;in the winter
-    - ntot
-  desc: >-
-    Generates a meme from memelist with specified text. Separate multiple text
-    values with semicolons. Provide no meme text to see an example meme with
-    that template.
-memelist:
-  args:
-    - ''
-  desc: >-
-    Shows a list of template keys (and their repspective names) used for
-    `{0}memegen`.
-minsuggestionlength:
-  args:
-    - '10'
-  desc: >-
-    Alows you to set a minimum length to suggestions. Maximum value is 2048 to
-    avoid bad discord changes.
-modules:
-  args:
-    - ''
-  desc: Lists all bot modules.
-moveperm:
-  args:
-    - 2 4
-  desc: Moves permission from one position to another in the Permissions list.
-movesong:
-  args:
-    - 5 3
-  desc: Moves a song from one position to another.
-moveto:
-  args:
-    - calls
-  desc: >-
-    Moves you to a vc you name. ***You must already be in a vc for this to
-    work.***
-moveuserto:
-  args:
-    - '@Yuno Gasai calls'
-  desc: >-
-    Moves a user you mention to a different vc. ***The user must already be in a
-    vc.***
-movie:
-  args:
-    - Batman vs Superman
-  desc: Queries omdb for movies or series, show first result.
-multigreetadd:
-  args:
-    - ''
-    - '#channel'
-  desc: >-
-    Adds the current or mentioned channel to MultiGreets. 5 per channel, or 30
-    per guild
-multigreetdelete:
-  args:
-    - 1s
-    - '1'
-  desc: >-
-    Sets after how much time a MultiGreet is deleted. You can either use seconds
-    directly or format it like 2m2s. Setting it to 0 disables deletion. Default
-    is 1 second.
-multigreetgreetbots:
-  args:
-    - 1 false
-  desc: Sets whether a RoleGreet will also greet bots.
-multigreetlist:
-  args:
-    - ''
-  desc: Lists all MultiGreets and their properties.
-multigreetmessage:
-  args:
-    - '2'
-    - 2 embedcode/message
-  desc: >-
-    Gets or sets a MultiGreet message for a given MultiGreet ID. To set a custom
-    embed use https://eb.mewdeko.tech together with
-    https://blog.mewdeko.tech/placeholders
-multigreetremove:
-  args:
-    - '1'
-    - '#somechannel'
-  desc: >-
-    Removes a MultiGreet channel using the ID in {0}mgl. Can also remove all
-    MultiGreets if a channel is mentioned.
-multigreettype:
-  args:
-    - RandomGreet
-    - MultiGreet
-    - 'Off'
-  desc: >-
-    Sets wether to use MultiGreet(greets in all set channels),
-    RandomGreet(randomly chooses between all set MultiGreets then sends it to
-    that channel), or Off (Completely disables the MultiGreet system)
-multigreetwebhook:
-  args:
-    - 26 Mewdeko avatarurl
-    - 26 Mewdeko
-    - '26'
-  desc: >-
-    Allows you to set/update/remove a MultiGreet name and avatar. Put just the
-    MultiGreet ID to remove the webhook. Avatar is optional, but must be a
-    direct url to the img used.
-musicquality:
-  args:
-    - ''
-    - High
-    - Low
-  desc: >-
-    Gets or sets the default music player quality. Available settings: Highest,
-    High, Medium, Low. Default is **Highest**. Provide no argument to see
-    current setting.
-mute:
-  args:
-    - '@Someone'
-    - '@Someone too noisy'
-    - 1h30m @Someone
-    - 1h30m @Someone too noisy
-  desc: >-
-    Mutes a mentioned user both from speaking and chatting. You can also specify
-    time string for how long the user should be muted. You can optionally
-    specify a reason.
-muterole:
-  args:
-    - ''
-    - Silenced
-  desc: >-
-    Sets a name of the role which will be assigned to people who should be
-    muted. Provide no arguments to see currently set mute role. Default is
-    Mewdeko-mute.
-mwarn:
-  args:
-    - '@user'
-  desc: 'Gives a user a Minor Warn '
-mwarnclear:
-  args:
-    - '@user'
-    - '@user 3'
-  desc: >-
-    Clears all minor warns for a user, use with a number to clear that specific
-    warn
-mwarnexpire:
-  args:
-    - 30d
-  desc: ' Sets how long until a warning expires, see {0}h warne for more details'
-mwarnlog:
-  args:
-    - '@user'
-  desc: 'Shows the minor warnlog for a user or yourself if you dont mention a user. '
-mwarnlogall:
-  args:
-    - ''
-  desc: Gets all mini warned users
-mwarnpunish:
-  args:
-    - 1 Mute 15m
-    - 2 Ban 3d
-  desc: >-
-    Sets the punishments used for Minor Warns, punishments are the same as
-    regular WarnPunish
-mwarnpunishlist:
-  args:
-    - ''
-  desc: 'Shows your current Minor Warn punishment list. '
-next:
-  args:
-    - ''
-    - '5'
-  desc: >-
-    Goes to the next song in the queue. You have to be in the same voice channel
-    as the bot. You can skip multiple songs, but in that case songs will not be
-    requeued if {0}rcs or {0}rpl is enabled.
-nhentai:
-  args:
-    - '209519'
-  desc: Let's you read any doujin using the magic number.
-nhentaisearch:
-  args:
-    - futa
-    - cumdump -futa
-    - cumdump 3
-    - cumdump -futa 3
-  desc: >-
-    Lets you search nhentai for doujins using keywords. You can also specify
-    blacklisted words by putting a - in froint of the word. If the first set
-    doesnt have the results you wanted, you can also specify page number.
-novel:
-  args:
-    - the nine cauldrons
-  desc: >-
-    Searches for a novel on `https://novelupdates.com/`. You have to provide an
-    exact name.
-nowplaying:
-  args:
-    - ''
-  desc: Shows the song that the bot is currently playing.
-nroll:
-  args:
-    - '5'
-    - 5-15
-  desc: >-
-    Rolls in a given range. If you specify just one number instead of the range,
-    it will role from 0 to that number.
-nsfwcc:
-  args:
-    - ''
-  desc: Clears nsfw cache.
-nsfwtagbl:
-  args:
-    - poop
-  desc: >-
-    Toggles whether the tag is blacklisted or not in nsfw searches. Provide no
-    parameters to see the list of blacklisted tags.
-nsfwtoggle:
-  args:
-    - ''
-  desc: Toggles the NSFW parameter of the current text channel.
-nuke:
-  args:
-    - '#channel'
-  desc: >-
-    Completely deletes the current channel and remakes it as it was. Useful for
-    quick channel purges. Can be used directly in channel or by mentioning one.
-nunchi:
-  args:
-    - ''
-  desc: >-
-    Creates or joins an existing nunchi game. Users have to count up by 1 from
-    the starting number shown by the bot. If someone makes a mistake (types an
-    incorrect number, or repeats the same number) they are out of the game and a
-    new round starts without them.  Minimum 3 users required.
-osu:
-  args:
-    - Name
-    - Name taiko
-  desc: Shows osu! stats for a player.
-osu5:
-  args:
-    - Name
-  desc: Displays a user's top 5 plays.
-owoify:
-  args:
-    - cats are super duper cute
-    - snuggles
-  desc: >-
-    OwOifies a string, making it infinitly cuter. (for example "cats are super
-    duper cute" becomes  "kittehs awe supew dupew cute")
-pat:
-  args:
-    - '@user'
-  desc: Returns a pat gif.
-pathofexile:
-  args:
-    - '"Zizaran"'
-  desc: >-
-    Searches characters for a given Path of Exile account. May specify league
-    name to filter results.
-pathofexilecurrency:
-  args:
-    - Standard "Mirror of Kalandra"
-  desc: >-
-    Returns the chaos equivalent of a given currency or exchange rate between
-    two currencies.
-pathofexileleagues:
-  args:
-    - ''
-  desc: Returns a list of the main Path of Exile leagues.
-pause:
-  args:
-    - ''
-  desc: Pauses or Unpauses the song.
-permcontrol:
-  args:
-    - '#channel allow/deny user/role managemessages viewchannel'
-  desc: Allows you to set multiple permission for a role/user in a channel
-permrole:
-  args:
-    - Some Role
-    - reset
-  desc: >-
-    Sets a role which can change permissions. Supply no parameters to see the
-    current one. Type 'reset' instead of the role name to reset the currently
-    set permission role. Users with the Administrator server permissions can use
-    permission commands regardless of whether they have the specified role.
-    There is no default permission role.
-permview:
-  args:
-    - ''
-    - '@role'
-    - '@user'
-  desc: Shows guild permissions for a role or user.
-pick:
-  args:
-    - ''
-    - passwd
-  desc: >-
-    Picks the currency planted in this channel. If the plant has a password, you
-    need to specify it.
-ping:
-  args:
-    - ''
-  desc: Ping the bot to see if there are latency issues.
-place:
-  args:
-    - Cage
-    - steven 500 400
-  desc: >-
-    Shows a placeholder image of a given tag. Use `{0}placelist` to see all
-    available tags. You can specify the width and height of the image as the
-    last two optional parameters.
-placelist:
-  args:
-    - ''
-  desc: Shows the list of available tags for the `{0}place` command.
-plant:
-  args:
-    - '5'
-    - 10 meow
-  desc: >-
-    Spend an amount of currency to plant it in this channel. Default is 1. You
-    can specify the password after the amount. Password has to be alphanumeric
-    and it will be trimmed down to 10 characters if it's longer.
-play:
-  args:
-    - ''
-    - '5'
-    - Dream Of Venice
-  desc: >-
-    Plays/Queues a song. Use together with a song number in queue and it'll
-    play.
-playlist:
-  args:
-    - show playlistname
-    - delete playlistname
-    - create playlistname
-    - load
-    - load playlistname
-    - save songname
-    - default
-    - default playlistname
-  desc: |2-
-     Allows for you to manage your playlists.
-
-    Settings:
-     `show`: When used with a playlist name it shows that playlist. Shows your default playlist without a name.
-
-     `delete`: Deletes a playlist with a given name.
-
-     `create`: Creates a playlist using a given name. Stops you if theres a playlist with the same name already available.
-
-     `load`: Loads a playlist. If no name is provided it loads your default playlist.
-
-     `save`: Allows you to save a song to a playlist from either the queue or by searching. Defaults to searching the queue if the bot is playing something.
-
-     `default`: Allows you to set or see the current playlist, if one is set.
-playlists:
-  args:
-    - ''
-  desc: Lists all your playlists
-playlistshuffle:
-  args:
-    - ''
-  desc: Shuffles the current playlist.
-poke:
-  args:
-    - '@user'
-  desc: Returns a poke gif.
-pokemon:
-  args:
-    - Sylveon
-  desc: Searches for a pokemon.
-pokemonability:
-  args:
-    - overgrow
-  desc: Searches for a pokemon ability.
-poll:
-  args:
-    - Question?;Answer1;Answ 2;A_3
-    - MultiAnswer Question;answer;answer;answer
-  desc: >-
-    Creates a public poll which requires users to type a number of the voting
-    option in the channel command is ran in. Can have multiple modes: >
-    `SingleAnswer` - Users can only pick a single answer and cant change it.
-    Default when not used with a mode. > `AllowChange` - Users can change their
-    answers. > `MultiAnswer` - Users can select more than one answer.
-pollend:
-  args:
-    - ''
-  desc: Stops active poll on this server and prints the results in this channel.
-pollstats:
-  args:
-    - ''
-  desc: Shows the poll results without stopping the poll on this server.
-pout:
-  args:
-    - '@user'
-  desc: Returns a pout gif.
-prefix:
-  args:
-    - +
-  desc: >-
-    Sets this server's prefix for all bot commands. Provide no parameters to see
-    the current server prefix. **Setting prefix requires Administrator server
-    permission.**
-previewlinks:
-  args:
-    - enable
-  desc: Sets whether automatically embeds message links.
-pronounsforceclear:
-  args:
-    - '@user true pronouns contained transphobic message'
-    - >-
-      @user false pronouns being used to start conflict with another user,
-      cleared as a warning.
-  desc: >-
-    Forcefully clears a user's pronoun override and sets their PronounsDisabled
-    property
-prunemembers:
-  args:
-    - 7d
-  desc: Prunes members from the server. ***DANGEROUS, THIS CANNOT BE UNDONE***
-purge:
-  args:
-    - ''
-    - '-s'
-    - '5'
-    - 5 --safe
-    - '@Someone'
-    - '@Someone --safe'
-    - '@Someone X'
-    - '@Someone X -s'
-    - 20 --nb
-    - 20 --ob
-  desc: >-
-    `{0}Purge` removes all Mewdeko's messages in the last 100 messages.
-    `{0}Purge X` removes last `X` number of messages from the channel (up to
-    100). `{0}Purge @Someone` removes all Someone's messages in the last 100
-    messages. `{0}Purge @Someone X` removes last `X` number of 'Someone's'
-    messages in the channel. You can use the `-s` / `--safe` parameter at the
-    end to only Purge messages that are not pinned. You can use the `-nb` /
-    `--nobots` paramater to clear around bots. You can use the `-ob` /
-    `--onlybots` paramater to clear only bots.
-queue:
-  args:
-    - ''
-  desc: Shows the queue
-quoteadd:
-  args:
-    - sayhi Hi
-  desc: Adds a new quote with the specified name and message.
-quotedelete:
-  args:
-    - '123456'
-  desc: >-
-    Deletes a quote with the specified ID. You have to be either server
-    Administrator or the creator of the quote to delete it.
-quoteid:
-  args:
-    - '123456'
-  desc: >-
-    Displays the quote with the specified ID number. Quote ID numbers can be
-    found by typing `{0}liqu [num]` where `[num]` is a number of a page which
-    contains 15 quotes.
-quoteprint:
-  args:
-    - abc
-  desc: Prints a random quote with a specified name.
-quotesearch:
-  args:
-    - keyword text
-  desc: >-
-    Shows a random quote for a keyword that contains any text specified in the
-    search.
-quoteshow:
-  args:
-    - '123'
-  desc: Shows information about a quote with the specified ID.
-race:
-  args:
-    - ''
-  desc: Starts a new animal race.
-raffle:
-  args:
-    - ''
-    - RoleName
-  desc: >-
-    Prints a name and ID of a random online user from the server, or from the
-    online user in the specified role.
-raffleany:
-  args:
-    - ''
-    - ' RoleName'
-  desc: >-
-    Prints a name and ID of a random user from the server, or from the specified
-    role.
-rafflecur:
-  args:
-    - '20'
-    - mixed 15
-  desc: >-
-    Starts or joins a currency raffle with a specified amount. Users who join
-    the raffle will lose the amount of currency specified and add it to the pot.
-    After 30 seconds, random winner will be selected who will receive the whole
-    pot. There is also a `mixed` mode in which the users will be able to join
-    the game with any amount of currency, and have their chances be proportional
-    to the amount they've bet.
-randjoke:
-  args:
-    - ''
-  desc: Shows a random joke.
-randombird:
-  args:
-    - ''
-  desc: Shows a random bird image.
-randomcat:
-  args:
-    - ''
-  desc: Shows a random cat image.
-randomdog:
-  args:
-    - ''
-  desc: Shows a random dog image.
-randomfood:
-  args:
-    - ''
-  desc: Shows a random food image.
-randomkitsune:
-  args:
-    - ''
-  desc: What does the fox say? Returns a random kitsune.
-randomneko:
-  args:
-    - ''
-  desc: Nya~ Returns a random neko!
-randomreddit:
-  args:
-    - sylveon
-  desc: Gets an image from a specified subreddit. Must not be NSFW.
-randomwaifu:
-  args:
-    - ''
-  desc: Ara Ara~ Returns a random waifu.
-rategirl:
-  args:
-    - '@SomeGurl'
-  desc: >-
-    Use the universal hot-crazy wife zone matrix to determine the girl's worth.
-    It is everything young men need to know about women. At any moment in time,
-    any woman you have previously located on this chart can vanish from that
-    location and appear anywhere else on the chart.
-reactchannel:
-  args:
-    - '#channel'
-  desc: >-
-    Sets a channel where mewdeko will react with upvote and downvote arrows to
-    media. Provide no paramter to disable.
-reactionroles:
-  args:
-    - 'Gamer :SomeServerEmoji: Streamer :Other: Watcher :Other2:'
-    - 'excl Horde :Horde: Alliance :Alliance:'
-    - '866309699531702302 Gamer :Nekoha_Yay:'
-  desc: >-
-    Specify role names and server emojis with which they're represented, the bot
-    will then add those emojis to the previous message in the channel, and users
-    will be able to get the roles by clicking on the emoji. You can set 'excl'
-    as the first parameter to make them exclusive. You can have up to 5 of these
-    enabled on one server at a time You can optionally use a message ID before
-    specifying roles.
-reactionroleslist:
-  args:
-    - ''
-  desc: Lists all ReactionRole messages on this channel and their indexes.
-reactionrolesremove:
-  args:
-    - '1'
-  desc: Removed a ReactionRole message on the specified index.
-redditnsfw:
-  args:
-    - waifus34
-  desc: Grabs a post from any subreddit. Regardless of NSFW Status
-redisexec:
-  args:
-    - ''
-  desc: Executes a redis command. There is no confirmation so be careful.
-remind:
-  args:
-    - me 1d5h Do something
-    - '#general 1m Start now!'
-  desc: >-
-    Sends a message to you or a channel after certain amount of time (max 2
-    months). First parameter is `me`/`here`/'channelname'. Second parameter is
-    time in a descending order (mo>w>d>h>m) example: 1w5d3h10m. Third parameter
-    is a (multiword) message.
-reminddelete:
-  args:
-    - '3'
-  desc: Deletes a reminder on the specified index.
-remindlist:
-  args:
-    - '1'
-  desc: Lists all reminders you created. Paginated.
-removeallroles:
-  args:
-    - '@User'
-  desc: >-
-    Removes all roles which are lower than your highest role in the role
-    hierarchy from the user you specify.
-removeemote:
-  args:
-    - emote
-  desc: Removes an emote you choose.
-removefromall:
-  args:
-    - roletoremove
-  desc: Removes a role from everyone.
-removefromallbots:
-  args:
-    - roletoremove
-  desc: Removes a role from all bots
-removefromallusers:
-  args:
-    - roletoremove
-  desc: Removes a role from all users.
-removefromrole:
-  args:
-    - inrole removethisfrominrole
-  desc: >-
-    Removes the second mentioned mentioned role from the users mentioned in the
-    first role.
-removeonmute:
-  args:
-    - 'yes'
-  desc: >-
-    Sets whether muting removes a users role on mute and puts them back on
-    unmute
-removeperm:
-  args:
-    - '1'
-  desc: Removes a permission from a given position in the Permissions list.
-removeplaying:
-  args:
-    - ''
-  desc: Removes a playing string on a given number.
-removerole:
-  args:
-    - Role @User
-  desc: >-
-    Removes a role from a user. The role you specify has to be lower in the role
-    hierarchy than your highest role.
-removerolefromrole:
-  args:
-    - inrole removerole
-  desc: Remvoes a role from users in a role
-removeroles:
-  args:
-    - '@user @role @role'
-  desc: 'Lets you set remove multiple roles from a user. '
-removeusersfromrole:
-  args:
-    - '@role @user user userID'
-  desc: Remove users from a role
-renameemote:
-  args:
-    - emote newname
-  desc: renames an emote you choose.
-renamerole:
-  args:
-    - '"First role" SecondRole'
-  desc: >-
-    Renames a role. The role you specify has to be lower in the role hierarchy
-    than your highest role.
-repeat:
-  args:
-    - Hello there
-    - 1h5m Hello @erryone
-    - 10:00 Daily have a nice day! This will execute once every 24h.
-    - >-
-      21:00 30m Starting at 21 and every 30 minutes after that i will send this
-      message!
-  desc: >-
-    Repeat a message once every specified amount of time in the current channel.
-    You can instead specify time of day for the message to be repeated daily
-    (make sure you've set your server's timezone). If you've specified time of
-    day, you can still override the default daily interval with your own
-    interval. You can have up to 5 repeating messages on the server in total.
-repeatchannel:
-  args:
-    - '1 #channel'
-    - null
-  desc: Sets the channel a repeater executes in.
-repeatinvoke:
-  args:
-    - '1'
-  desc: >-
-    Immediately shows the repeat message on a certain index and restarts its
-    timer.
-repeatlist:
-  args:
-    - ''
-  desc: Shows currently repeating messages and their indexes.
-repeatmessage:
-  args:
-    - 1 message/embedcode
-  desc: >-
-    Set's a repeaters message after it has been made. You can use this with
-    [embeds](https://eb.mewdeko.tech) and
-    [placeholders](https://blog.mewdeko.tech/placeholders)
-repeatredun:
-  args:
-    - '1'
-  desc: >-
-    Specify repeater's index (use `{0}repli` to find it) to toggle whether that
-    repeater's message should be reposted if the last message in the channel is
-    the same repeater's message. This is useful if you want to remind everyone
-    to be nice in the channel every so often, but don't want to have the bot
-    spam the channel. This is NOT useful if you want to periodically ping
-    someone.
-repeatremove:
-  args:
-    - '2'
-  desc: >-
-    Removes a repeating message on a specified index. Use `{0}repeatlist` to see
-    indexes.
-repostthreshold:
-  args:
-    - 0
-    - 5
-  desc: Sets after how many messages mewdeko reposts a starboard message
-reptcursong:
-  args:
-    - ''
-  desc: Toggles repeat of current song.
-resetglobalperms:
-  args:
-    - ''
-  desc: Resets global permissions set by bot owner.
-resetperms:
-  args:
-    - ''
-  desc: Resets the bot's permissions module on this server to the default value.
-resolvetonetags:
-  args:
-    - /gen
-    - I need some cuddles :3 /qp
-  desc: Resolves all tone tags found in a given string.
-restart:
-  args:
-    - ''
-  desc: Restarts the bot. Might not work.
-restartshard:
-  args:
-    - '2'
-  desc: >-
-    Try (re)connecting a shard with a certain shardid when it dies. No one knows
-    will it work. Keep an eye on the console for errors.
-resuggest:
-  args:
-    - number ressugestion
-  desc: ' Updates a suggestion that hasnt already been reviewed.'
-revav:
-  args:
-    - '@Someone'
-  desc: Returns a Google reverse image search for someone's avatar.
-revimg:
-  args:
-    - Image link
-  desc: Returns a Google reverse image search for an image from a link.
-rinfo:
-  args:
-    - '@role'
-    - rid
-  desc: Get info on a role
-rip:
-  args:
-    - '@Someone'
-  desc: Shows the inevitable fate of someone.
-rj:
-  args:
-    - ''
-  desc: Lists the current running massrole jobs
-rolecmd:
-  args:
-    - '"command name" disable MyRole'
-  desc: Sets a command's permission at the role level.
-rolecolor:
-  args:
-    - Admin
-    - Admin ffba55
-  desc: >-
-    Set a role's color using its hex value. Provide no color in order to see the
-    hex value of the color of the specified role. The role you specify has to be
-    lower in the role hierarchy than your highest role.
-rolegreetadd:
-  args:
-    - '@role'
-    - '@role #channel'
-  desc: >-
-    Adds a role to RoleGreets. Uses the current or mentioned channel to greet.
-    10 per guild,
-rolegreetdelete:
-  args:
-    - 1s
-    - '1'
-  desc: >-
-    Sets after how much time a RoleGreet is deleted. You can either use seconds
-    directly or format it like 2m2s. Setting it to 0 disables deletion. Default
-    is 0.
-rolegreetdisable:
-  args:
-    - '1'
-  desc: Disables a RoleGreet by Id
-rolegreetgreetbots:
-  args:
-    - 1 false
-  desc: Sets whether a RoleGreet will also greet bots.
-rolegreetlist:
-  args:
-    - ''
-  desc: Lists all RoleGreets and their properties.
-rolegreetmessage:
-  args:
-    - '2'
-    - 2 embedcode/message
-  desc: >-
-    Gets or sets a roleGreet message for a given RoleGreet ID. To set a custom
-    embed use https://eb.mewdeko.tech together with
-    https://blog.mewdeko.tech/placeholders
-rolegreetremove:
-  args:
-    - '1'
-    - '@role'
-  desc: >-
-    Removes a MultiGreet channel using the ID in {0}rgl. Can also remove all
-    RoleGreets for a mentioned role.
-rolegreetwebhook:
-  args:
-    - 26 Mewdeko avatarurl
-    - 26 Mewdeko
-    - '26'
-  desc: >-
-    Allows you to set/update/remove a RoleGreet name and avatar. Put just the
-    RoleGreet ID to remove the webhook. Avatar is optional, but must be a direct
-    url to the img used.
-rolehoist:
-  args:
-    - Guests
-    - '"Space Wizards"'
-  desc: >-
-    Toggles whether this role is displayed in the sidebar or not. The role you
-    specify has to be lower in the role hierarchy than your highest role.
-roleid:
-  args:
-    - Some Role
-  desc: Shows the id of the specified role.
-rolelevelreq:
-  args:
-    - 5 SomeRole
-  desc: Set a level requirement on a self-assignable role.
-rolemdl:
-  args:
-    - ModuleName enable MyRole
-  desc: Sets a module's permission at the role level.
-roles:
-  args:
-    - '2'
-    - '@Someone'
-  desc: >-
-    List roles on this server or roles of a user if specified. Paginated, 20
-    roles per page.
-roll:
-  args:
-    - 4d10 2d5 * 2
-    - d8
-    - 7d5, 2d100 / 2
-  desc: >-
-    Rolls a set of dice in DND notation, returns the total of all rolls and each
-    individual die's value.  Supported opererations are addition, subtraction,
-    multiplication, and division. The operation effects all dice,  for example
-    `3d1, 2d1 * 2` would be **10** instead of **7**.
-rollduel:
-  args:
-    - 50 @Someone
-    - '@Challenger'
-  desc: >-
-    Challenge someone to a roll duel by specifying the amount and the user you
-    wish to challenge as the parameters. To accept the challenge, just specify
-    the name of the user who challenged you, without the amount.
-rolluo:
-  args:
-    - ''
-    - '7'
-    - 3d5
-  desc: >-
-    Rolls `X` normal dice (up to 30) unordered. If you split 2 numbers with
-    letter `d` (`xdy`) it will roll `X` dice from 1 to `y`.
-rotateplaying:
-  args:
-    - ''
-  desc: >-
-    Toggles rotation of playing status of the dynamic strings you previously
-    specified.
-rps:
-  args:
-    - r 100
-    - scissors
-  desc: >-
-    Play a game of Rocket-Paperclip-Scissors with Mewdeko. You can bet on it.
-    Multiplier is the same as on betflip.
-rsar:
-  args:
-    - ''
-  desc: Removes a specified role from the list of self-assignable roles.
-rsstest:
-  args:
-    - '1'
-  desc: Tests an rss feed that you are subscribed to.
-rtt:
-  args:
-    - '420'
-  desc: >-
-    Toggles whether the bot responds to the response of a Chat Trigger or the
-    trigger.
-rule34:
-  args:
-    - yuri+kissing
-  desc: >-
-    Shows a random image from rule34.xx with a given tag. Tag is optional but
-    preferred. (multiple tags are appended with +)
-safebooru:
-  args:
-    - yuri+kissing
-  desc: >-
-    Shows a random image from safebooru with a given tag. Tag is optional but
-    preferred. (multiple tags are appended with +)
-sankaku:
-  args:
-    - Vanilla
-  desc: Grabs a random image from Sankaku using the tags you provide.
-sargn:
-  args:
-    - 1 Faction
-    - '2'
-  desc: Sets a self assignable role group name. Provide no name to remove.
-savechat:
-  args:
-    - '150'
-  desc: Saves a number of messages to a text file and sends it to you.
-say:
-  args:
-    - hi
-    - '#chat hi'
-  desc: >-
-    Bot will send the message you typed in the specified channel. If you omit
-    the channel name, it will send the message in the current channel. Supports
-    embeds.
-scadd:
-  args:
-    - '{0}stats'
-  desc: >-
-    Adds a command to the list of commands which will be executed automatically
-    in the current channel, in the order they were added in, by the bot when it
-    startups up.
-scclear:
-  args:
-    - ''
-  desc: Removes all startup commands.
-sclist:
-  args:
-    - ''
-  desc: Lists all startup commands in the order they will be executed in.
-scrm:
-  args:
-    - '3'
-  desc: Removes a startup command on the specified index.
-searchcommand:
-  args:
-    - emoteadd
-  desc: Search for commands by name
-seek:
-  args:
-    - 2m30s
-  desc: Allows you to play a song from a certain time.
-send:
-  args:
-    - serverid|c:channelid message
-    - serverid|u:userid message
-  desc: >-
-    Sends a message to someone on a different server through the bot.  Separate
-    server and channel/user ids with `|` and prefix the channel id with `c:` and
-    the user id with `u:`.
-serverblacklist:
-  args:
-    - add 12312321312
-    - rem SomeTrashServer
-  desc: >-
-    Either [add]s or [rem]oves a server specified by a Name or an ID from a
-    blacklist.
-serverid:
-  args:
-    - ''
-  desc: Shows current server ID.
-serverinfo:
-  args:
-    - Some Server
-  desc: >-
-    Shows info about the server the bot is on. If no server is supplied, it
-    defaults to current one.
-setafkchannel:
-  args:
-    - Channel
-  desc: 'Sets the voice channel used when a user is afk in vc '
-setafktimeout:
-  args:
-    - ''
-  desc: Sets the afk timeout for the afk vc.
-setavatar:
-  args:
-    - https://i.imgur.com/xTG3a1I.jpg
-  desc: Sets a new avatar image for Mewdeko. Parameter is a direct link to an image.
-setbanner:
-  args:
-    - url
-  desc: 'Sets the server banner, only works if you have enough boosts. '
-setchanlname:
-  args:
-    - NewName
-  desc: Changes the name of the current channel.
-setgame:
-  args:
-    - Playing with snakes.
-    - Watching anime.
-    - Listening music.
-  desc: Sets the bots game status to either Playing, Listening, or Watching.
-seticon:
-  args:
-    - url
-  desc: Sets the server icon
-setmaxplaytime:
-  args:
-    - '0'
-    - '270'
-  desc: >-
-    Sets a maximum number of seconds (>14) a song can run before being skipped
-    automatically. Set 0 to have no limit.
-setmaxqueue:
-  args:
-    - '50'
-    - ''
-  desc: Sets a maximum queue size. Specify no parameters to have no limit.
-setmusicchannel:
-  args:
-    - ''
-  desc: >-
-    Sets the current channel as the default music output channel. This will
-    output playing, finished, paused and removed songs to that channel instead
-    of the channel where the first song was queued in. Persistent server
-    setting.
-setmwarnchannel:
-  args:
-    - '#channel'
-  desc: 'Sets the channel used for logging minor warns. '
-setname:
-  args:
-    - BotName
-  desc: Gives the bot a new name.
-setnick:
-  args:
-    - BotNickname
-    - '@SomeUser New Nickname'
-  desc: >-
-    Changes the nickname of the bot on this server. You can also target other
-    users to change their nickname.
-setpronouns:
-  args:
-    - she/they/kits
-    - tig/vamps
-    - ''
-  desc: >-
-    Changes the default pronouns displayed when someone runs `getpronouns` on
-    you. Use the command with no args to clear the pronouns.
-setrole:
-  args:
-    - Role @User
-  desc: >-
-    Gives a role to a user. The role you specify has to be lower in the role
-    hierarchy than your highest role.
-setroles:
-  args:
-    - '@user @role @role'
-  desc: 'Lets you set mulitple roles on a user. '
-setservername:
-  args:
-    - name
-  desc: 'Sets the servers name '
-setsplash:
-  args:
-    - url
-  desc: Sets the invite splash, must have a high enough level.
-setstar:
-  args:
-    - emote
-  desc: Sets the star used for starboard.
-setstarboard:
-  args:
-    - '#channel'
-  desc: Sets the starboard channel
-setstars:
-  args:
-    - '90'
-  desc: Sets the amount of stars needed to reach starboard.
-setstatus:
-  args:
-    - Idle
-  desc: Sets the bot's status. (Online/Idle/Dnd/Invisible)
-setstream:
-  args:
-    - TWITCHLINK Hello
-  desc: >-
-    Sets the bots stream. First parameter is the twitch link, second parameter
-    is stream name.
-setsuggestchannel:
-  args:
-    - '#channel'
-  desc: 'Sets the channel used for suggestions '
-settopic:
-  args:
-    - My new topic
-  desc: Sets a topic on the current channel.
-setwarnchannel:
-  args:
-    - '#channel'
-  desc: Sets the channel used for logging regular warns.
-sfr:
-  args:
-    - role emote emote
-    - roleid emote emote
-  desc: Lets you steal emotes for specific roles
-shardstats:
-  args:
-    - ''
-    - '2'
-  desc: Stats for shards. Paginated with 25 shards per page.
-ship:
-  args:
-    - '@user'
-    - '@user1 @user2'
-  desc: Ship two users or ship yourself with another user!
-shoot:
-  args:
-    - '@user'
-  desc: Shoots a mentioned user
-shop:
-  args:
-    - ''
-    - '2'
-  desc: Lists this server's administrators' shop. Paginated.
-shopadd:
-  args:
-    - role 1000 Rich
-  desc: >-
-    Adds an item to the shop by specifying type price and name. Available types
-    are role and list. 90% of currency from each purchase will be received by
-    the user who added the item to the shop.
-shopchangename:
-  args:
-    - 3 Cool stuff
-  desc: >-
-    Change the name of a shop entry at the specified index. Only works for
-    non-role items
-shopchangeprice:
-  args:
-    - 1 500
-  desc: >-
-    Change the price of a shop entry at the specified index. Specify the index
-    of the entry, followed by the price
-shoplistadd:
-  args:
-    - 1 Uni-que-Steam-Key
-  desc: >-
-    Adds an item to the list of items for sale in the shop entry given the
-    index. You usually want to run this command in the secret channel, so that
-    the unique items are not leaked.
-shopmove:
-  args:
-    - 2 4
-  desc: Moves the shop entry from the current index to a new one
-shopremove:
-  args:
-    - '1'
-  desc: Removes an item from the shop by its ID.
-shopswap:
-  args:
-    - 1 5
-  desc: Swap the index of two shop entries
-shorten:
-  args:
-    - https://google.com
-  desc: Attempts to shorten an URL, if it fails, returns the input URL.
-showchattrigger:
-  args:
-    - '1'
-  desc: Shows a Chat Trigger's response on a given ID.
-showemojis:
-  args:
-    - A message full of SPECIAL emojis
-  desc: Shows a name and a link to every SPECIAL emoji in the message.
-shrug:
-  args:
-    - '@user'
-  desc: Returns a shrug gif.
-shuffle:
-  args:
-    - ''
-  desc: Shuffles the queue
-sj:
-  args:
-    - '1'
-  desc: Stops a massrole job with the given number.
-skip:
-  args:
-    - ''
-    - '9'
-  desc: Skips to the next track. Or skips ahead the mentioned number of tracks
-slap:
-  args:
-    - '@user'
-  desc: Returns a slap gif.
-sleep:
-  args:
-    - '@user'
-  desc: Returns a sleep gif.
-slot:
-  args:
-    - '5'
-  desc: Play Mewdeko slots. 1 second cooldown per user.
-slotstats:
-  args:
-    - ''
-  desc: Shows the total stats of the slot command for this bot's session.
-slottest:
-  args:
-    - '1000'
-  desc: Tests to see how much slots payout for X number of plays.
-slowmode:
-  args:
-    - ''
-    - channel
-    - seconds
-    - seconds channel
-  desc: >-
-    Toggles slowmode in the current or mentioned channel. Default value is 60s
-    without any parameters
-smile:
-  args:
-    - '@user'
-  desc: Returns a smile gif.
-smug:
-  args:
-    - '@user'
-  desc: Returns a smug gif.
-snipe:
-  args:
-    - ''
-    - '#channel'
-    - '@user'
-    - '#channel @user'
-  desc: >-
-    Allows you to see the last deleted message in the current or specified
-    channel, will tell you how to enable sniping if its disabled when running
-    the command.
-snipelist:
-  args:
-    - ''
-    - '20'
-  desc: Shows the last 5 deleted messages, unless a different number is specified
-snipeset:
-  args:
-    - enable
-    - disable
-  desc: Enables or Disables Sniping
-softban:
-  args:
-    - '@Someone Get out!'
-    - '"Some Guy#1234" Your behaviour is toxic.'
-  desc: Bans and then unbans a user by ID or name with an optional message.
-songremove:
-  args:
-    - '5'
-    - all
-    - ''
-  desc: >-
-    Remove a song by its # in the queue, or 'all' (or provide no parameter) to
-    remove all songs from the queue.
-source:
-  args:
-    - ''
-  desc: >-
-    Shows the github link for the bot. If this command exists in the lang files
-    and not in the source code, the bot has been tampered with in an improper
-    way.
-sqlexec:
-  args:
-    - UPDATE DiscordUser SET CurrencyAmount=CurrencyAmount+1234
-  desc: >-
-    Executes provided sql command and returns the number of affected rows.
-    Dangerous.
-sqlselect:
-  args:
-    - SELECT * FROM DiscordUser LIMIT 5
-  desc: Executes provided sql query and returns the results. Dangerous.
-srvrcmd:
-  args:
-    - '"command name" disable'
-  desc: Sets a command's permission at the server level.
-srvrfilterinv:
-  args:
-    - ''
-  desc: >-
-    Toggles automatic deletion of invites posted in the server. Does not affect
-    users with the Administrator permission.
-srvrfilterlin:
-  args:
-    - ''
-  desc: >-
-    Toggles automatic deletion of links posted in the server. Does not affect
-    users with the Administrator permission.
-srvrfilterwords:
-  args:
-    - ''
-  desc: >-
-    Toggles automatic deletion of messages containing filtered words on the
-    server. Does not affect users with the Administrator permission.
-srvrmdl:
-  args:
-    - ModuleName enable
-  desc: Sets a module's permission at the server level.
-staffrole:
-  args:
-    - role
-    - ''
-  desc: >-
-    sets a staff role that is used for the bot to ignore users when filtered
-    links, invites, words, or autobanwords are enabled. May be used for more in
-    the future.
-staffroledisable:
-  args:
-    - ''
-  desc: Disables the staff role, if set.
-stand:
-  args:
-    - ''
-  desc: Finish your turn in the blackjack game.
-starboardallowbots:
-  args:
-    - true
-  desc: Sets wether starboard ignores bots. Defaults to false.
-starboardchtoggle:
-  args:
-    - '#channel'
-  desc: >-
-    Adds or removes a channel from the black/whitelist depending on what's set
-    in `{0}swm`
-starboardremoveonbelowthreshold:
-  args:
-    - true
-  desc: Sets wether a post is removed when its below the set star count.
-starboardremoveondelete:
-  args:
-    - true
-  desc: Sets wether starboard removes a post when the origin message is deleted.
-starboardremoveonreactionscleared:
-  args:
-    - true
-  desc: >-
-    Sets wether starboard removes a post when the origin message's reactions get
-    cleared
-starboardwlmode:
-  args:
-    - whitelist
-    - blacklist
-  desc: Sets wether starboard is in blacklist/whitelist mode
-stare:
-  args:
-    - '@user'
-  desc: Returns a stare gif.
-stats:
-  args:
-    - ''
-  desc: Shows some basic stats for Mewdeko.
-steal:
-  args:
-    - emote emote emote
-  desc: 'Steals one or more emotes you mention. '
-steam:
-  args:
-    - Sakura Agent
-  desc: >-
-    Returns a store link for a steam game with the specified name. It doesn't
-    work very well because bundles.
-stfu:
-  args:
-    - '@user'
-  desc: 'Shuts the user up in the current channel '
-stop:
-  args:
-    - ''
-  desc: Stops the music and clears the queue.
-streamadd:
-  args:
-    - twitch.tv/someguy
-  desc: >-
-    Notifies this channel when the stream on the specified URL goes online or
-    offline. Offline notifications will only show if you enable `{0}streamoff`.
-    Maximum 10 per server.
-streamcheck:
-  args:
-    - https://twitch.tv/somedude
-  desc: Retrieves information about a stream.
-streamlist:
-  args:
-    - ''
-  desc: >-
-    Lists all streams you are following on this server and their respective
-    indexes.
-streammessage:
-  args:
-    - 1 Hey @erryone i'm back online!1!!
-  desc: >-
-    Sets the message which will show when the stream on the specified index
-    comes online.
-streamoffline:
-  args:
-    - ''
-  desc: Toggles whether the bot will also notify when added streams go offline.
-streamremove:
-  args:
-    - '2'
-  desc: >-
-    Stops following the stream on the specified index. (use `{0}stl` to see
-    indexes)
-streamrole:
-  args:
-    - '"Eligible Streamers" "Featured Streams"'
-  desc: >-
-    Sets a role which is monitored for streamers (FromRole), and a role to add
-    if a user from 'FromRole' is streaming (AddRole). When a user from
-    'FromRole' starts streaming, they will receive an 'AddRole'. You can only
-    have 1 Stream Role per server. Provide no parameters to disable
-streamroleblacklist:
-  args:
-    - add @Someone#1234
-    - rem @Someone#1234
-  desc: >-
-    Adds or removes a blacklisted user. Blacklisted users will never receive the
-    stream role.
-streamrolekeyword:
-  args:
-    - ''
-    - PUBG
-  desc: >-
-    Sets keyword which is required in the stream's title in order for the
-    streamrole to apply. Provide no keyword in order to reset.
-streamrolewhitelist:
-  args:
-    - add @Someone#1234
-    - rem @Someone#1234
-  desc: >-
-    Adds or removes a whitelisted user. Whitelisted users will receive the
-    stream role even if they don't have the specified keyword in their stream
-    title.
-streamsclear:
-  args:
-    - ''
-  desc: Clears all followed streams.
-stringsreload:
-  args:
-    - ''
-  desc: Reloads localized bot strings.
-suggest:
-  args:
-    - suggestion
-  desc: 'Sends a suggestion to the suggestion channel. '
-sudo:
-  args:
-    - "@sylveon make me a sandwich"
-  desc: Alows a bot owner to run commands as a user
-suggestbuttonchannel:
-  args:
-    - '#channel'
-  desc: Sets the channel where the suggest button is posted.
-suggestbuttoncolor:
-  args:
-    - red
-    - green
-    - blue
-    - grey
-  desc: Sets the color used for the suggest button. Updates Immediately.
-suggestbuttonemote:
-  args:
-    - hanebomb
-  desc: Sets the emote used in the suggest button. Updates Immediately.
-suggestbuttonlabel:
-  args:
-    - Suggest Here!
-  desc: >-
-    Sets the label used on the suggest button. Up to 80 characters. Updates
-    Immediately.
-suggestbuttonmessage:
-  args:
-    - embedcode
-    - Suggest Here!
-  desc: >-
-    Sets the message used for the suggest button, accepts embed code. Set to -
-    to set to default. Updates Immediately.
-suggestclear:
-  args:
-    - ''
-  desc: Resets and wipes suggestions. ***Cannot be undone***
-suggestinfo:
-  args:
-    - '10'
-  desc: Allows you to see stats of a suggestion using its number.
-suggestmessage:
-  args:
-    - embedcodehere
-  desc: Allows you to set the message sent when a suggestion is sent.
-suggestmotecolor:
-  args:
-    - 1 red
-    - 2 blue
-    - 3 gray
-    - 4 green
-  desc: Sets the color for each emote button if enabled
-suggestmotes:
-  args:
-    - emote1 emote2
-  desc: >-
-    Allows you to set up to 5 emotes the bot will react with when a suggestion
-    is sent. ***Must be a emote in the current server***
-suggestmotesmode:
-  args:
-    - emotes
-    - buttons
-  desc: Sets whether to use buttons or emotes for the set suggestion emotes
-suggestrole:
-  args:
-    - '@role'
-  desc: Sets a role to ping when someone suggests something.
-suggestthreadstype:
-  args:
-    - public
-    - none
-    - private
-  desc: >-
-    Sets the type of threads to use when suggestions are made. Can only be used
-    if your server has threads enabled
-
-    - `none` Disables threads for suggestions
-
-    - `public` Sets the button to open a public thread under that suggestion
-
-    - `private` Sets the button to open a private thread under that suggestion
-syncroletoall:
-  args:
-    - '@role'
-    - roleid
-  desc: >-
-    Allows you to sync role perms that are in this channel to all channels and
-    categories.
-syncroletoallcategories:
-  args:
-    - '@role'
-  desc: >-
-    Syncs a roles permissions from the current channel to all categories,
-    channels excluded unless they are synced.
-syncroletoallcchannels:
-  args:
-    - '@role'
-  desc: >-
-    Syncs a roles permissions from the current channel to all channels,
-    categories excluded.
-syncroletoallchannels:
-  args:
-    - '@role'
-  desc: Syncs the selected roles permissions from this channel to all channels
-take:
-  args:
-    - 1 @Someone
-  desc: Takes a certain amount of currency from someone.
-testsite:
-  args:
-    - ''
-  desc: Tests whether a site is up. Very primitive.
-think:
-  args:
-    - '@user'
-  desc: Returns a think gif.
-thumbsup:
-  args:
-    - '@user'
-  desc: Returns a thumbsup gif.
-ticket:
-  args:
-    - ''
-  desc: 'Opens a ticket channel '
-ticketcategory:
-  args:
-    - CategoryName/ID
-  desc: 'Sets a category to use with the ticket command '
-tickle:
-  args:
-    - '@user'
-  desc: Returns a tickle gif.
-tictactoe:
-  args:
-    - ''
-  desc: >-
-    Starts a game of tic tac toe. Another user must run the command in the same
-    channel in order to accept the challenge. Use numbers 1-9 to play.
-time:
-  args:
-    - London, UK
-  desc: Shows the current time and timezone in the specified location.
-timedafk:
-  args:
-    - 2m Test
-  desc: >-
-    Allows you to set a timed afk that auto removes itself and pings you when it
-    does. Afktimeout ignores timed AFKs.
-timely:
-  args:
-    - ''
-  desc: >-
-    Use to claim your 'timely' currency. Bot owner has to specify the amount and
-    the period on how often you can claim your currency.
-timelyreset:
-  args:
-    - ''
-  desc: Resets all user timeouts on `{0}timely` command.
-timelyset:
-  args:
-    - '100'
-    - 50 12
-  desc: >-
-    Sets the 'timely' currency allowance amount for users. Second parameter is
-    period in hours, default is 24 hours.
-timeout:
-  args:
-    - 10d @user bad boi
-    - 28d @user
-  desc: >-
-    Times out a user using discords Timeout with an optional reason. Max is 28
-    days.
-timezone:
-  args:
-    - ''
-    - GMT Standard Time
-  desc: >-
-    Sets this guilds timezone. This affects bot's time output in this server
-    (logs, etc..)
-timezones:
-  args:
-    - ''
-  desc: Lists all timezones available on the system to be used with `{0}timezone`.
-tl:
-  args:
-    - ''
-  desc: Shows a current trivia leaderboard.
-togglexclsar:
-  args:
-    - ''
-  desc: >-
-    Toggles whether the self-assigned roles are exclusive. While enabled, users
-    can only have one self-assignable role per group.
-tq:
-  args:
-    - ''
-  desc: Quits current trivia after current question.
-translangs:
-  args:
-    - ''
-  desc: Lists the valid languages for translation.
-translate:
-  args:
-    - fr Hello
-  desc: >-
-    Translates from>to text. From the given language to the destination
-    language.
-trivia:
-  args:
-    - ''
-    - '--timeout 5 -p -w 3 -q 10'
-  desc: >-
-    Starts a game of trivia. You can add `nohint` to prevent hints. First player
-    to get to 10 points wins by default. You can specify a different number. 30
-    seconds per question.
-typeadd:
-  args:
-    - wordswords
-  desc: Adds a new article to the typing contest.
-typedel:
-  args:
-    - '3'
-  desc: Deletes a typing article given the ID.
-typelist:
-  args:
-    - ''
-    - '3'
-  desc: Lists added typing articles with their IDs. 15 per page.
-typestart:
-  args:
-    - ''
-  desc: Starts a typing contest.
-typestop:
-  args:
-    - ''
-  desc: Stops a typing contest on the current channel.
-unban:
-  args:
-    - Sylveon#0069
-    - '123123123'
-  desc: Unbans a user with the provided user#discrim or id.
-undeafen:
-  args:
-    - '"@Someguy"'
-    - '"@Someguy" "@Someguy"'
-  desc: Undeafens mentioned user or users.
-unlock:
-  args:
-    - ''
-    - '#channel'
-  desc: 'Unlocks the current or mentioned channel '
-unlockdown:
-  args:
-    - ''
-  desc: Ends a server lockdown.
-unmute:
-  args:
-    - '@Someone'
-  desc: Unmutes a mentioned user previously muted with `{0}mute` command.
-unmuteall:
-  args:
-    - ''
-    - ''
-  desc: Unmutes all users with an optional reason.
-unsetmusicchannel:
-  args:
-    - ''
-  desc: >-
-    Bot will output playing, finished, paused and removed songs to the channel
-    where the first song was queued in. Persistent server setting.
-unstfu:
-  args:
-    - '@user'
-  desc: Lets the user speak in the channel again.
-untimeout:
-  args:
-    - '@user goodboi'
-  desc: Removes a users timeout with an option reason
-up:
-  args:
-    - image/url
-    - uploaded file
-  desc: Upscales an image by up to 4x
-urbandict:
-  args:
-    - Pineapple
-  desc: Searches Urban Dictionary for a word.
-userblacklist:
-  args:
-    - add @SomeUser spam pinging
-    - rem 12312312313 applied for unban
-  desc: >-
-    Either [add]s or [rem]oves a user specified by a Mention or an ID from a
-    blacklist.
-userid:
-  args:
-    - ''
-    - '@Someone'
-  desc: Shows user ID.
-userinfo:
-  args:
-    - '@SomeUser'
-  desc: >-
-    Shows info about the user. If no user is supplied, it defaults a user
-    running the command.
-usrcmd:
-  args:
-    - '{0}command enable SomeUsername'
-  desc: Sets a command's permission at the user level.
-usrmdl:
-  args:
-    - ModuleName enable SomeUsername
-  desc: Sets a module's permission at the user level.
-vcheck:
-  args:
-    - https://discord.com
-  desc: Uses VirusTotal to check a url for viruses
-vcrole:
-  args:
-    - SomeRole
-    - SomeVoiceChannel SomeRole
-  desc: >-
-    Sets or resets a role which will be given to users who join the voice
-    channel you're in when you run this command. Provide no role name to
-    disable. You can run this command in a voice channel with just the role
-    paramater to assign it a role.
-vcrolelist:
-  args:
-    - ''
-  desc: Shows a list of currently set voice channel roles.
-vcrolerm:
-  args:
-    - '123123123123123'
-  desc: >-
-    Removes vcrole associated with the specified voice channel ID. This is
-    useful if your vcrole has been enabled on a VC which has been deleted.
-verbose:
-  args:
-    - ''
-    - 'true'
-  desc: Toggles or sets whether to show when a command/module is blocked.
-verboseerror:
-  args:
-    - ''
-    - 'false'
-  desc: >-
-    Toggles or sets whether the bot should print command errors when a command
-    is incorrectly used.
-vinfo:
-  args:
-    - ''
-    - id/name
-  desc: Shows info for your current (if any) or mentioned voice channel
-voicemute:
-  args:
-    - '@Someone'
-    - '@Someone stop talking'
-    - 15m @Someone
-    - 1h30m @Someone
-    - 1h @Someone silence
-  desc: >-
-    Prevents a mentioned user from speaking in voice channels. User has to be in
-    a voice channel in order for the command to have an effect. You can also
-    specify time string for how long the user should be muted. You can You can
-    optionally specify a reason.
-voiceunmute:
-  args:
-    - '@Someguy'
-  desc: Gives a previously voice-muted user a permission to speak.
-volume:
-  args:
-    - '50'
-  desc: >-
-    Sets the music playback volume (0-100%). Persistent server setting. Default
-    100
-vote:
-  args:
-    - ''
-  desc: Vote for Mewdeko!
-voteclaim:
-  args:
-    - ''
-  desc: Claims the vote currency for voting for Mewdeko
-waifuclaim:
-  args:
-    - 50 @Himesama
-  desc: >-
-    Claim a waifu for yourself by spending currency.  You must spend at least
-    10% more than her current value unless she set `{0}affinity` towards you.
-waifugift:
-  args:
-    - ''
-    - Rose @Himesama
-  desc: >-
-    Gift an item to someone. This will increase their waifu value by 50% of the
-    gifted item's value if you are not their waifu, or 95% if you are. Provide
-    no parameters to see a list of items that you can gift.
-waifuinfo:
-  args:
-    - '@MyCrush'
-    - ''
-  desc: >-
-    Shows waifu stats for a target person. Defaults to you if no user is
-    provided.
-waifulb:
-  args:
-    - ''
-    - '3'
-  desc: Shows top 9 waifus. You can specify another page to show other waifus.
-waifureset:
-  args:
-    - ''
-  desc: Resets your waifu stats, except current waifus.
-waifutransfer:
-  args:
-    - '@ExWaifu @NewOwner'
-  desc: >-
-    Transfer the ownership of one of your waifus to another user. You must pay
-    10%  of your waifu's value unless that waifu has affinity towards you, in
-    which case you must pay 60% fee. Transferred waifu's price will be reduced
-    by the fee amount.
-wait:
-  args:
-    - '3000'
-  desc: >-
-    Used only as a startup command. Waits a certain number of miliseconds before
-    continuing the execution of the following startup commands.
-warn:
-  args:
-    - '@Someone Very rude person'
-  desc: Warns a user.
-warnclear:
-  args:
-    - '@PoorDude 3'
-    - '@PoorDude'
-  desc: >-
-    Clears all warnings from a certain user. You can specify a number to clear a
-    specific one.
-warnexpire:
-  args:
-    - '3'
-    - 6 --delete
-  desc: >-
-    Sets the number of days after which the warnings will be cleared
-    automatically. This setting works retroactively. If you want to delete the
-    warnings instead of clearing them, you can set the `--delete` optional
-    parameter.
-warnlog:
-  args:
-    - '@Someone'
-  desc: See a list of warnings of a certain user.
-warnlogall:
-  args:
-    - ''
-    - '2'
-  desc: See a list of all warnings on the server. 15 users per page.
-warnpunish:
-  args:
-    - '3'
-    - 5 Ban
-    - 5 Mute 2d12h
-    - 4 AddRole toxic 1h
-  desc: >-
-    Sets a punishment for a certain number of warnings. You can specify a time
-    string after 'Ban' or *'Mute' punishments to make it a temporary mute/ban.
-    Provide no punishment to remove. Available punishments: Ban, Kick, Softban,
-    Mute, VoiceMute, ChatMute, AddRole, RemoveRoles, Timeout
-warnpunishlist:
-  args:
-    - ''
-  desc: Lists punishments for warnings.
-wave:
-  args:
-    - '@user'
-  desc: Returns a wave gif.
-weather:
-  args:
-    - Moscow, RU
-  desc: >-
-    Shows weather data for a specified city. You can also specify a country
-    after a comma.
-webhook:
-  args:
-    - '#channel name image pastebinlinks'
-    - '#channel name image file(s)'
-  desc: >-
-    sends a webhook to the channel you select with the name and image you set.
-    You can send multiple embeds at once using multiple files or pastebin links.
-wheeloffortune:
-  args:
-    - '10'
-  desc: >-
-    Bets a certain amount of currency on the wheel of fortune. Wheel can stop on
-    one of many different multipliers. Won amount is rounded down to the nearest
-    whole number.
-whosplaying:
-  args:
-    - Overwatch
-  desc: Shows a list of users who are playing the specified game.
-wiki:
-  args:
-    - query
-  desc: Gives you back a wikipedia link
-wikia:
-  args:
-    - mtg Vigilance
-    - mlp Dashy
-  desc: Gives you back a fandom link
-wink:
-  args:
-    - '@user'
-  desc: Returns a wink gif.
-wowjoke:
-  args:
-    - ''
-  desc: Get one of Kwoth's penultimate WoW jokes.
-xkcd:
-  args:
-    - ''
-    - '1400'
-    - latest
-  desc: >-
-    Shows a XKCD comic. Specify no parameters to retrieve a random one. Number
-    parameter will retrieve a specific comic, and "latest" will get the latest
-    one.
-xpadd:
-  args:
-    - 100 @Someone
-  desc: >-
-    Adds xp to a user on the server. This does not affect their global ranking.
-    You can use negative values.
-xpcurreward:
-  args:
-    - 3 50
-  desc: >-
-    Sets a currency reward on a specified level. Provide no amount in order to
-    remove the reward.
-xpexclude:
-  args:
-    - Role Excluded-Role
-    - Server
-  desc: Exclude a channel, role or current server from the xp system.
-xpexclusionlist:
-  args:
-    - ''
-  desc: >-
-    Shows the roles and channels excluded from the XP system on this server, as
-    well as whether the whole server is excluded.
-xpgleaderboard:
-  args:
-    - ''
-  desc: Shows the global xp leaderboard.
-xpleaderboard:
-  args:
-    - ''
-  desc: Shows current server's xp leaderboard.
-xplvluprewards:
-  args:
-    - ''
-  desc: Shows currently set level up rewards.
-xpnotify:
-  args:
-    - global dm
-    - server channel
-  desc: >-
-    Sets how the bot should notify you when you get a `server` or `global`
-    level. This is a personal setting and affects only how you receive Global or
-    Server level-up notifications. You can set `dm` (for the bot to send you a
-    direct message), `channel` (to get notified in the channel you sent the last
-    message in) or `none` to disable.
-xpreset:
-  args:
-    - '@Someone'
-    - ''
-  desc: >-
-    Resets specified user's XP, or the XP of all users in the server. You can't
-    reverse this action.
-xprolereward:
-  args:
-    - 3 Social
-  desc: >-
-    Sets a role reward on a specified level. Provide no role name in order to
-    remove the role reward.
-xpsetting:
-  args:
-    - ''
-    - xptextrate 4
-    - xptextrate
-  desc: >-
-    Allows you to change server xp settings. Provide no paramters to view
-    current settings. Provide no parameters on a setting to reset it to its
-    default.
-
-    Settings and what they do:
-
-
-    `xptextrate`: Alows you to set the xp per message rate.
-
-    `txtxptimeout`: Allows you to set after how many minutes xp is given so
-    users cant spam for xp.
-
-    `xpvoicerate`: Allows you to set how much xp a person gets in vc per minute.
-
-    `voiceminutestimeout`: Allows you to set the maximum time a user can remain
-    in vc while gaining xp.
-xptempreload:
-  args:
-    - ''
-  desc: >-
-    Reloads the xp template file. Xp template file allows you to customize the
-    position and color of elements on the `{0}xp` card.
-yandere:
-  args:
-    - tag1+tag2
-  desc: >-
-    Shows a random image from yandere with a given tag. Tag is optional but
-    preferred. (multiple tags are appended with +)
-yomama:
-  args:
-    - ''
-  desc: Shows a random joke from <https://api.yomomma.info/>
-youtube:
-  args:
-    - query
-  desc: Searches youtubes and shows the first result
-renamechannel:
-  args:
-    - \#general cute-cat-chat
-  desc: >-
-    Renames a channel.
-chattriggerscrosspostwebhook:
-  args:
-    - 1234 https://discord.com/...
-  desc: >-
-    Sends chat triggers messages to a webhook, in addition to the normal response
-    location. This will delete a crossposting channel set with `{0}ctcpsetchannel`
-chattriggerscrosspostchannel:
-  args:
-    - 1234 \#mod-logs
-  desc: >-
-    Sends chat triggers messages to a channel, in addition to the normal response
-    location. This will delete a crossposting webhook set with `{0}ctcpsetwebhook`
-setctintertype:
-  args:
-    - None
-    - Slash
-    - Message
-    - User
-  desc: >-
-    Sets the type of a chat triggers application commands, slash commands are shown when
-    a user types `/`, Message commands are shown when a user right-clicks or long-taps
-    a message, and user commands are when when a user right-clicks or long-taps a user.
-setctintername:
-  args:
-    - 1234 roles cat-lover
-    - 1234 meow
-    - 1234 cats are cute
-    - 1234 tag no-arch-btw
-  desc: >-
-    sets the name of a chat trigger application command.
-setctinterdesc:
-  args:
-    - 1234 Gives you the cat lover role.
-    - 1234 trrrr mrrrrrrrppp
-    - 1234 your a cool cat
-    - 1234 why the spam???? why????????
-  desc: >-
-    sets the description of a chat trigger application command.
-ctintererrors:
-  args:
-    - ' '
-  desc: >-
-    Shows common errors in chat trigger application commands.
-chattriggervalidtype:
-  args:
-    - 1234 Message true
-    - 1234 Interaction false
-    - 1234 Button true
-  desc: >-
-    Enables or disables triggers used in the specified context.
-ctinterephemeral:
-  args:
-    - 1234 true
-    - 1234 false
-  desc: >-
-    Makes chat triggers from buttons or application commands use an ephemeral message.
-votechannel:
-  args:
-    - ""
-  desc: "Set the channel where vote messages appear."
-votemessage:
-  args:
-    - "embedcode"
-  desc: "Set the vote embed, or view the current one, Set to `-` to set it to default."
-voteroleadd:
-  args:
-    - "role 2m5s"
-    - "role"
-  desc: "Add a role thats given when a user has voted along with the time its present. Set no time for it to be permanent."
-voteroleremove:
-  args:
-    - "role"
-  desc: "Removes a vote role"
-voterolesclear:
-  args:
-    - ""
-  desc: "Clears all vote roles with a confirmation"
-profile:
-  args:
-    - ""
-    - "@user"
-  desc: "Opens your or another user's customized profile, if it's not set to private."
-setzodiac:
-  args:
-    - "libra"
-  desc: "Set your zodiac for horoscopes in your custom profile"
-setprofilecolor:
-  args:
-    - "Yellow"
-    - "Hex, im not looking up a hex just for this command"
-  desc: "Opens your or another user's customized profile, if it's not set to private."
-setbirthday:
-  args:
-    - "10/04/2003"
-  desc: "Sets your birthday to be shown (depending on how its set), in your user profile, will be used with the birthday module."
-setbirthdayprivacy:
-  args:
-    - "MonthOnly"
-    - "MonthAndDateOnly"
-  desc: >-
-    Sets the way your birthday is disabled when someone views your profile.
-
-
-    `Default`: 10/04/2003
-
-    `MonthOnly`: October
-
-    `MonthAndDate`: October 4
-
-    `YearOnly`: 2003
-
-    `Disabled`: Private
-setprofileimage:
-  args:
-    - "imagelink"
-  desc: "A link to a direct image that will shows on your userprofile"
-setprivacy:
-  args:
-    - "Private"
-    - "Public"
-  desc: "Sets whether others can view your profile."
-setbio:
-  args:
-    - "Hi there, owner of Mewdeko!"
-  desc: "Sets what the description will show on your userprofile."
-voteroleslist:
-  args:
-    - ""
-  desc: "Lists all vote roles."
-voteroleedit:
-  args:
-    - "role 2m5s"
-  desc: "Edit an existing vote role. Set no time to make it permanent."
-votes:
-  args:
-    - ""
-    - "@user"
-  desc: "Gets your or another users vote stats."
-votesleaderboard:
-  args:
-    - "true"
-    - ""
-  desc: "Show the current votes leaderboard. Run with true as a parameter to show the monthly vote leaderboard."
-votepassword:
-  args:
-    - ""
-  desc: "Pops a modal up to set the password used to authenticate votes. ***Do not share with anyone, we are not responsible if you leak it.***"
-handhold:
-  args:
-    - "@user"
-  desc: "... Lewd."
-punch:
-  args:
-    - ""
-  desc: "... Violent!"
-=======
-acadd:
-  args:
-    - 60 {0}Purge 1000
-  desc: >-
-    Adds a command to the list of commands which will be executed automatically
-    every X seconds.
-accept:
-  args:
-    - number reason
-  desc: Accepts a suggestion with an optional reason.
-acceptchannel:
-  args:
-    - accepted
-    - ''
-  desc: >-
-    Sets a channel for suggestions to send accepted ones to. Put nothing to
-    disable.
-acceptmessage:
-  args:
-    - embedcodehere
-  desc: >-
-    Allows you to set the message sent when a suggestion is accepted. Use the
-    embed builder at https://eb.mewdeko.tech and the placeholders at
-    https://blog.mewdeko.tech/placeholders.
-aclist:
-  args:
-    - ''
-  desc: Lists all auto commands and the intervals in which they execute.
-acrm:
-  args:
-    - '3'
-  desc: Removes an auto command on the specified index.
-acrophobia:
-  args:
-    - ''
-    - '-s 30'
-  desc: Starts an Acrophobia game.
-activity:
-  args:
-    - ''
-  desc: Checks for spammers.
-addchattrigger:
-  args:
-    - '"hello" Hi there %user.mention%'
-  desc: >-
-    Add a Chat Trigger with a trigger and a response. Running this command in
-    server requires the Administration permission. Running this command in DM is
-    Bot Owner only and adds a new global Chat Trigger. Guide here:
-    https://blog.mewdeko.tech/chattriggers
-addchattriggerregex:
-  args:
-    - \d{3,}cats you have lots of cats
-    - \dcats you have a reasonable number of cats
-  desc: >-
-    Add a Chat Trigger with a regex trigger and a response. Running this command
-    in server requires the Administration permission. Running this command in DM
-    is Bot Owner only and adds a new global Chat Trigger. Guide here:
-    https://blog.mewdeko.tech/chattriggers
-addemote:
-  args:
-    - name emote
-    - name url
-  desc: 'Adds an emote from a emote, link, or uploaded file. '
-addplaying:
-  args:
-    - Playing with you
-    - Watching you sleep
-  desc: >-
-    Adds a specified string to the list of playing strings to rotate. You have
-    to pick either 'Playing', 'Watching' or 'Listening' as the first parameter.
-addroletolist:
-  args:
-    - role
-  desc: >-
-    Allows you to add a role to userIDs in a list. Provide one ID per line in
-    the txt file.
-addroletorole:
-  args:
-    - inrole addrole
-  desc: Adds a role to users in a different role
-addthenremove:
-  args:
-    - roletoremove roletoadd
-  desc: >-
-    Removes the first role from everyone that has it, and adds the second role
-    to the users in the first role
-addtoall:
-  args:
-    - roletoadd
-  desc: Adds a role to everyone
-addtoallbots:
-  args:
-    - roletoadd
-  desc: 'Adds a role to only bots. '
-addtoallusers:
-  args:
-    - roletoadd
-  desc: 'Adds a role to only users. '
-adduserstorole:
-  args:
-    - '@role @user user userID'
-  desc: Add users to a role
-adsarm:
-  args:
-    - ''
-  desc: >-
-    Toggles the automatic deletion of the user's message and Mewdeko's
-    confirmations for `{0}iam` and `{0}iamn` commands.
-affinity:
-  args:
-    - '@MyHusband'
-    - ''
-  desc: >-
-    Sets your affinity towards someone you want to be claimed by. Setting
-    affinity will reduce their `{0}claim` on you by 20%. Provide no parameters
-    to clear your affinity. 30 minutes cooldown.
-afk:
-  args:
-    - Hi, I'm Bob!
-  desc: Sets your afk message.
-afkdel:
-  args:
-    - '30'
-    - '0'
-  desc: Allows you to set after how long an afk message is deleted in seconds.
-afkdisable:
-  args:
-    - channel channel
-  desc: Disables afk messages in channels you specify.
-afkdisabledlist:
-  args:
-    - ''
-  desc: Lists disabled afk channels
-afklength:
-  args:
-    - '2098'
-  desc: >-
-    Allows you to set the servers max message length for afk messages. Limited
-    to 4096 due to discord limits
-afkmessagetype:
-  args:
-    - '1'
-    - '2'
-  desc: |-
-    Allows you to set your servers afk message type.
-    AFK Message Types:
-
-    1 - AFK is entierely embedded (this is the default option)
-    2 - Afk is Text Only
-    3 - User who is afk and for how long is in text, message is in an embed
-    4 - User who is AFK is embedded while the message is regular text.
-afkrm:
-  args:
-    - '@user @user @user'
-  desc: >-
-    Mods can use this to remove an afk from one or more users that are abusing
-    afk.
-afktimeout:
-  args:
-    - 30s
-  desc: Sets how long it takes for Mewdeko to time out Active AFKs..
-afktype:
-  args:
-    - onmessage
-    - ontype
-    - selfdisable
-    - '3'
-    - '2'
-    - '1'
-  desc: >-
-    Sets the type of Afk used in the server.Default is type 3.
-
-
-    Type 1: Is only able to be disabled by the user who set it or by an admin
-    using the afkrm command.
-
-    Type 2: Is disabled when a user types after having their afk enabled for a
-    time you set.
-
-    Type 3: Is disabled when a user sends a message after having their afk
-    enabled for the time you set.
-
-    Type 4: Combines both 2 and 3
-afkundisable:
-  args:
-    - channel channel
-  desc: Undisables afk messages in channels you specify.
-afkview:
-  args:
-    - '@user'
-  desc: View a user's afk
-alias:
-  args:
-    - allin {0}bf all h
-    - '"linux thingy" >loonix Spyware Windows'
-  desc: >-
-    Create a custom alias for a certain Mewdeko command. Provide no alias to
-    remove the existing one.
-aliasesclear:
-  args:
-    - ''
-  desc: Deletes all aliases on this server.
-aliaslist:
-  args:
-    - ''
-    - '3'
-  desc: Shows the list of currently set aliases. Paginated.
-allcatmdls:
-  args:
-    - enable Category Name
-    - enable CategoryId
-  desc: Enable or disable all modules in a specified category.
-allchnlmdls:
-  args:
-    - 'enable #SomeChannel'
-  desc: Enable or disable all modules in a specified channel.
-allcmdcooldowns:
-  args:
-    - ''
-  desc: Shows a list of all commands and their respective cooldowns.
-allrolemdls:
-  args:
-    - '[enable/disable] MyRole'
-  desc: Enable or disable all modules for a specific role.
-allsrvrmdls:
-  args:
-    - '[enable/disable]'
-  desc: Enable or disable all modules for your server.
-allusrmdls:
-  args:
-    - enable @Someone
-  desc: Enable or disable all modules for a specific user.
-anime:
-  args:
-    - aquarion evol
-  desc: Queries anilist for an anime and shows the first result.
-antialt:
-  args:
-    - 1h Ban
-    - 3d Mute 1h
-  desc: >-
-    Applies a punishment action to any user whose account is younger than the
-    specified threshold. Specify time after the punishment to have a timed
-    punishment (not all punishments support timers).
-antilist:
-  args:
-    - ''
-  desc: Shows currently enabled protection features.
-antiraid:
-  args:
-    - 5 20 Kick
-    - 7 9 Ban
-    - 10 10 Ban 6h30m
-    - ''
-  desc: >-
-    Sets an anti-raid protection on the server. Provide no parameters to
-    disable. First parameter is number of people which will trigger the
-    protection. Second parameter is a time interval in which that number of
-    people needs to join in order to trigger the protection, and third parameter
-    is punishment for those people. You can specify an additional time argument
-    to do a timed punishment for actions which support it (Ban, Mute, etc) up to
-    24h. Available punishments: Ban, Kick, Softban, Mute, VoiceMute, ChatMute,
-    RemoveRoles, Timeout
-antispam:
-  args:
-    - 3 Mute
-    - 5 Ban
-    - 5 Ban 3h30m
-    - ''
-  desc: >-
-    Stops people from repeating same message X times in a row. Provide no
-    parameters to disable. You can specify to either mute, kick or ban the
-    offenders. You can specify an additional time argument to do a timed
-    punishment for actions which support it (Ban, Mute, etc) up to 24h. Max
-    message count is 10. Available punishments: Ban, Kick, Softban, Mute,
-    VoiceMute, ChatMute, AddRole, RemoveRoles, Timeout
-antispamignore:
-  args:
-    - ''
-  desc: Toggles whether antispam ignores current channel. Antispam must be enabled.
-archiveonaccept:
-  args:
-    - ''
-  desc: Toggles whether the suggestions thread is auto archived when accepted.
-archiveonconsider:
-  args:
-    - ''
-  desc: Toggles whether the suggestions thread is auto archived when considered.
-archiveondeny:
-  args:
-    - ''
-  desc: Toggles whether the suggestions thread is auto archived when denied.
-archiveonimplement:
-  args:
-    - ''
-  desc: Toggles whether the suggestions thread is auto archived when implemented.
-asar:
-  args:
-    - Gamer
-    - 1 Alliance
-    - 1 Horde
-  desc: >-
-    Adds a role to the list of self-assignable roles. You can also specify a
-    group. If 'Exclusive self-assignable roles' feature is enabled, users will
-    be able to pick one role per group.
-atuo:
-  args:
-    - 7d role
-  desc: Adds a role to users over or at a specified server join age
-atuu:
-  args:
-    - 7d role
-  desc: Adds a role to users under a specified server join age
-autoassignbotrole:
-  args:
-    - ''
-    - RoleName
-  desc: >-
-    Toggles the role which will be assigned to every bot who joins the server.
-    You can run this command multiple times to add multiple roles (up to 10).
-    Specifying the role that is already added will remove that role from the
-    list. Provide no parameters to list current roles.
-autoassignrole:
-  args:
-    - ''
-    - RoleName
-  desc: >-
-    Toggles the role which will be assigned to every bot who joins the server.
-    You can run this command multiple times to add multiple roles (up to 10).
-    Specifying the role that is already added will remove that role from the
-    list. Provide no parameters to list current roles.
-autobanword:
-  args:
-    - fuck
-  desc: >-
-    Sets a word that the autobans a user when said. Use the word again to remove
-    it.
-autobanwordlist:
-  args:
-    - ''
-  desc: Lists all autoban words.
-autoboobs:
-  args:
-    - '30'
-    - ''
-  desc: >-
-    Posts a boobs every X seconds. 20 seconds minimum. Provide no parameters to
-    disable.
-autobutts:
-  args:
-    - '30'
-    - ''
-  desc: >-
-    Posts a butt every X seconds. 20 seconds minimum. Provide no parameters to
-    disable.
-autodisconnect:
-  args:
-    - Either
-  desc: |-
-    Toggles autodisconnect from the following options:
-    > Queue: Disconnects when you reach the last queue item
-    > Voice: Disconnects when only the bot remains in vc
-    > Either: Disconnects when either of the above are met
-autohentai:
-  args:
-    - 30 yuri+kissing|tail+long_hair
-    - ''
-  desc: >-
-    Posts a hentai every X seconds with a random tag from the provided tags. Use
-    `|` to separate tag groups. Random group will be chosen every time the image
-    is sent. Use `+` for multiple tags (max 2 per group). 20 seconds minimum.
-    Provide no parameters to disable.
-autoplay:
-  args:
-    - '0'
-    - '5'
-  desc: >-
-    Sets or turns off AutoPlay. You can request up to 5 songs to be added when the bot reaches the end of its queue. Set to `0` to disable.
-autotranslang:
-  args:
-    - en>fr
-  desc: >-
-    Sets your source and target language to be used with `{0}at`. Specify no
-    parameters to remove previously set value.
-autotranslate:
-  args:
-    - ''
-    - del
-  desc: >-
-    Starts automatic translation of all messages by users who set their `{0}atl`
-    in this channel. You can set "del" parameter to automatically delete all
-    translated user messages.
-avatar:
-  args:
-    - '@Someone'
-  desc: Shows a mentioned person's avatar.
-award:
-  args:
-    - 100 @person
-    - 5 Role Of Gamblers
-  desc: >-
-    Awards someone a certain amount of currency. You can specify the reason
-    after the Username. You can also specify a role name to award currency to
-    all users in a role.
-baka:
-  args:
-    - '@user'
-  desc: Returns a baka gif.
-ban:
-  args:
-    - '@Someone Get out!'
-    - '"Some Guy#1234" Your behaviour is toxic.'
-    - 1d12h @Someone Come back when u chill
-  desc: >-
-    Bans a user by ID or name with an optional message. You can specify a time
-    string before the user name to ban the user temporarily.
-banmessage:
-  args:
-    - '%ban.user%, you''ve been banned from %server.name%. Reason: %ban.reason%'
-    - >-
-      {{ "description": "%ban.user% you have been banned from %server.name% by
-      %ban.mod%" }}
-  desc: >-
-    Sets a ban message template which will be used when a user is banned from
-    this server. You can use embed strings and ban-specific placeholders:
-    %ban.mod%, %ban.user%, %ban.duration% and %ban.reason%. You can disable ban
-    message with `{0}banmsg -`
-banmsgreset:
-  args:
-    - ''
-  desc: >-
-    Resets ban message to default. If you want to completely disable ban
-    messages, use `{0}banmsg -`
-banmsgtest:
-  args:
-    - No reason
-    - 1h Test 1 hour ban message
-  desc: >-
-    If ban message is not disabled, bot will send you the message as if you were
-    banned by yourself. Used for testing the ban message.
-banunder:
-  args:
-    - 2y
-    - 2m -p
-  desc: >-
-    Allows you to ban users under a certain server join age in the server. Use
-    -p after the time to preview the users that will be banned.
-bash:
-  args:
-    - neofetch
-  desc: Executes a bash command.
-betflip:
-  args:
-    - 5 heads
-    - 3 t
-  desc: >-
-    Bet to guess will the result be heads or tails. Guessing awards you 1.95x
-    the currency you've bet (rounded up). Multiplier can be changed by the bot
-    owner.
-betroll:
-  args:
-    - '5'
-  desc: >-
-    Bets a certain amount of currency and rolls a dice. Rolling over 66 yields
-    x2 of your currency, over 90 - x4 and 100 x10.
-bible:
-  args:
-    - genesis 3:19
-  desc: Shows bible verse. You need to supply book name and chapter:verse
-bite:
-  args:
-    - '@user'
-  desc: Returns a bite gif.
-blackjack:
-  args:
-    - '50'
-  desc: >-
-    Start or join a blackjack game. You must specify the amount you're betting.
-    Use `{0}hit`, `{0}stand` and `{0}double` commands to play. Game is played
-    with 4 decks. Dealer hits on soft 17 and wins draws.
-blush:
-  args:
-    - '@user'
-  desc: Returns a blush gif.
-boobs:
-  args:
-    - ''
-  desc: Real adult content.
-boost:
-  args:
-    - ''
-  desc: Toggles anouncements on the current channel when someone boosts the server.
-boostdel:
-  args:
-    - '0'
-    - '30'
-  desc: >-
-    Sets the time it takes (in seconds) for boost messages to be auto-deleted.
-    Set it to `0` to disable automatic deletion.
-boostmsg:
-  args:
-    - '%user.mention% has boosted the server!!!'
-  desc: >-
-    Sets a new boost announcement message. Type `%user.mention%` if you want to
-    show the name the user who left. Full list of placeholders can be found here
-    <https://blog.mewdeko.tech/placeholders/> Using this command with no message will
-    show the current boost message. You can use embed json from
-    <https://eb.mewdeko.tech/> instead of a regular text, if you want the
-    message to be embedded.
-boosttest:
-  args:
-    - ''
-    - '@user'
-  desc: >-
-    Tests the current set boost message, optionally put a user to use them as an
-    example
-bored:
-  args:
-    - '@user'
-  desc: Returns a bored gif.
-botconfigedit:
-  args:
-    - color.ok 00ff00
-    - ''
-  desc: Obsolete, use `{0}config` or `{0}config bot` instead
-butts:
-  args:
-    - ''
-    - ''
-  desc: Real adult content.
-buy:
-  args:
-    - '2'
-  desc: >-
-    Buys an item from the shop on a given index. If buying items, make sure that
-    the bot can DM you.
-bye:
-  args:
-    - ''
-  desc: Toggles anouncements on the current channel when someone leaves the server.
-byedel:
-  args:
-    - '0'
-    - '30'
-  desc: >-
-    Sets the time it takes (in seconds) for bye messages to be auto-deleted. Set
-    it to `0` to disable automatic deletion.
-byemsg:
-  args:
-    - '%user.mention% has left.'
-  desc: >-
-    Sets a new leave announcement message. Type `%user.mention%` if you want to
-    show the name the user who left. Type `%id%` to show id. Using this command
-    with no message will show the current bye message. You can use make embeds
-    using https://eb.mewdeko.tech/ instead of regular text, if you want the
-    message to be embedded.
-byetest:
-  args:
-    - ''
-    - '@SomeoneElse'
-  desc: >-
-    Sends the bye message in the current channel as if you just left the server.
-    You can optionally specify a different user.
-calcops:
-  args:
-    - ''
-  desc: Shows all available operations in the `{0}calc` command
-calculate:
-  args:
-    - 1+1
-  desc: Evaluate a mathematical expression.
-cash:
-  args:
-    - ''
-    - '@Someone'
-  desc: Check how much currency a person has. (Defaults to yourself)
-catcmd:
-  args:
-    - '{0}command name enable CategoryName'
-    - '{0}command enable CategoryId'
-  desc: Sets a command's permission at the category level.
-catfact:
-  args:
-    - ''
-  desc: Shows a random catfact from <https://catfacts-api.appspot.com/api/facts>
-catid:
-  args:
-    - CategoryName
-  desc: Shows the category ID for a category name you choose.
-catmdl:
-  args:
-    - ModuleName enable SomeChannel
-  desc: Sets a module's permission at the channel level.
-ccatc:
-  args:
-    - CategoryName Channel "Channel With Spaces"
-  desc: Creates a category and creates text channels under it with names you choose.
-ccavc:
-  args:
-    - CategoryName Channel "Channel With Spaces"
-  desc: ' Creates a category and creates voice channels under it with names you choose.'
-cctc:
-  args:
-    - CategoryName Channel "Channel With Spaces"
-  desc: 'Creates text channels under the category you choose. '
-ccvc:
-  args:
-    - CategoryName Channel "Channel With Spaces"
-  desc: 'Creates voice channels under the category you choose. '
-channelblacklist:
-  args:
-    - rem 12312312312
-  desc: Either [add]s or [rem]oves a channel specified by an ID from a blacklist.
-channelid:
-  args:
-    - ''
-  desc: Shows current channel ID.
-channelinfo:
-  args:
-    - '#some-channel'
-  desc: >-
-    Shows info about the channel. If no channel is supplied, it defaults to
-    current one.
-channeltopic:
-  args:
-    - ''
-  desc: Sends current channel's topic as a message.
-character:
-  args:
-    - Zero Two
-  desc: Finds an anime character using the AniList Api
-charinfo:
-  args:
-    - Sylveon
-  desc: Gets info for a character.
-chatmute:
-  args:
-    - '@Someone'
-    - '@Someone stop writing'
-    - 15m @Someone
-    - 1h30m @Someone
-    - 1h @Someone silence
-  desc: >-
-    Prevents a mentioned user from chatting in text channels. You can also
-    specify time string for how long the user should be muted. You can
-    optionally specify a reason.
-chattriggerrolegranttype:
-  args:
-    - 1234 sender
-    - 1234 Both
-  desc: >-
-    Changes the way roles are added when the reaction is triggered:
-
-    - `Sender` adds/removes roles from the person sending the message
-
-    - `Mentioned` adds/removes roles from people mentioned in the message, when
-    this option is enabled mentions will be removed before checking if the
-    trigger matches
-
-    - `Both` same as Mentioned, but sender also gets the role changes
-chatunmute:
-  args:
-    - '@Someone'
-  desc: >-
-    Removes a mute role previously set on a mentioned user with `{0}chatmute`
-    which prevented him from chatting in text channels.
-checkperms:
-  args:
-    - me
-    - bot
-  desc: Checks yours or bot's user-specific permissions on this channel.
-chnlcmd:
-  args:
-    - '{0}command enable SomeChannel'
-  desc: Sets a command's permission at the channel level.
-chnlfilterinv:
-  args:
-    - ''
-  desc: >-
-    Toggles automatic deletion of invites posted in the channel. Does not negate
-    the `{0}srvrfilterinv` enabled setting. Does not affect users with the
-    Administrator permission.
-chnlfilterlin:
-  args:
-    - ''
-  desc: >-
-    Toggles automatic deletion of links posted in the channel. Does not negate
-    the `{0}srvrfilterlin` enabled setting. Does not affect users with the
-    Administrator permission.
-chnlfilterwords:
-  args:
-    - ''
-  desc: >-
-    Toggles automatic deletion of messages containing filtered words on the
-    channel. Does not negate the `{0}srvrfilterwords` enabled setting. Does not
-    affect users with the Administrator permission.
-chnlmdl:
-  args:
-    - ModuleName enable SomeChannel
-  desc: Sets a module's permission at the channel level.
-choose:
-  args:
-    - Get up;Sleep;Sleep more
-  desc: Chooses a thing from a list of things
-chucknorris:
-  args:
-    - ''
-  desc: Shows a random Chuck Norris joke.
-clearqueue:
-  args:
-    - ''
-  desc: Clears the queue.
-cleverbot:
-  args:
-    - ''
-  desc: >-
-    Toggles cleverbot session. When enabled, the bot will reply to messages
-    starting with bot mention in the server. Chat Triggers starting with
-    %bot.mention% won't work if cleverbot is enabled.
-close:
-  args:
-    - '#channel'
-  desc: >-
-    Closes an open ticket and sends you a transcript. Can be used in the ticket
-    channel or by mentioning the channel.
-clparew:
-  args:
-    - ''
-  desc: >-
-    Claim patreon rewards. If you're subscribed to bot owner's patreon you can
-    use this command to claim your rewards - assuming bot owner did setup has
-    their patreon key.
-clubaccept:
-  args:
-    - user#1337
-  desc: Accept a user who applied to your club.
-clubadmin:
-  args:
-    - '@Someone'
-  desc: >-
-    Assigns (or unassigns) staff role to the member of the club. Admins can ban,
-    kick and accept applications.
-clubapply:
-  args:
-    - My Brand New Club#23
-  desc: >-
-    Apply to join a club. You must meet that club's minimum level requirement,
-    and not be on its ban list.
-clubapps:
-  args:
-    - '2'
-  desc: >-
-    Shows the list of users who have applied to your club. Paginated. You must
-    be club owner to use this command.
-clubban:
-  args:
-    - user#1337
-  desc: >-
-    Bans the user from the club. You must be the club owner. They will not be
-    able to apply again.
-clubbans:
-  args:
-    - '2'
-  desc: >-
-    Shows the list of users who have banned from your club. Paginated. You must
-    be club owner to use this command.
-clubcreate:
-  args:
-    - My Brand New Club
-  desc: Creates a club. You must be at least level 5 and not be in the club already.
-clubdesc:
-  args:
-    - This is the best club please join.
-  desc: Sets the club description. Maximum 150 characters. Club owner only.
-clubdisband:
-  args:
-    - ''
-  desc: Disbands the club you're the owner of. This action is irreversible.
-clubicon:
-  args:
-    - https://i.imgur.com/htfDMfU.png
-  desc: Sets the club icon.
-clubinfo:
-  args:
-    - My Brand New Club#23
-  desc: Shows information about the club.
-clubkick:
-  args:
-    - user#1337
-  desc: >-
-    Kicks the user from the club. You must be the club owner. They will be able
-    to apply again.
-clublb:
-  args:
-    - '2'
-  desc: Shows club rankings on the specified page.
-clubleave:
-  args:
-    - ''
-  desc: Leaves the club you're currently in.
-clublevelreq:
-  args:
-    - '7'
-  desc: >-
-    Sets the club required level to apply to join the club. You must be club
-    owner. You can't set this number below 5.
-clubtransfer:
-  args:
-    - '@Someone'
-  desc: Transfers the ownership of the club to another member of the club.
-clubunban:
-  args:
-    - user#1337
-  desc: Unbans the previously banned user from the club. You must be the club owner.
-cmdcooldown:
-  args:
-    - '"some cmd" 10s'
-  desc: Sets a cooldown per user for a command. Put just the command to remove the cooldown.
-color:
-  args:
-    - 00ff00
-    - f00 0f0 00f
-  desc: >-
-    Shows you pictures of colors which correspond to the inputed hex values. Max
-    10.
-porn:
-  args:
-    -
-  desc: "Pulls something from the porn subreddit."
-bondage:
-  args:
-    -
-  desc: "Pulls something from the bondage subreddit."
-anal:
-  args:
-    -
-  desc: "Pulls something from the anal subreddit."
-pussy:
-  args:
-    -
-  desc: "Pulls something from the pussy subreddit."
-commandlogchannel:
-  args:
-    - command-logs
-    - ''
-  desc: >-
-    Sets where slash and regular commands are logged for the guild. Put nothing
-    to disable.
-commands:
-  args:
-    - ''
-  desc: Lists all bot modules.
-confess:
-  args:
-    - serverId confession
-    - confession (If in server, using the slash command)
-  desc: Sends a confession via dms. Or via the slash command in a server.
-confessblacklist:
-  args:
-    - '@user'
-  desc: Blacklist a user from confessions
-confesschannel:
-  args:
-    - '#channel'
-    - ''
-  desc: Sets the confession channel. Put nothing to disable.
-confesslogchannel:
-  args:
-    - '#channel'
-  desc: >-
-    Sets the channel used to log who made confessions. Put nothing to disable.
-    ***Keep in mind if I find you misusing this function I will find out,
-    blacklist this server. And tear out whatever reproductive organs you
-    have.***
-confessunblacklist:
-  args:
-    - '@user'
-  desc: Unblacklist a user from confessions
-config:
-  args:
-    - ''
-    - bot
-    - bot color.ok
-    - bot color.ok ff0000
-  desc: >-
-    Gets or sets configuration values.
-
-    Provide no arguments to see the list of configs you can edit/view.
-
-    Provide config name to see all properties in that configuration and their
-    values.
-
-    Provide config name and property name to see that property's description and
-    value.
-
-    Provide config name, property name and value to set that property to the new
-    value.
-configreload:
-  args:
-    - bot
-    - gambling
-  desc: Reloads specified configuration
-connect4:
-  args:
-    - ''
-  desc: >-
-    Creates or joins an existing connect4 game. 2 players are required for the
-    game. Objective of the game is to get 4 of your pieces next to each other in
-    a vertical, horizontal or diagonal line. You can specify a bet when you
-    create a game and only users who bet the same amount will be able to join
-    your game.
-consider:
-  args:
-    - number reason
-  desc: 'Considers a suggestion with an optional reason. '
-considerchannel:
-  args:
-    - considered
-    - ''
-  desc: >-
-    Sets a channel for suggestions to send considered ones to. Put nothing to
-    disable.
-considermessage:
-  args:
-    - embedcodehere
-  desc: >-
-    Allows you to set the message sent when a suggestion is considered.Use the
-    embed builder at https://eb.mewdeko.tech and the placeholders at
-    https://blog.mewdeko.tech/placeholders.
-convert:
-  args:
-    - m km 1000
-  desc: >-
-    Convert quantities. Use `{0}convertlist` to see supported dimensions and
-    currencies.
-convertlist:
-  args:
-    - ''
-  desc: List of the convertible dimensions and currencies.
-createcatandtxtchannels:
-  args:
-    - category name1 name2
-    - category "name 1" name2
-  desc: Creates the category you specify with the text channels you want
-createcatandvcchannels:
-  args:
-    - category name1 name2
-    - category "name 1" name2
-  desc: Creates the category you specify with the voice channels you want
-createcattxtchans:
-  args:
-    - category name1 name2
-    - category "name 1" name2
-  desc: Creates txt channels under the category you specify.
-createcatvcchans:
-  args:
-    - category name1 name2
-    - category "name 1" name2
-  desc: Creates vc channels under the category you specify.
-createrole:
-  args:
-    - Awesome Role
-  desc: Creates a role with a given name.
-creatvoicatchanl:
-  args:
-    - CategoryName/ID channelname
-  desc: Creates a voice channel under a category
-creatvoichanl:
-  args:
-    - VoiceChannelName
-  desc: Creates a new voice channel with a given name.
-creatxtcatchanl:
-  args:
-    - CategoryName/ID channelname
-  desc: Creates a text channel in a category
-creatxtchanl:
-  args:
-    - TextChannelName
-  desc: Creates a new text channel with a given name.
-cry:
-  args:
-    - '@user'
-  desc: Returns a cry gif.
-crypto:
-  args:
-    - btc
-    - bitcoin
-  desc: >-
-    Shows basic stats about a cryptocurrency from coinmarketcap.com. You can use
-    either a name or an abbreviation of the currency.
-ctad:
-  args:
-    - '59'
-  desc: >-
-    Toggles whether the message triggering the Chat Trigger will be
-    automatically deleted.
-ctat:
-  args:
-    - '59'
-  desc: >-
-    Toggles whether the Chat Trigger will allow extra input after the trigger.
-    For example, with this feature enabled, Chat Trigger with trigger 'hi' will
-    also be invoked when a user types 'hi there'. This feature is automatically
-    enabled on Chat Triggers which have '%target%' in their response.
-ctca:
-  args:
-    - '44'
-  desc: >-
-    Toggles whether the Chat Trigger will trigger if the triggering message
-    contains the keyword (instead of only starting with it).
-ctdm:
-  args:
-    - '44'
-  desc: >-
-    Toggles whether the response message of the Chat Trigger will be sent as a
-    direct message.
-ctnr:
-  args:
-    - '69420'
-  desc: >-
-    Toggles whether the bot sends a message with a Chat Trigger. Turning this
-    off automatically makes any emote reactions react to the trigger.
-ctprefix:
-  args:
-    - '12 *'
-  desc: >-
-    Sets the prefix triggers will be matched with when using the custom prefix type.
-ctprefixtype:
-  args:
-    - '42 custom'
-  desc: >-
-    Sets the prefix type a trigger checks itself against when it's executed. Valid types are None, Global,
-    GuildOrGlobal, GuildOrNone, and Custom
-ctreact:
-  args:
-    - '59 👍 👎 '
-    - 59 <a:nFlower:408963839191941120>
-    - '59'
-  desc: >-
-    Sets or resets reactions (up to 3) which will be added to the response
-    message of the ChatTrigger with the specified ID. Provide no emojis to
-    reset.
-ctrgranttoggle:
-  args:
-    - 1 786375627892064257
-  desc: Toggles if a role should be granted when a user triggers a chat trigger.
-ctrremovetoggle:
-  args:
-    - 1 786375627892064257
-  desc: Toggles if a role should be removed when a user triggers a chat trigger.
-ctsclear:
-  args:
-    - ''
-  desc: Deletes all Chat Triggers on this server.
-ctsexport:
-  args:
-    - ''
-  desc: >-
-    Exports Chat Triggers from the current server (or global Chat Triggers in
-    DMs) into a .yml file
-ctsimport:
-  args:
-    - <upload .yml file>
-  desc: >-
-    Upload the file or send the raw .yml data with this command to import all
-    Chat Triggers from the specified string or file into the current server (or
-    as global Chat Triggers in dm)
-ctsreload:
-  args:
-    - ''
-  desc: >-
-    Reloads all Chat Triggers on all shards. Use this if you've made changes to
-    the database while the bot is running, or used `{0}deleteunusedcrnq`
-cuddle:
-  args:
-    - '@user'
-  desc: Returns a cuddle gif.
-curtrs:
-  args:
-    - '2'
-    - '@SomeUser 2'
-  desc: >-
-    Shows your currency transactions on the specified page. Bot owner can see
-    other people's transactions too.
-customafkmessage:
-  args:
-    - embedcode
-  desc: Allows you to set a custom message when a user is pinged with afk enabled.
-danbooru:
-  args:
-    - yuri+kissing
-  desc: >-
-    Shows a random hentai image from danbooru with a given tag. Tag is optional
-    but preferred. (multiple tags are appended with +)
-dance:
-  args:
-    - '@user'
-  desc: Returns a dance gif.
-deafen:
-  args:
-    - '"@Someguy"'
-    - '"@Someguy" "@Someguy"'
-  desc: Deafens mentioned user or users.
-deckshuffle:
-  args:
-    - ''
-  desc: Reshuffles all cards back into the deck.
-define:
-  args:
-    - heresy
-  desc: Finds a definition of a word.
-defprefix:
-  args:
-    - +
-  desc: >-
-    Sets bot's default prefix for all bot commands. Provide no parameters to see
-    the current default prefix. This will not change this server's current
-    prefix.
-delallquotes:
-  args:
-    - kek
-  desc: Deletes all quotes on a specified keyword.
-delete:
-  args:
-    - '#chat 771562360594628608'
-    - '771562360594628608'
-    - 771562360594628608 5m
-  desc: >-
-    Deletes a single message given the channel and message ID. If channel is
-    ommited, message will be searched for in the current channel. You can also
-    specify time parameter after which the message will be deleted (up to 7
-    days). This timer won't persist through bot restarts.
-deletechattrigger:
-  args:
-    - '5'
-  desc: >-
-    Deletes a Chat Trigger on a specific index. If ran in DM, it is bot owner
-    only and deletes a global Chat Trigger. If ran in a server, it requires
-    Administration privileges and removes server Chat Trigger.
-deletecurrency:
-  args:
-    - ''
-  desc: Deletes everything from Currency and CurrencyTransactions.
-deleteplaylists:
-  args:
-    - ''
-  desc: Deletes everything from MusicPlaylists.
-deleterole:
-  args:
-    - Awesome Role
-  desc: Deletes a role with a given name.
-deleteroles:
-  args:
-    - '@role @role'
-    - roleid roleid
-  desc: >-
-    Deletes a set of roles you mention. Must be below your highest role and the
-    bots highest for it to work.
-deletewaifu:
-  args:
-    - ''
-  desc: >-
-    Deletes everything from WaifuUpdates, WaifuItem and WaifuInfo tables for the
-    specified user. Also makes specified user's waifus free.
-deletewaifus:
-  args:
-    - ''
-  desc: Deletes everything from WaifuUpdates, WaifuItem and WaifuInfo tables.
-deletexp:
-  args:
-    - ''
-  desc: Deletes everything from UserXpStats, Clubs and sets users' TotalXP to 0.
-delmsgoncmd:
-  args:
-    - ''
-    - channel enable
-    - ch inherit
-    - list
-  desc: >-
-    Toggles the automatic deletion of the user's successful command message to
-    prevent chat flood. You can use it either as a server toggle, channel
-    whitelist, or channel blacklist, as channel option has 3 settings: Enable
-    (always do it on this channel), Disable (never do it on this channel), and
-    Inherit (respect server setting). Use `list` parameter to see the current
-    states.
-deltxtchanl:
-  args:
-    - TextChannelName
-  desc: Deletes a text channel with a given name.
-delvoichanl:
-  args:
-    - VoiceChannelName
-  desc: Deletes a voice channel with a given name.
-deny:
-  args:
-    - number reason
-  desc: 'Denies a suggestion with an optional reason. '
-denychannel:
-  args:
-    - denied
-    - ''
-  desc: >-
-    Sets a channel for suggestions to send denied ones to. Put nothing to
-    disable.
-denymessage:
-  args:
-    - embedcodehere
-  desc: >-
-    Allows you to set the message sent when a suggestion is denied. Use the
-    embed builder at https://eb.mewdeko.tech and the placeholders at
-    https://blog.mewdeko.tech/placeholders.
-derpibooru:
-  args:
-    - yuri+kissing
-  desc: >-
-    Shows a random image from derpibooru with a given tag. Tag is optional but
-    preferred.
-die:
-  args:
-    - ''
-  desc: Shuts the bot down.
-divorce:
-  args:
-    - '@CheatingSloot'
-  desc: >-
-    Releases your claim on a specific waifu. You will get 50% of that waifu's
-    value back, unless that waifu has an affinity towards you, in which case
-    they will be reimbursed instead. 6 hours cooldown.
-donate:
-  args:
-    - ''
-  desc: Instructions for helping the project financially.
-double:
-  args:
-    - ''
-  desc: >-
-    In the blackjack game, double your bet in order to receive exactly one more
-    card, and your turn ends.
-dpo:
-  args:
-    - '{0}Purge ManageMessages BanMembers'
-    - '{0}Purge'
-  desc: >-
-    Overrides required user permissions that the command has with the specified
-    ones. You can only use server-level permissions. This action will make the
-    bot ignore user permission requirements which command has by default.
-    Provide no permissions to reset to default.
-dpol:
-  args:
-    - ''
-  desc: Lists all discord permission overrides on this server.
-dpor:
-  args:
-    - ''
-  desc: >-
-    Resets ALL currently set discord permission overrides on this server. This
-    will make all commands have default discord permission requirements.
-dragon:
-  args:
-    - never
-  desc: nuuuuu!
-draw:
-  args:
-    - ''
-    - '5'
-  desc: >-
-    Draws a card from this server's deck. You can draw up to 10 cards by
-    supplying a number of cards to draw.
-drawnew:
-  args:
-    - ''
-    - '5'
-  desc: >-
-    Draws a card from the NEW deck of cards. You can draw up to 10 cards by
-    supplying a number of cards to draw.
-e621:
-  args:
-    - yuri+kissing
-  desc: >-
-    Shows a random hentai image from e621.net with a given tag. Tag is optional
-    but preferred. (multiple tags are appended with +)
-economy:
-  args:
-    - ''
-  desc: >-
-    Breakdown of the current state of the bot's economy. Updates every 3
-    minutes.
-edit:
-  args:
-    - 7479498384 Hi :^)
-    - '#other-channel 771562360594628608 New message!'
-    - '#other-channel 771562360594628608 {{"description":"hello"}}'
-  desc: >-
-    Edits bot's message, you have to specify message ID and new text. You can
-    optionally specify target channel. Supports embeds.
-editchattrigger:
-  args:
-    - 123 I'm a magical girl
-  desc: Edits the Chat Trigger's response given its ID.
-editsnipe:
-  args:
-    - ''
-    - '#channel'
-    - '@user'
-    - '#channel @user'
-  desc: >-
-    Allows you to see the last edited message in the current or specified
-    channel, will tell you how to enable sniping if its disabled when running
-    the command.
-editsnipelist:
-  args:
-    - ''
-    - '20'
-  desc: Shows the last 5 edited messages, unless a different number is specified
-eightball:
-  args:
-    - Is b1nzy a nice guy?
-  desc: Ask the 8ball a yes/no question.
-emotelist:
-  args:
-    - animated
-    - nonanimated
-  desc: Shows the servers emotes. Specify animated or nonanimated to show that type
-evaluate:
-  args:
-    - 'no'
-  desc: Evaluates a c# expression
-eventstart:
-  args:
-    - reaction
-    - reaction -d 1 -a 50 --pot-size 1500
-  desc: >-
-    Starts one of the events seen on public Mewdeko. Events: `reaction`,
-    `gamestatus`
-experience:
-  args:
-    - ''
-    - '@someguy'
-  desc: Shows your xp stats. Specify the user to show that user's stats instead.
-facepalm:
-  args:
-    - '@user'
-  desc: Returns a facepalm gif.
-fairplay:
-  args:
-    - ''
-  desc: >-
-    Toggles fairplay. While enabled, the bot will prioritize songs from users
-    who didn't have their song recently played instead of the song's position in
-    the queue.
-feed:
-  args:
-    - '@user'
-  desc: Returns a feed gif.
-feedadd:
-  args:
-    - https://www.rt.com/rss/
-    - 'https://www.rt.com/rss/ #updates'
-  desc: >-
-    Subscribes to a feed. Bot will post an update up to once every 10 seconds.
-    You can have up to 10 feeds on one server. All feeds must have unique URLs.
-    Set a channel as a second optional parameter to specify where to send the
-    updates.
-feedlist:
-  args:
-    - ''
-  desc: Shows the list of feeds you've subscribed to on this server.
-feedmessage:
-  args:
-    - 1 embedcode
-  desc: >-
-    Add a custom message to a certain feed. Find the number using {0}feeds. You
-    can use https://eb.mewdeko.tech along with https://blog.mewdeko.tech/placeholders
-    to make cool embeds with this.
-feedremove:
-  args:
-    - '3'
-  desc: >-
-    Stops tracking a feed on the given index. Use `{0}feeds` command to see a
-    list of feeds and their indexes.
-fetch:
-  args:
-    - ID
-  desc: >-
-    Fetches user info from a user ID, regardless of if you are in a server with
-    them.
-filterword:
-  args:
-    - poop
-  desc: >-
-    Adds or removes (if it exists) a word from the list of filtered words.
-    Use`{0}sfw` or `{0}cfw` to toggle filtering.
-findanime:
-  args:
-    - ''
-  desc: Finds an anime using a clip or screenshot or a url. Not perfect.
-flip:
-  args:
-    - ''
-    - '3'
-  desc: Flips coin(s) - heads or tails, and shows an image.
-forwardmessages:
-  args:
-    - ''
-  desc: >-
-    Toggles forwarding of non-command messages sent to bot's DM to the bot
-    owners
-forwardtoall:
-  args:
-    - ''
-  desc: >-
-    Toggles whether messages will be forwarded to all bot owners or only to the
-    first one specified in the credentials.json file
-fwarn:
-  args:
-    - y/n
-  desc: >-
-    toggles warn on filtered word, make sure to enable filters with sfw and add
-    words with fw first.
-fwclear:
-  args:
-    - ''
-  desc: Deletes all filtered words on this server.
-gamevoicechannel:
-  args:
-    - ''
-  desc: >-
-    Toggles game voice channel feature in the voice channel you're currently in.
-    Users who join the game voice channel will get automatically redirected to
-    the voice channel with the name of their current game, if it exists. Can't
-    move users to channels that the bot has no connect permission for. One per
-    server.
-gatari:
-  args:
-    - Name
-    - Name ctb
-  desc: Shows osu!gatari stats for a player.
-gelbooru:
-  args:
-    - yuri+kissing
-  desc: >-
-    Shows a random hentai image from gelbooru with a given tag. Tag is optional
-    but preferred. (multiple tags are appended with +)
-realbooru:
-  args:
-    - anal
-  desc: >-
-    Shows a random porn image from realbooru with a given tag. Tag is optional
-    but preferred. (multiple tags are appended with +)
-gemote:
-  args:
-    - <:HaneBomb:914307912044802059>
-  desc: Sets a custom emote used in giveaways!
-gencurlist:
-  args:
-    - ''
-  desc: >-
-    Shows the list of server and channel ids where gc is enabled. Paginated with
-    9 per page.
-gencurrency:
-  args:
-    - ''
-  desc: >-
-    Toggles currency generation on this channel. Every posted message will have
-    chance to spawn currency. Chance is specified by the Bot Owner. (default is
-    2%)
-gend:
-  args:
-    - '2'
-  desc: Ends a giveaway using the number in `{0}glist`.
-getactiveafks:
-  args:
-    - ''
-  desc: Get all currently AFK Users in a paginated list
-pronouns:
-  args:
-    - '@user'
-    - ''
-  desc: >-
-    Gets a user's preferred pronouns, if they haven't specified them using
-    `pnoverride` it will  fetch the pronouns from
-    [pronoundb](https://pronoundb.org)
-give:
-  args:
-    - 1 @Someone
-    - 5 @CootGurl Ur so pwetty
-  desc: >-
-    Give someone a certain amount of currency. You can specify the reason after
-    the mention.
-glist:
-  args:
-    - ''
-  desc: Lists the currently running giveaways.
-globalcommand:
-  args:
-    - '{0}stats'
-  desc: Toggles whether a command can be used on any server.
-globalmodule:
-  args:
-    - nsfw
-  desc: Toggles whether a module can be used on any server.
-globalpermlist:
-  args:
-    - ''
-  desc: Lists global permissions set by the bot owner.
-google:
-  args:
-    - query
-  desc: Get a Google search link for some terms.
-grab:
-  args:
-    - '@user'
-  desc: >-
-    Moves the user you mention to your vc. ***The user you mention must already
-    be in a vc.***
-greet:
-  args:
-    - ''
-  desc: Toggles anouncements on the current channel when someone joins the server.
-greetdel:
-  args:
-    - '0'
-    - '30'
-  desc: >-
-    Sets the time it takes (in seconds) for greet messages to be auto-deleted.
-    Set it to 0 to disable automatic deletion.
-greetdm:
-  args:
-    - ''
-  desc: >-
-    Toggles whether the greet messages will be sent in a DM (This is separate
-    from greet - you can have both, any or neither enabled).
-greetdmmsg:
-  args:
-    - Welcome to the server, %user.mention%
-  desc: >-
-    Sets a new join announcement message which will be sent to the user who
-    joined. Type `%user.mention%` if you want to mention the new member. Using
-    it with no message will show the current DM greet message. You can use embed
-    json from <https://eb.Mewdeko.tech> instead of a regular text, if you want
-    the message to be embedded.
-greetdmtest:
-  args:
-    - ''
-    - '@SomeoneElse'
-  desc: >-
-    Sends the greet direct message to you as if you just joined the server. You
-    can optionally specify a different user.
-greethook:
-  args:
-    - channel name image
-    - channel name
-    - disable
-  desc: >-
-    Allows you to set a webhook used for welcome messages. You can either upload
-    an image to use or use a image url. Type disable to disable webhook greets.
-    set the message used for greets using the greetmsg command together with
-    https://eb.mewdeko.tech/ and https://blog.mewdeko.tech/placeholders
-greetmsg:
-  args:
-    - Welcome, %user.mention%.
-  desc: >-
-    Sets a new join announcement message which will be shown in the server's
-    channel. Type `%user.mention%` if you want to mention the new member. Using
-    it with no message will show the current greet message. You can use make
-    embeds  using https://eb.mewdeko.tech/ instead of regular text, if you want
-    the message to be embedded.
-greettest:
-  args:
-    - ''
-    - '@SomeoneElse'
-  desc: >-
-    Sends the greet message in the current channel as if you just joined the
-    server. You can optionally specify a different user.
-greroll:
-  args:
-    - messageid
-  desc: Rerolls a giveaway
-gstart:
-  args:
-    - ''
-    - '#channel 2d 1 nitro!'
-  desc: Starts giveaway configuration, or predefined values to start one immediately
-gstats:
-  args:
-    - ''
-  desc: Shows giveaway stats for the server.
-guide:
-  args:
-    - ''
-    - ''
-  desc: Sends a readme and a guide links to the channel.
-hangman:
-  args:
-    - ''
-    - movies
-  desc: >-
-    Starts a game of hangman in the channel. Use `{0}hangmanlist` to see a list
-    of available term types. Defaults to 'all'.
-hangmanlist:
-  args:
-    - ''
-  desc: Shows a list of hangman term types.
-hangmanstop:
-  args:
-    - ''
-  desc: Stops the active hangman game on this channel if it exists.
-happy:
-  args:
-    - '@user'
-  desc: Returns a happy gif.
-hearthstone:
-  args:
-    - Ysera
-  desc: >-
-    Searches for a Hearthstone card and shows its image. Takes a while to
-    complete.
-help:
-  args:
-    - '{0}cmds'
-    - ''
-  desc: >-
-    Either shows a help for a single command, or DMs you help link if no
-    parameters are specified.
-hentai:
-  args:
-    - yuri
-  desc: >-
-    Shows a hentai image from a random website (gelbooru, danbooru, konachan or
-    yandere) with a given tag. Tag is optional but preferred. Only 1 tag
-    allowed.
-hentaibomb:
-  args:
-    - yuri
-  desc: >-
-    Shows a total of 4 images (from gelbooru, danbooru, konachan and yandere). Tag
-    is optional but preferred.
-pornbomb:
-  args:
-    - anal
-  desc: >-
-    Shows a total of 4 images from realbooru. Tag
-    is optional but preferred.
-hentaigif:
-  args:
-    - ''
-  desc: Sends a random hentai gif from the hentai_gif subreddit
-highfive:
-  args:
-    - '@user'
-  desc: Returns a highfive gif.
-highlights:
-  args:
-    - add Sylveon
-    - delete Sylveon
-    - list
-    - 'toggleignore #chat/@user'
-    - enabled true
-  desc: |-
-    - `add` Adds a word to your highlights
-    - `delete/remove` Removes a word from your highlights
-    - `list` Lists your current highlights
-    - `toggleignore` Toggles the ignoring of a channnel or user.
-    - `enabled` Enables or disables highlights
-hit:
-  args:
-    - ''
-  desc: In the blackjack game, ask the dealer for an extra card.
-hug:
-  args:
-    - '@user'
-  desc: Returns a hug gif.
-iam:
-  args:
-    - Gamer
-  desc: >-
-    Adds a role to you that you choose. Role must be on a list of
-    self-assignable roles.
-iamnot:
-  args:
-    - Gamer
-  desc: >-
-    Removes a specified role from you. Role must be on a list of self-assignable
-    roles.
-image:
-  args:
-    - cute kitten
-  desc: Pulls a random image using a search parameter.
-imagesreload:
-  args:
-    - ''
-  desc: >-
-    Reloads images bot is using. Safe to use even when bot is being used
-    heavily.
-implementchannel:
-  args:
-    - implemented
-    - ''
-  desc: >-
-    Sets a channel for suggestions to send implemented ones to. Put nothing to
-    disable.
-implemented:
-  args:
-    - number reason
-  desc: 'Implements a suggestion with an optional reason. '
-implementmessage:
-  args:
-    - embedcodehere
-  desc: >-
-    Allows you to set the message sent when a suggestion is implemented. Use the
-    embed builder at https://eb.mewdeko.tech and the placeholders at
-    https://blog.mewdeko.tech/placeholders.
-inrole:
-  args:
-    - RoleName
-    - 5 RoleName
-  desc: >-
-    Lists every person from the specified role on this server. You can specify a
-    page before the role to jump to that page.
-inroles:
-  args:
-    - '@role @role2'
-  desc: Gets members that are in two specified roles.
-invite:
-  args:
-    - ''
-  desc: Pulls up the link to invite mewdeko.
-invitecreate:
-  args:
-    - ''
-  desc: Creates a new invite which has infinite max uses and never expires.
-invitedelete:
-  args:
-    - '2'
-  desc: >-
-    Deletes an invite on the specified index. Use `{0}invitelist` to see the
-    list of invites.
-inviteinfo:
-  args:
-    - spdvbdfih
-  desc: Gets info from an invite. Does not work on vanity invites.
-invitelist:
-  args:
-    - ''
-    - '3'
-  desc: Lists all invites for this channel. Paginated with 9 per page.
-invwarn:
-  args:
-    - y/n
-  desc: ' Toggles warning on inviteposting, make sure to enable .sfi first.'
-join:
-  args:
-    - ''
-  desc: Makes the bot join your voice channel.
-joinrace:
-  args:
-    - ''
-    - '5'
-  desc: >-
-    Joins a new race. You can specify an amount of currency for betting
-    (optional). You will get YourBet*(participants-1) back if you win.
-kick:
-  args:
-    - '@Someone Get out!'
-    - '"Some Guy#1234" Your behaviour is toxic.'
-  desc: Kicks a mentioned user.
-kickunder:
-  args:
-    - 2y
-    - 2m -p
-  desc: >-
-    Allows you to ban users under a certain server join age in the server. Use
-    -p after the time to preview the users that will be banned.
-kiss:
-  args:
-    - '@user'
-  desc: Returns a kiss gif.
-konachan:
-  args:
-    - yuri
-  desc: >-
-    Shows a random hentai image from konachan with a given tag. Tag is optional
-    but preferred.
-langsetdefault:
-  args:
-    - en-US
-    - default
-  desc: >-
-    Sets the bot's default response language. All servers which use a default
-    locale will use this one. Setting to `default` will use the host's current
-    culture. Provide no parameters to see currently set language.
-languageset:
-  args:
-    - 'de-DE '
-    - default
-  desc: >-
-    Sets this server's response language. If bot's response strings have been
-    translated to that language, bot will use that language in this server.
-    Reset by using `default` as the locale name. Provide no parameters to see
-    currently set language.
-languageslist:
-  args:
-    - ''
-  desc: List of languages for which translation (or part of it) exist atm.
-laugh:
-  args:
-    - '@user'
-  desc: Returns a laugh gif.
-leaderboard:
-  args:
-    - ''
-  desc: Displays the bot's currency leaderboard.
-leave:
-  args:
-    - ''
-  desc: Leaves the voice channel and clears the queue
-leavehook:
-  args:
-    - channel name image
-    - channel name
-    - disable
-  desc: >-
-    Allows you to set a webhook used for leave messages. You can either upload
-    an image to use or use a image url. Type disable to disable webhook greets.
-    set the message used for leaves using the byemsg command together with
-    https://eb.mewdeko.tech/ and https://blog.mewdeko.tech/placeholders
-leaveserver:
-  args:
-    - '123123123123'
-  desc: Leaves a server using its ID
-linux:
-  args:
-    - Spyware Windows
-  desc: Prints a customizable Linux interjection
-listchattriggers:
-  args:
-    - '1'
-    - all
-  desc: >-
-    Lists global or server Chat Triggers (20 commands per page). Running the
-    command in DM will list global Chat Triggers, while running it in server
-    will list that server's Chat Triggers. Specifying `all` parameter instead of
-    the number will DM you a text file with a list of all Chat Triggers.
-listchattriggersgroup:
-  args:
-    - '1'
-  desc: >-
-    Lists global or server Chat Triggers (20 commands per page) grouped by
-    trigger, and show a number of responses for each. Running the command in DM
-    will list global Chat Triggers, while running it in server will list that
-    server's Chat Triggers.
-listperms:
-  args:
-    - ''
-    - '3'
-  desc: >-
-    Lists whole permission chain with their indexes. You can specify an optional
-    page number if there are a lot of permissions.
-listplaying:
-  args:
-    - ''
-  desc: Lists all playing statuses with their corresponding number.
-listqueue:
-  args:
-    - ''
-    - '2'
-  desc: Lists the current queue.
-listquotes:
-  args:
-    - '3'
-    - 3 id
-  desc: Lists all quotes on the server ordered alphabetically or by ID. 15 Per page.
-listservers:
-  args:
-    - '3'
-  desc: Lists servers the bot is on with some basic info. 15 per page.
-lmgtfy:
-  args:
-    - query
-  desc: Google something for an idiot.
-lock:
-  args:
-    - ''
-  desc: 'Locks the current channel. '
-lockcheck:
-  args:
-    - ''
-  desc: Checks all roles to make sure they are lockdown compliant
-lockdown:
-  args:
-    - ''
-  desc: >-
-    Locks the server, will tell you to run lockcheck if some roles are in the
-    way of lockdown.
-log:
-  args:
-    - userpresence
-    - userbanned
-  desc: >-
-    Toggles logging event. Disables it if it is active anywhere on the server.
-    Enables if it isn't active. Use `{0}logevents` to see a list of all events
-    you can subscribe to.
-logcategory:
-  args:
-    - Users
-  desc: Placeholder until command is done
-logevents:
-  args:
-    - ''
-  desc: Shows a list of all events you can subscribe to with `{0}log`
-logignore:
-  args:
-    - ''
-  desc: >-
-    Toggles whether the `{0}logserver` command ignores this channel. Useful if
-    you have hidden admin channel and public log channel.
-logserver:
-  args:
-    - enable
-    - disable
-  desc: >-
-    Enables or Disables ALL log events. If enabled, all log events will log to
-    this channel.
-loop:
-  args:
-    - ''
-    - none
-    - track
-  desc: |-
-    - `none` Doesnt loop anything and stops when the queue ends
-    - `track` Loops the current song. Skip replays the current song.
-    - `queue` Loops the queue until its stopped
-lsar:
-  args:
-    - ''
-    - '2'
-  desc: Lists self-assignable roles. Shows 20 roles per page.
-lstfilterwords:
-  args:
-    - ''
-  desc: Shows a list of filtered words.
-magicitem:
-  args:
-    - ''
-  desc: >-
-    Shows a random magic item from
-    <https://1d4chan.org/wiki/List_of_/tg/%27s_magic_items>
-magicthegathering:
-  args:
-    - about face
-    - about face
-  desc: Searches for a Magic The Gathering card.
-mal:
-  args:
-    - straysocks
-  desc: Shows basic info from a MyAnimeList profile.
-manga:
-  args:
-    - Shingeki no kyojin
-  desc: Queries anilist for a manga and shows the first result.
-masskill:
-  args:
-    - BadPerson#1234 Toxic person
-  desc: >-
-    Specify a new-line separated list of `userid reason`. You can use
-    Username#discrim instead of UserId. Specified users will be banned from the
-    current server, blacklisted from the bot, and have all of their flowers
-    taken away.
-maxsuggestionlength:
-  args:
-    - '4098'
-  desc: Allows you to set the maximum length for suggestions.
-memberrole:
-  args:
-    - '@role'
-  desc: Sets the servers member role, will be used for other stuff later on
-meme:
-  args:
-    - ''
-  desc: Sends a random meme from reddit
-memegen:
-  args:
-    - biw gets iced coffee;in the winter
-    - ntot
-  desc: >-
-    Generates a meme from memelist with specified text. Separate multiple text
-    values with semicolons. Provide no meme text to see an example meme with
-    that template.
-memelist:
-  args:
-    - ''
-  desc: >-
-    Shows a list of template keys (and their repspective names) used for
-    `{0}memegen`.
-minsuggestionlength:
-  args:
-    - '10'
-  desc: >-
-    Alows you to set a minimum length to suggestions. Maximum value is 2048 to
-    avoid bad discord changes.
-modules:
-  args:
-    - ''
-  desc: Lists all bot modules.
-moveperm:
-  args:
-    - 2 4
-  desc: Moves permission from one position to another in the Permissions list.
-movesong:
-  args:
-    - 5 3
-  desc: Moves a song from one position to another.
-moveto:
-  args:
-    - calls
-  desc: >-
-    Moves you to a vc you name. ***You must already be in a vc for this to
-    work.***
-moveuserto:
-  args:
-    - '@Yuno Gasai calls'
-  desc: >-
-    Moves a user you mention to a different vc. ***The user must already be in a
-    vc.***
-movie:
-  args:
-    - Batman vs Superman
-  desc: Queries omdb for movies or series, show first result.
-multigreetadd:
-  args:
-    - ''
-    - '#channel'
-  desc: >-
-    Adds the current or mentioned channel to MultiGreets. 5 per channel, or 30
-    per guild
-multigreetdelete:
-  args:
-    - 1s
-    - '1'
-  desc: >-
-    Sets after how much time a MultiGreet is deleted. You can either use seconds
-    directly or format it like 2m2s. Setting it to 0 disables deletion. Default
-    is 1 second.
-multigreetgreetbots:
-  args:
-    - 1 false
-  desc: Sets whether a RoleGreet will also greet bots.
-multigreetlist:
-  args:
-    - ''
-  desc: Lists all MultiGreets and their properties.
-multigreetmessage:
-  args:
-    - '2'
-    - 2 embedcode/message
-  desc: >-
-    Gets or sets a MultiGreet message for a given MultiGreet ID. To set a custom
-    embed use https://eb.mewdeko.tech together with
-    https://blog.mewdeko.tech/placeholders
-multigreetremove:
-  args:
-    - '1'
-    - '#somechannel'
-  desc: >-
-    Removes a MultiGreet channel using the ID in {0}mgl. Can also remove all
-    MultiGreets if a channel is mentioned.
-multigreettype:
-  args:
-    - RandomGreet
-    - MultiGreet
-    - 'Off'
-  desc: >-
-    Sets wether to use MultiGreet(greets in all set channels),
-    RandomGreet(randomly chooses between all set MultiGreets then sends it to
-    that channel), or Off (Completely disables the MultiGreet system)
-multigreetwebhook:
-  args:
-    - 26 Mewdeko avatarurl
-    - 26 Mewdeko
-    - '26'
-  desc: >-
-    Allows you to set/update/remove a MultiGreet name and avatar. Put just the
-    MultiGreet ID to remove the webhook. Avatar is optional, but must be a
-    direct url to the img used.
-musicquality:
-  args:
-    - ''
-    - High
-    - Low
-  desc: >-
-    Gets or sets the default music player quality. Available settings: Highest,
-    High, Medium, Low. Default is **Highest**. Provide no argument to see
-    current setting.
-mute:
-  args:
-    - '@Someone'
-    - '@Someone too noisy'
-    - 1h30m @Someone
-    - 1h30m @Someone too noisy
-  desc: >-
-    Mutes a mentioned user both from speaking and chatting. You can also specify
-    time string for how long the user should be muted. You can optionally
-    specify a reason.
-muterole:
-  args:
-    - ''
-    - Silenced
-  desc: >-
-    Sets a name of the role which will be assigned to people who should be
-    muted. Provide no arguments to see currently set mute role. Default is
-    Mewdeko-mute.
-mwarn:
-  args:
-    - '@user'
-  desc: 'Gives a user a Minor Warn '
-mwarnclear:
-  args:
-    - '@user'
-    - '@user 3'
-  desc: >-
-    Clears all minor warns for a user, use with a number to clear that specific
-    warn
-mwarnexpire:
-  args:
-    - 30d
-  desc: ' Sets how long until a warning expires, see {0}h warne for more details'
-mwarnlog:
-  args:
-    - '@user'
-  desc: 'Shows the minor warnlog for a user or yourself if you dont mention a user. '
-mwarnlogall:
-  args:
-    - ''
-  desc: Gets all mini warned users
-mwarnpunish:
-  args:
-    - 1 Mute 15m
-    - 2 Ban 3d
-  desc: >-
-    Sets the punishments used for Minor Warns, punishments are the same as
-    regular WarnPunish
-mwarnpunishlist:
-  args:
-    - ''
-  desc: 'Shows your current Minor Warn punishment list. '
-next:
-  args:
-    - ''
-    - '5'
-  desc: >-
-    Goes to the next song in the queue. You have to be in the same voice channel
-    as the bot. You can skip multiple songs, but in that case songs will not be
-    requeued if {0}rcs or {0}rpl is enabled.
-nhentai:
-  args:
-    - '209519'
-  desc: Let's you read any doujin using the magic number.
-nhentaisearch:
-  args:
-    - futa
-    - cumdump -futa
-    - cumdump 3
-    - cumdump -futa 3
-  desc: >-
-    Lets you search nhentai for doujins using keywords. You can also specify
-    blacklisted words by putting a - in froint of the word. If the first set
-    doesnt have the results you wanted, you can also specify page number.
-novel:
-  args:
-    - the nine cauldrons
-  desc: >-
-    Searches for a novel on `https://novelupdates.com/`. You have to provide an
-    exact name.
-nowplaying:
-  args:
-    - ''
-  desc: Shows the song that the bot is currently playing.
-nroll:
-  args:
-    - '5'
-    - 5-15
-  desc: >-
-    Rolls in a given range. If you specify just one number instead of the range,
-    it will role from 0 to that number.
-nsfwcc:
-  args:
-    - ''
-  desc: Clears nsfw cache.
-nsfwtagbl:
-  args:
-    - poop
-  desc: >-
-    Toggles whether the tag is blacklisted or not in nsfw searches. Provide no
-    parameters to see the list of blacklisted tags.
-nsfwtoggle:
-  args:
-    - ''
-  desc: Toggles the NSFW parameter of the current text channel.
-nuke:
-  args:
-    - '#channel'
-  desc: >-
-    Completely deletes the current channel and remakes it as it was. Useful for
-    quick channel purges. Can be used directly in channel or by mentioning one.
-nunchi:
-  args:
-    - ''
-  desc: >-
-    Creates or joins an existing nunchi game. Users have to count up by 1 from
-    the starting number shown by the bot. If someone makes a mistake (types an
-    incorrect number, or repeats the same number) they are out of the game and a
-    new round starts without them.  Minimum 3 users required.
-osu:
-  args:
-    - Name
-    - Name taiko
-  desc: Shows osu! stats for a player.
-osu5:
-  args:
-    - Name
-  desc: Displays a user's top 5 plays.
-owoify:
-  args:
-    - cats are super duper cute
-    - snuggles
-  desc: >-
-    OwOifies a string, making it infinitly cuter. (for example "cats are super
-    duper cute" becomes  "kittehs awe supew dupew cute")
-pat:
-  args:
-    - '@user'
-  desc: Returns a pat gif.
-pathofexile:
-  args:
-    - '"Zizaran"'
-  desc: >-
-    Searches characters for a given Path of Exile account. May specify league
-    name to filter results.
-pathofexilecurrency:
-  args:
-    - Standard "Mirror of Kalandra"
-  desc: >-
-    Returns the chaos equivalent of a given currency or exchange rate between
-    two currencies.
-pathofexileleagues:
-  args:
-    - ''
-  desc: Returns a list of the main Path of Exile leagues.
-pause:
-  args:
-    - ''
-  desc: Pauses or Unpauses the song.
-permcontrol:
-  args:
-    - '#channel allow/deny user/role managemessages viewchannel'
-  desc: Allows you to set multiple permission for a role/user in a channel
-permrole:
-  args:
-    - Some Role
-    - reset
-  desc: >-
-    Sets a role which can change permissions. Supply no parameters to see the
-    current one. Type 'reset' instead of the role name to reset the currently
-    set permission role. Users with the Administrator server permissions can use
-    permission commands regardless of whether they have the specified role.
-    There is no default permission role.
-permview:
-  args:
-    - ''
-    - '@role'
-    - '@user'
-  desc: Shows guild permissions for a role or user.
-pick:
-  args:
-    - ''
-    - passwd
-  desc: >-
-    Picks the currency planted in this channel. If the plant has a password, you
-    need to specify it.
-ping:
-  args:
-    - ''
-  desc: Ping the bot to see if there are latency issues.
-place:
-  args:
-    - Cage
-    - steven 500 400
-  desc: >-
-    Shows a placeholder image of a given tag. Use `{0}placelist` to see all
-    available tags. You can specify the width and height of the image as the
-    last two optional parameters.
-placelist:
-  args:
-    - ''
-  desc: Shows the list of available tags for the `{0}place` command.
-plant:
-  args:
-    - '5'
-    - 10 meow
-  desc: >-
-    Spend an amount of currency to plant it in this channel. Default is 1. You
-    can specify the password after the amount. Password has to be alphanumeric
-    and it will be trimmed down to 10 characters if it's longer.
-play:
-  args:
-    - ''
-    - '5'
-    - Dream Of Venice
-  desc: >-
-    Plays/Queues a song. Use together with a song number in queue and it'll
-    play.
-playlist:
-  args:
-    - show playlistname
-    - delete playlistname
-    - create playlistname
-    - load
-    - load playlistname
-    - save songname
-    - default
-    - default playlistname
-  desc: |2-
-     Allows for you to manage your playlists.
-
-    Settings:
-     `show`: When used with a playlist name it shows that playlist. Shows your default playlist without a name.
-
-     `delete`: Deletes a playlist with a given name.
-
-     `create`: Creates a playlist using a given name. Stops you if theres a playlist with the same name already available.
-
-     `load`: Loads a playlist. If no name is provided it loads your default playlist.
-
-     `save`: Allows you to save a song to a playlist from either the queue or by searching. Defaults to searching the queue if the bot is playing something.
-
-     `default`: Allows you to set or see the current playlist, if one is set.
-playlists:
-  args:
-    - ''
-  desc: Lists all your playlists
-playlistshuffle:
-  args:
-    - ''
-  desc: Shuffles the current playlist.
-poke:
-  args:
-    - '@user'
-  desc: Returns a poke gif.
-pokemon:
-  args:
-    - Sylveon
-  desc: Searches for a pokemon.
-pokemonability:
-  args:
-    - overgrow
-  desc: Searches for a pokemon ability.
-poll:
-  args:
-    - Question?;Answer1;Answ 2;A_3
-    - MultiAnswer Question;answer;answer;answer
-  desc: >-
-    Creates a public poll which requires users to type a number of the voting
-    option in the channel command is ran in. Can have multiple modes: >
-    `SingleAnswer` - Users can only pick a single answer and cant change it.
-    Default when not used with a mode. > `AllowChange` - Users can change their
-    answers. > `MultiAnswer` - Users can select more than one answer.
-pollend:
-  args:
-    - ''
-  desc: Stops active poll on this server and prints the results in this channel.
-pollstats:
-  args:
-    - ''
-  desc: Shows the poll results without stopping the poll on this server.
-pout:
-  args:
-    - '@user'
-  desc: Returns a pout gif.
-prefix:
-  args:
-    - +
-  desc: >-
-    Sets this server's prefix for all bot commands. Provide no parameters to see
-    the current server prefix. **Setting prefix requires Administrator server
-    permission.**
-previewlinks:
-  args:
-    - enable
-  desc: Sets whether automatically embeds message links.
-pronounsforceclear:
-  args:
-    - '@user true pronouns contained transphobic message'
-    - >-
-      @user false pronouns being used to start conflict with another user,
-      cleared as a warning.
-  desc: >-
-    Forcefully clears a user's pronoun override and sets their PronounsDisabled
-    property
-prunemembers:
-  args:
-    - 7d
-  desc: Prunes members from the server. ***DANGEROUS, THIS CANNOT BE UNDONE***
-purge:
-  args:
-    - ''
-    - '-s'
-    - '5'
-    - 5 --safe
-    - '@Someone'
-    - '@Someone --safe'
-    - '@Someone X'
-    - '@Someone X -s'
-    - 20 --nb
-    - 20 --ob
-  desc: >-
-    `{0}Purge` removes all Mewdeko's messages in the last 100 messages.
-    `{0}Purge X` removes last `X` number of messages from the channel (up to
-    100). `{0}Purge @Someone` removes all Someone's messages in the last 100
-    messages. `{0}Purge @Someone X` removes last `X` number of 'Someone's'
-    messages in the channel. You can use the `-s` / `--safe` parameter at the
-    end to only Purge messages that are not pinned. You can use the `-nb` /
-    `--nobots` paramater to clear around bots. You can use the `-ob` /
-    `--onlybots` paramater to clear only bots.
-queue:
-  args:
-    - ''
-  desc: Shows the queue
-quoteadd:
-  args:
-    - sayhi Hi
-  desc: Adds a new quote with the specified name and message.
-quotedelete:
-  args:
-    - '123456'
-  desc: >-
-    Deletes a quote with the specified ID. You have to be either server
-    Administrator or the creator of the quote to delete it.
-quoteid:
-  args:
-    - '123456'
-  desc: >-
-    Displays the quote with the specified ID number. Quote ID numbers can be
-    found by typing `{0}liqu [num]` where `[num]` is a number of a page which
-    contains 15 quotes.
-quoteprint:
-  args:
-    - abc
-  desc: Prints a random quote with a specified name.
-quotesearch:
-  args:
-    - keyword text
-  desc: >-
-    Shows a random quote for a keyword that contains any text specified in the
-    search.
-quoteshow:
-  args:
-    - '123'
-  desc: Shows information about a quote with the specified ID.
-race:
-  args:
-    - ''
-  desc: Starts a new animal race.
-raffle:
-  args:
-    - ''
-    - RoleName
-  desc: >-
-    Prints a name and ID of a random online user from the server, or from the
-    online user in the specified role.
-raffleany:
-  args:
-    - ''
-    - ' RoleName'
-  desc: >-
-    Prints a name and ID of a random user from the server, or from the specified
-    role.
-rafflecur:
-  args:
-    - '20'
-    - mixed 15
-  desc: >-
-    Starts or joins a currency raffle with a specified amount. Users who join
-    the raffle will lose the amount of currency specified and add it to the pot.
-    After 30 seconds, random winner will be selected who will receive the whole
-    pot. There is also a `mixed` mode in which the users will be able to join
-    the game with any amount of currency, and have their chances be proportional
-    to the amount they've bet.
-randjoke:
-  args:
-    - ''
-  desc: Shows a random joke.
-randombird:
-  args:
-    - ''
-  desc: Shows a random bird image.
-randomcat:
-  args:
-    - ''
-  desc: Shows a random cat image.
-randomdog:
-  args:
-    - ''
-  desc: Shows a random dog image.
-randomfood:
-  args:
-    - ''
-  desc: Shows a random food image.
-randomkitsune:
-  args:
-    - ''
-  desc: What does the fox say? Returns a random kitsune.
-randomneko:
-  args:
-    - ''
-  desc: Nya~ Returns a random neko!
-randomreddit:
-  args:
-    - sylveon
-  desc: Gets an image from a specified subreddit. Must not be NSFW.
-randomwaifu:
-  args:
-    - ''
-  desc: Ara Ara~ Returns a random waifu.
-rategirl:
-  args:
-    - '@SomeGurl'
-  desc: >-
-    Use the universal hot-crazy wife zone matrix to determine the girl's worth.
-    It is everything young men need to know about women. At any moment in time,
-    any woman you have previously located on this chart can vanish from that
-    location and appear anywhere else on the chart.
-reactchannel:
-  args:
-    - '#channel'
-  desc: >-
-    Sets a channel where mewdeko will react with upvote and downvote arrows to
-    media. Provide no paramter to disable.
-reactionroles:
-  args:
-    - 'Gamer :SomeServerEmoji: Streamer :Other: Watcher :Other2:'
-    - 'excl Horde :Horde: Alliance :Alliance:'
-    - '866309699531702302 Gamer :Nekoha_Yay:'
-  desc: >-
-    Specify role names and server emojis with which they're represented, the bot
-    will then add those emojis to the previous message in the channel, and users
-    will be able to get the roles by clicking on the emoji. You can set 'excl'
-    as the first parameter to make them exclusive. You can have up to 5 of these
-    enabled on one server at a time You can optionally use a message ID before
-    specifying roles.
-reactionroleslist:
-  args:
-    - ''
-  desc: Lists all ReactionRole messages on this channel and their indexes.
-reactionrolesremove:
-  args:
-    - '1'
-  desc: Removed a ReactionRole message on the specified index.
-redditnsfw:
-  args:
-    - waifus34
-  desc: Grabs a post from any subreddit. Regardless of NSFW Status
-redisexec:
-  args:
-    - ''
-  desc: Executes a redis command. There is no confirmation so be careful.
-remind:
-  args:
-    - me 1d5h Do something
-    - '#general 1m Start now!'
-  desc: >-
-    Sends a message to you or a channel after certain amount of time (max 2
-    months). First parameter is `me`/`here`/'channelname'. Second parameter is
-    time in a descending order (mo>w>d>h>m) example: 1w5d3h10m. Third parameter
-    is a (multiword) message.
-reminddelete:
-  args:
-    - '3'
-  desc: Deletes a reminder on the specified index.
-remindlist:
-  args:
-    - '1'
-  desc: Lists all reminders you created. Paginated.
-removeallroles:
-  args:
-    - '@User'
-  desc: >-
-    Removes all roles which are lower than your highest role in the role
-    hierarchy from the user you specify.
-removeemote:
-  args:
-    - emote
-  desc: Removes an emote you choose.
-removefromall:
-  args:
-    - roletoremove
-  desc: Removes a role from everyone.
-removefromallbots:
-  args:
-    - roletoremove
-  desc: Removes a role from all bots
-removefromallusers:
-  args:
-    - roletoremove
-  desc: Removes a role from all users.
-removefromrole:
-  args:
-    - inrole removethisfrominrole
-  desc: >-
-    Removes the second mentioned mentioned role from the users mentioned in the
-    first role.
-removeonmute:
-  args:
-    - 'yes'
-  desc: >-
-    Sets whether muting removes a users role on mute and puts them back on
-    unmute
-removeperm:
-  args:
-    - '1'
-  desc: Removes a permission from a given position in the Permissions list.
-removeplaying:
-  args:
-    - ''
-  desc: Removes a playing string on a given number.
-removerole:
-  args:
-    - Role @User
-  desc: >-
-    Removes a role from a user. The role you specify has to be lower in the role
-    hierarchy than your highest role.
-removerolefromrole:
-  args:
-    - inrole removerole
-  desc: Remvoes a role from users in a role
-removeroles:
-  args:
-    - '@user @role @role'
-  desc: 'Lets you set remove multiple roles from a user. '
-removeusersfromrole:
-  args:
-    - '@role @user user userID'
-  desc: Remove users from a role
-renameemote:
-  args:
-    - emote newname
-  desc: renames an emote you choose.
-renamerole:
-  args:
-    - '"First role" SecondRole'
-  desc: >-
-    Renames a role. The role you specify has to be lower in the role hierarchy
-    than your highest role.
-repeat:
-  args:
-    - Hello there
-    - 1h5m Hello @erryone
-    - 10:00 Daily have a nice day! This will execute once every 24h.
-    - >-
-      21:00 30m Starting at 21 and every 30 minutes after that i will send this
-      message!
-  desc: >-
-    Repeat a message once every specified amount of time in the current channel.
-    You can instead specify time of day for the message to be repeated daily
-    (make sure you've set your server's timezone). If you've specified time of
-    day, you can still override the default daily interval with your own
-    interval. You can have up to 5 repeating messages on the server in total.
-repeatchannel:
-  args:
-    - '1 #channel'
-    - null
-  desc: Sets the channel a repeater executes in.
-repeatinvoke:
-  args:
-    - '1'
-  desc: >-
-    Immediately shows the repeat message on a certain index and restarts its
-    timer.
-repeatlist:
-  args:
-    - ''
-  desc: Shows currently repeating messages and their indexes.
-repeatmessage:
-  args:
-    - 1 message/embedcode
-  desc: >-
-    Set's a repeaters message after it has been made. You can use this with
-    [embeds](https://eb.mewdeko.tech) and
-    [placeholders](https://blog.mewdeko.tech/placeholders)
-repeatredun:
-  args:
-    - '1'
-  desc: >-
-    Specify repeater's index (use `{0}repli` to find it) to toggle whether that
-    repeater's message should be reposted if the last message in the channel is
-    the same repeater's message. This is useful if you want to remind everyone
-    to be nice in the channel every so often, but don't want to have the bot
-    spam the channel. This is NOT useful if you want to periodically ping
-    someone.
-repeatremove:
-  args:
-    - '2'
-  desc: >-
-    Removes a repeating message on a specified index. Use `{0}repeatlist` to see
-    indexes.
-repostthreshold:
-  args:
-    - 0
-    - 5
-  desc: Sets after how many messages mewdeko reposts a starboard message
-reptcursong:
-  args:
-    - ''
-  desc: Toggles repeat of current song.
-resetglobalperms:
-  args:
-    - ''
-  desc: Resets global permissions set by bot owner.
-resetperms:
-  args:
-    - ''
-  desc: Resets the bot's permissions module on this server to the default value.
-resolvetonetags:
-  args:
-    - /gen
-    - I need some cuddles :3 /qp
-  desc: Resolves all tone tags found in a given string.
-restart:
-  args:
-    - ''
-  desc: Restarts the bot. Might not work.
-restartshard:
-  args:
-    - '2'
-  desc: >-
-    Try (re)connecting a shard with a certain shardid when it dies. No one knows
-    will it work. Keep an eye on the console for errors.
-resuggest:
-  args:
-    - number ressugestion
-  desc: ' Updates a suggestion that hasnt already been reviewed.'
-revav:
-  args:
-    - '@Someone'
-  desc: Returns a Google reverse image search for someone's avatar.
-revimg:
-  args:
-    - Image link
-  desc: Returns a Google reverse image search for an image from a link.
-rinfo:
-  args:
-    - '@role'
-    - rid
-  desc: Get info on a role
-rip:
-  args:
-    - '@Someone'
-  desc: Shows the inevitable fate of someone.
-rj:
-  args:
-    - ''
-  desc: Lists the current running massrole jobs
-rolecmd:
-  args:
-    - '"command name" disable MyRole'
-  desc: Sets a command's permission at the role level.
-rolecolor:
-  args:
-    - Admin
-    - Admin ffba55
-  desc: >-
-    Set a role's color using its hex value. Provide no color in order to see the
-    hex value of the color of the specified role. The role you specify has to be
-    lower in the role hierarchy than your highest role.
-rolegreetadd:
-  args:
-    - '@role'
-    - '@role #channel'
-  desc: >-
-    Adds a role to RoleGreets. Uses the current or mentioned channel to greet.
-    10 per guild,
-rolegreetdelete:
-  args:
-    - 1s
-    - '1'
-  desc: >-
-    Sets after how much time a RoleGreet is deleted. You can either use seconds
-    directly or format it like 2m2s. Setting it to 0 disables deletion. Default
-    is 0.
-rolegreetdisable:
-  args:
-    - '1'
-  desc: Disables a RoleGreet by Id
-rolegreetgreetbots:
-  args:
-    - 1 false
-  desc: Sets whether a RoleGreet will also greet bots.
-rolegreetlist:
-  args:
-    - ''
-  desc: Lists all RoleGreets and their properties.
-rolegreetmessage:
-  args:
-    - '2'
-    - 2 embedcode/message
-  desc: >-
-    Gets or sets a roleGreet message for a given RoleGreet ID. To set a custom
-    embed use https://eb.mewdeko.tech together with
-    https://blog.mewdeko.tech/placeholders
-rolegreetremove:
-  args:
-    - '1'
-    - '@role'
-  desc: >-
-    Removes a MultiGreet channel using the ID in {0}rgl. Can also remove all
-    RoleGreets for a mentioned role.
-rolegreetwebhook:
-  args:
-    - 26 Mewdeko avatarurl
-    - 26 Mewdeko
-    - '26'
-  desc: >-
-    Allows you to set/update/remove a RoleGreet name and avatar. Put just the
-    RoleGreet ID to remove the webhook. Avatar is optional, but must be a direct
-    url to the img used.
-rolehoist:
-  args:
-    - Guests
-    - '"Space Wizards"'
-  desc: >-
-    Toggles whether this role is displayed in the sidebar or not. The role you
-    specify has to be lower in the role hierarchy than your highest role.
-roleid:
-  args:
-    - Some Role
-  desc: Shows the id of the specified role.
-rolelevelreq:
-  args:
-    - 5 SomeRole
-  desc: Set a level requirement on a self-assignable role.
-rolemdl:
-  args:
-    - ModuleName enable MyRole
-  desc: Sets a module's permission at the role level.
-roles:
-  args:
-    - '2'
-    - '@Someone'
-  desc: >-
-    List roles on this server or roles of a user if specified. Paginated, 20
-    roles per page.
-roll:
-  args:
-    - 4d10 2d5 * 2
-    - d8
-    - 7d5, 2d100 / 2
-  desc: >-
-    Rolls a set of dice in DND notation, returns the total of all rolls and each
-    individual die's value.  Supported opererations are addition, subtraction,
-    multiplication, and division. The operation effects all dice,  for example
-    `3d1, 2d1 * 2` would be **10** instead of **7**.
-rollduel:
-  args:
-    - 50 @Someone
-    - '@Challenger'
-  desc: >-
-    Challenge someone to a roll duel by specifying the amount and the user you
-    wish to challenge as the parameters. To accept the challenge, just specify
-    the name of the user who challenged you, without the amount.
-rolluo:
-  args:
-    - ''
-    - '7'
-    - 3d5
-  desc: >-
-    Rolls `X` normal dice (up to 30) unordered. If you split 2 numbers with
-    letter `d` (`xdy`) it will roll `X` dice from 1 to `y`.
-rotateplaying:
-  args:
-    - ''
-  desc: >-
-    Toggles rotation of playing status of the dynamic strings you previously
-    specified.
-rps:
-  args:
-    - r 100
-    - scissors
-  desc: >-
-    Play a game of Rocket-Paperclip-Scissors with Mewdeko. You can bet on it.
-    Multiplier is the same as on betflip.
-rsar:
-  args:
-    - ''
-  desc: Removes a specified role from the list of self-assignable roles.
-rsstest:
-  args:
-    - '1'
-  desc: Tests an rss feed that you are subscribed to.
-rtt:
-  args:
-    - '420'
-  desc: >-
-    Toggles whether the bot responds to the response of a Chat Trigger or the
-    trigger.
-rule34:
-  args:
-    - yuri+kissing
-  desc: >-
-    Shows a random image from rule34.xx with a given tag. Tag is optional but
-    preferred. (multiple tags are appended with +)
-safebooru:
-  args:
-    - yuri+kissing
-  desc: >-
-    Shows a random image from safebooru with a given tag. Tag is optional but
-    preferred. (multiple tags are appended with +)
-sankaku:
-  args:
-    - Vanilla
-  desc: Grabs a random image from Sankaku using the tags you provide.
-sargn:
-  args:
-    - 1 Faction
-    - '2'
-  desc: Sets a self assignable role group name. Provide no name to remove.
-savechat:
-  args:
-    - '150'
-  desc: Saves a number of messages to a text file and sends it to you.
-say:
-  args:
-    - hi
-    - '#chat hi'
-  desc: >-
-    Bot will send the message you typed in the specified channel. If you omit
-    the channel name, it will send the message in the current channel. Supports
-    embeds.
-scadd:
-  args:
-    - '{0}stats'
-  desc: >-
-    Adds a command to the list of commands which will be executed automatically
-    in the current channel, in the order they were added in, by the bot when it
-    startups up.
-scclear:
-  args:
-    - ''
-  desc: Removes all startup commands.
-sclist:
-  args:
-    - ''
-  desc: Lists all startup commands in the order they will be executed in.
-scrm:
-  args:
-    - '3'
-  desc: Removes a startup command on the specified index.
-searchcommand:
-  args:
-    - emoteadd
-  desc: Search for commands by name
-seek:
-  args:
-    - 2m30s
-  desc: Allows you to play a song from a certain time.
-send:
-  args:
-    - serverid|c:channelid message
-    - serverid|u:userid message
-  desc: >-
-    Sends a message to someone on a different server through the bot.  Separate
-    server and channel/user ids with `|` and prefix the channel id with `c:` and
-    the user id with `u:`.
-serverblacklist:
-  args:
-    - add 12312321312
-    - rem SomeTrashServer
-  desc: >-
-    Either [add]s or [rem]oves a server specified by a Name or an ID from a
-    blacklist.
-serverid:
-  args:
-    - ''
-  desc: Shows current server ID.
-serverinfo:
-  args:
-    - Some Server
-  desc: >-
-    Shows info about the server the bot is on. If no server is supplied, it
-    defaults to current one.
-setafkchannel:
-  args:
-    - Channel
-  desc: 'Sets the voice channel used when a user is afk in vc '
-setafktimeout:
-  args:
-    - ''
-  desc: Sets the afk timeout for the afk vc.
-setavatar:
-  args:
-    - https://i.imgur.com/xTG3a1I.jpg
-  desc: Sets a new avatar image for Mewdeko. Parameter is a direct link to an image.
-setbanner:
-  args:
-    - url
-  desc: 'Sets the server banner, only works if you have enough boosts. '
-setchanlname:
-  args:
-    - NewName
-  desc: Changes the name of the current channel.
-setgame:
-  args:
-    - Playing with snakes.
-    - Watching anime.
-    - Listening music.
-  desc: Sets the bots game status to either Playing, Listening, or Watching.
-seticon:
-  args:
-    - url
-  desc: Sets the server icon
-setmaxplaytime:
-  args:
-    - '0'
-    - '270'
-  desc: >-
-    Sets a maximum number of seconds (>14) a song can run before being skipped
-    automatically. Set 0 to have no limit.
-setmaxqueue:
-  args:
-    - '50'
-    - ''
-  desc: Sets a maximum queue size. Specify no parameters to have no limit.
-setmusicchannel:
-  args:
-    - ''
-  desc: >-
-    Sets the current channel as the default music output channel. This will
-    output playing, finished, paused and removed songs to that channel instead
-    of the channel where the first song was queued in. Persistent server
-    setting.
-setmwarnchannel:
-  args:
-    - '#channel'
-  desc: 'Sets the channel used for logging minor warns. '
-setname:
-  args:
-    - BotName
-  desc: Gives the bot a new name.
-setnick:
-  args:
-    - BotNickname
-    - '@SomeUser New Nickname'
-  desc: >-
-    Changes the nickname of the bot on this server. You can also target other
-    users to change their nickname.
-setpronouns:
-  args:
-    - she/they/kits
-    - tig/vamps
-    - ''
-  desc: >-
-    Changes the default pronouns displayed when someone runs `getpronouns` on
-    you. Use the command with no args to clear the pronouns.
-setrole:
-  args:
-    - Role @User
-  desc: >-
-    Gives a role to a user. The role you specify has to be lower in the role
-    hierarchy than your highest role.
-setroles:
-  args:
-    - '@user @role @role'
-  desc: 'Lets you set mulitple roles on a user. '
-setservername:
-  args:
-    - name
-  desc: 'Sets the servers name '
-setsplash:
-  args:
-    - url
-  desc: Sets the invite splash, must have a high enough level.
-setstar:
-  args:
-    - emote
-  desc: Sets the star used for starboard.
-setstarboard:
-  args:
-    - '#channel'
-  desc: Sets the starboard channel
-setstars:
-  args:
-    - '90'
-  desc: Sets the amount of stars needed to reach starboard.
-setstatus:
-  args:
-    - Idle
-  desc: Sets the bot's status. (Online/Idle/Dnd/Invisible)
-setstream:
-  args:
-    - TWITCHLINK Hello
-  desc: >-
-    Sets the bots stream. First parameter is the twitch link, second parameter
-    is stream name.
-setsuggestchannel:
-  args:
-    - '#channel'
-  desc: 'Sets the channel used for suggestions '
-settopic:
-  args:
-    - My new topic
-  desc: Sets a topic on the current channel.
-setswitchfc:
-  args:
-    - 'SW-1234-1234-1234'
-    - ''
-  desc: Sets the switch friend code that will appear on your profile.
-setwarnchannel:
-  args:
-    - '#channel'
-  desc: Sets the channel used for logging regular warns.
-sfr:
-  args:
-    - role emote emote
-    - roleid emote emote
-  desc: Lets you steal emotes for specific roles
-shardstats:
-  args:
-    - ''
-    - '2'
-  desc: Stats for shards. Paginated with 25 shards per page.
-ship:
-  args:
-    - '@user'
-    - '@user1 @user2'
-  desc: Ship two users or ship yourself with another user!
-shoot:
-  args:
-    - '@user'
-  desc: Shoots a mentioned user
-shop:
-  args:
-    - ''
-    - '2'
-  desc: Lists this server's administrators' shop. Paginated.
-shopadd:
-  args:
-    - role 1000 Rich
-  desc: >-
-    Adds an item to the shop by specifying type price and name. Available types
-    are role and list. 90% of currency from each purchase will be received by
-    the user who added the item to the shop.
-shopchangename:
-  args:
-    - 3 Cool stuff
-  desc: >-
-    Change the name of a shop entry at the specified index. Only works for
-    non-role items
-shopchangeprice:
-  args:
-    - 1 500
-  desc: >-
-    Change the price of a shop entry at the specified index. Specify the index
-    of the entry, followed by the price
-shoplistadd:
-  args:
-    - 1 Uni-que-Steam-Key
-  desc: >-
-    Adds an item to the list of items for sale in the shop entry given the
-    index. You usually want to run this command in the secret channel, so that
-    the unique items are not leaked.
-shopmove:
-  args:
-    - 2 4
-  desc: Moves the shop entry from the current index to a new one
-shopremove:
-  args:
-    - '1'
-  desc: Removes an item from the shop by its ID.
-shopswap:
-  args:
-    - 1 5
-  desc: Swap the index of two shop entries
-shorten:
-  args:
-    - https://google.com
-  desc: Attempts to shorten an URL, if it fails, returns the input URL.
-showchattrigger:
-  args:
-    - '1'
-  desc: Shows a Chat Trigger's response on a given ID.
-showemojis:
-  args:
-    - A message full of SPECIAL emojis
-  desc: Shows a name and a link to every SPECIAL emoji in the message.
-shrug:
-  args:
-    - '@user'
-  desc: Returns a shrug gif.
-shuffle:
-  args:
-    - ''
-  desc: Shuffles the queue
-sj:
-  args:
-    - '1'
-  desc: Stops a massrole job with the given number.
-skip:
-  args:
-    - ''
-    - '9'
-  desc: Skips to the next track. Or skips ahead the mentioned number of tracks
-slap:
-  args:
-    - '@user'
-  desc: Returns a slap gif.
-sleep:
-  args:
-    - '@user'
-  desc: Returns a sleep gif.
-slot:
-  args:
-    - '5'
-  desc: Play Mewdeko slots. 1 second cooldown per user.
-slotstats:
-  args:
-    - ''
-  desc: Shows the total stats of the slot command for this bot's session.
-slottest:
-  args:
-    - '1000'
-  desc: Tests to see how much slots payout for X number of plays.
-slowmode:
-  args:
-    - ''
-    - channel
-    - seconds
-    - seconds channel
-  desc: >-
-    Toggles slowmode in the current or mentioned channel. Default value is 60s
-    without any parameters
-smile:
-  args:
-    - '@user'
-  desc: Returns a smile gif.
-smug:
-  args:
-    - '@user'
-  desc: Returns a smug gif.
-snipe:
-  args:
-    - ''
-    - '#channel'
-    - '@user'
-    - '#channel @user'
-  desc: >-
-    Allows you to see the last deleted message in the current or specified
-    channel, will tell you how to enable sniping if its disabled when running
-    the command.
-snipelist:
-  args:
-    - ''
-    - '20'
-  desc: Shows the last 5 deleted messages, unless a different number is specified
-snipeset:
-  args:
-    - enable
-    - disable
-  desc: Enables or Disables Sniping
-softban:
-  args:
-    - '@Someone Get out!'
-    - '"Some Guy#1234" Your behaviour is toxic.'
-  desc: Bans and then unbans a user by ID or name with an optional message.
-songremove:
-  args:
-    - '5'
-    - all
-    - ''
-  desc: >-
-    Remove a song by its # in the queue, or 'all' (or provide no parameter) to
-    remove all songs from the queue.
-source:
-  args:
-    - ''
-  desc: >-
-    Shows the github link for the bot. If this command exists in the lang files
-    and not in the source code, the bot has been tampered with in an improper
-    way.
-sqlexec:
-  args:
-    - UPDATE DiscordUser SET CurrencyAmount=CurrencyAmount+1234
-  desc: >-
-    Executes provided sql command and returns the number of affected rows.
-    Dangerous.
-sqlselect:
-  args:
-    - SELECT * FROM DiscordUser LIMIT 5
-  desc: Executes provided sql query and returns the results. Dangerous.
-srvrcmd:
-  args:
-    - '"command name" disable'
-  desc: Sets a command's permission at the server level.
-srvrfilterinv:
-  args:
-    - ''
-  desc: >-
-    Toggles automatic deletion of invites posted in the server. Does not affect
-    users with the Administrator permission.
-srvrfilterlin:
-  args:
-    - ''
-  desc: >-
-    Toggles automatic deletion of links posted in the server. Does not affect
-    users with the Administrator permission.
-srvrfilterwords:
-  args:
-    - ''
-  desc: >-
-    Toggles automatic deletion of messages containing filtered words on the
-    server. Does not affect users with the Administrator permission.
-srvrmdl:
-  args:
-    - ModuleName enable
-  desc: Sets a module's permission at the server level.
-staffrole:
-  args:
-    - role
-    - ''
-  desc: >-
-    sets a staff role that is used for the bot to ignore users when filtered
-    links, invites, words, or autobanwords are enabled. May be used for more in
-    the future.
-staffroledisable:
-  args:
-    - ''
-  desc: Disables the staff role, if set.
-stand:
-  args:
-    - ''
-  desc: Finish your turn in the blackjack game.
-starboardallowbots:
-  args:
-    - true
-  desc: Sets wether starboard ignores bots. Defaults to false.
-starboardchtoggle:
-  args:
-    - '#channel'
-  desc: >-
-    Adds or removes a channel from the black/whitelist depending on what's set
-    in `{0}swm`
-starboardremoveonbelowthreshold:
-  args:
-    - true
-  desc: Sets wether a post is removed when its below the set star count.
-starboardremoveondelete:
-  args:
-    - true
-  desc: Sets wether starboard removes a post when the origin message is deleted.
-starboardremoveonreactionscleared:
-  args:
-    - true
-  desc: >-
-    Sets wether starboard removes a post when the origin message's reactions get
-    cleared
-starboardwlmode:
-  args:
-    - whitelist
-    - blacklist
-  desc: Sets wether starboard is in blacklist/whitelist mode
-stare:
-  args:
-    - '@user'
-  desc: Returns a stare gif.
-stats:
-  args:
-    - ''
-  desc: Shows some basic stats for Mewdeko.
-steal:
-  args:
-    - emote emote emote
-  desc: 'Steals one or more emotes you mention. '
-steam:
-  args:
-    - Sakura Agent
-  desc: >-
-    Returns a store link for a steam game with the specified name. It doesn't
-    work very well because bundles.
-stfu:
-  args:
-    - '@user'
-  desc: 'Shuts the user up in the current channel '
-stop:
-  args:
-    - ''
-  desc: Stops the music and clears the queue.
-streamadd:
-  args:
-    - twitch.tv/someguy
-  desc: >-
-    Notifies this channel when the stream on the specified URL goes online or
-    offline. Offline notifications will only show if you enable `{0}streamoff`.
-    Maximum 10 per server.
-streamcheck:
-  args:
-    - https://twitch.tv/somedude
-  desc: Retrieves information about a stream.
-streamlist:
-  args:
-    - ''
-  desc: >-
-    Lists all streams you are following on this server and their respective
-    indexes.
-streammessage:
-  args:
-    - 1 Hey @erryone i'm back online!1!!
-  desc: >-
-    Sets the message which will show when the stream on the specified index
-    comes online.
-streamoffline:
-  args:
-    - ''
-  desc: Toggles whether the bot will also notify when added streams go offline.
-streamremove:
-  args:
-    - '2'
-  desc: >-
-    Stops following the stream on the specified index. (use `{0}stl` to see
-    indexes)
-streamrole:
-  args:
-    - '"Eligible Streamers" "Featured Streams"'
-  desc: >-
-    Sets a role which is monitored for streamers (FromRole), and a role to add
-    if a user from 'FromRole' is streaming (AddRole). When a user from
-    'FromRole' starts streaming, they will receive an 'AddRole'. You can only
-    have 1 Stream Role per server. Provide no parameters to disable
-streamroleblacklist:
-  args:
-    - add @Someone#1234
-    - rem @Someone#1234
-  desc: >-
-    Adds or removes a blacklisted user. Blacklisted users will never receive the
-    stream role.
-streamrolekeyword:
-  args:
-    - ''
-    - PUBG
-  desc: >-
-    Sets keyword which is required in the stream's title in order for the
-    streamrole to apply. Provide no keyword in order to reset.
-streamrolewhitelist:
-  args:
-    - add @Someone#1234
-    - rem @Someone#1234
-  desc: >-
-    Adds or removes a whitelisted user. Whitelisted users will receive the
-    stream role even if they don't have the specified keyword in their stream
-    title.
-streamsclear:
-  args:
-    - ''
-  desc: Clears all followed streams.
-stringsreload:
-  args:
-    - ''
-  desc: Reloads localized bot strings.
-suggest:
-  args:
-    - suggestion
-  desc: 'Sends a suggestion to the suggestion channel. '
-sudo:
-  args:
-    - "@sylveon make me a sandwich"
-  desc: Alows a bot owner to run commands as a user
-suggestbuttonchannel:
-  args:
-    - '#channel'
-  desc: Sets the channel where the suggest button is posted.
-suggestbuttoncolor:
-  args:
-    - red
-    - green
-    - blue
-    - grey
-  desc: Sets the color used for the suggest button. Updates Immediately.
-suggestbuttonemote:
-  args:
-    - hanebomb
-  desc: Sets the emote used in the suggest button. Updates Immediately.
-suggestbuttonlabel:
-  args:
-    - Suggest Here!
-  desc: >-
-    Sets the label used on the suggest button. Up to 80 characters. Updates
-    Immediately.
-suggestbuttonmessage:
-  args:
-    - embedcode
-    - Suggest Here!
-  desc: >-
-    Sets the message used for the suggest button, accepts embed code. Set to -
-    to set to default. Updates Immediately.
-suggestclear:
-  args:
-    - ''
-  desc: Resets and wipes suggestions. ***Cannot be undone***
-suggestinfo:
-  args:
-    - '10'
-  desc: Allows you to see stats of a suggestion using its number.
-suggestmessage:
-  args:
-    - embedcodehere
-  desc: Allows you to set the message sent when a suggestion is sent.
-suggestmotecolor:
-  args:
-    - 1 red
-    - 2 blue
-    - 3 gray
-    - 4 green
-  desc: Sets the color for each emote button if enabled
-suggestmotes:
-  args:
-    - emote1 emote2
-  desc: >-
-    Allows you to set up to 5 emotes the bot will react with when a suggestion
-    is sent. ***Must be a emote in the current server***
-suggestmotesmode:
-  args:
-    - emotes
-    - buttons
-  desc: Sets whether to use buttons or emotes for the set suggestion emotes
-suggestrole:
-  args:
-    - '@role'
-  desc: Sets a role to ping when someone suggests something.
-suggestthreadstype:
-  args:
-    - public
-    - none
-    - private
-  desc: >-
-    Sets the type of threads to use when suggestions are made. Can only be used
-    if your server has threads enabled
-
-    - `none` Disables threads for suggestions
-
-    - `public` Sets the button to open a public thread under that suggestion
-
-    - `private` Sets the button to open a private thread under that suggestion
-syncroletoall:
-  args:
-    - '@role'
-    - roleid
-  desc: >-
-    Allows you to sync role perms that are in this channel to all channels and
-    categories.
-syncroletoallcategories:
-  args:
-    - '@role'
-  desc: >-
-    Syncs a roles permissions from the current channel to all categories,
-    channels excluded unless they are synced.
-syncroletoallcchannels:
-  args:
-    - '@role'
-  desc: >-
-    Syncs a roles permissions from the current channel to all channels,
-    categories excluded.
-syncroletoallchannels:
-  args:
-    - '@role'
-  desc: Syncs the selected roles permissions from this channel to all channels
-take:
-  args:
-    - 1 @Someone
-  desc: Takes a certain amount of currency from someone.
-testsite:
-  args:
-    - ''
-  desc: Tests whether a site is up. Very primitive.
-think:
-  args:
-    - '@user'
-  desc: Returns a think gif.
-thumbsup:
-  args:
-    - '@user'
-  desc: Returns a thumbsup gif.
-ticket:
-  args:
-    - ''
-  desc: 'Opens a ticket channel '
-ticketcategory:
-  args:
-    - CategoryName/ID
-  desc: 'Sets a category to use with the ticket command '
-tickle:
-  args:
-    - '@user'
-  desc: Returns a tickle gif.
-tictactoe:
-  args:
-    - ''
-  desc: >-
-    Starts a game of tic tac toe. Another user must run the command in the same
-    channel in order to accept the challenge. Use numbers 1-9 to play.
-time:
-  args:
-    - London, UK
-  desc: Shows the current time and timezone in the specified location.
-timedafk:
-  args:
-    - 2m Test
-  desc: >-
-    Allows you to set a timed afk that auto removes itself and pings you when it
-    does. Afktimeout ignores timed AFKs.
-timely:
-  args:
-    - ''
-  desc: >-
-    Use to claim your 'timely' currency. Bot owner has to specify the amount and
-    the period on how often you can claim your currency.
-timelyreset:
-  args:
-    - ''
-  desc: Resets all user timeouts on `{0}timely` command.
-timelyset:
-  args:
-    - '100'
-    - 50 12
-  desc: >-
-    Sets the 'timely' currency allowance amount for users. Second parameter is
-    period in hours, default is 24 hours.
-timeout:
-  args:
-    - 10d @user bad boi
-    - 28d @user
-  desc: >-
-    Times out a user using discords Timeout with an optional reason. Max is 28
-    days.
-timezone:
-  args:
-    - ''
-    - GMT Standard Time
-  desc: >-
-    Sets this guilds timezone. This affects bot's time output in this server
-    (logs, etc..)
-timezones:
-  args:
-    - ''
-  desc: Lists all timezones available on the system to be used with `{0}timezone`.
-tl:
-  args:
-    - ''
-  desc: Shows a current trivia leaderboard.
-togglexclsar:
-  args:
-    - ''
-  desc: >-
-    Toggles whether the self-assigned roles are exclusive. While enabled, users
-    can only have one self-assignable role per group.
-tq:
-  args:
-    - ''
-  desc: Quits current trivia after current question.
-translangs:
-  args:
-    - ''
-  desc: Lists the valid languages for translation.
-translate:
-  args:
-    - fr Hello
-  desc: >-
-    Translates from>to text. From the given language to the destination
-    language.
-trivia:
-  args:
-    - ''
-    - '--timeout 5 -p -w 3 -q 10'
-  desc: >-
-    Starts a game of trivia. You can add `nohint` to prevent hints. First player
-    to get to 10 points wins by default. You can specify a different number. 30
-    seconds per question.
-typeadd:
-  args:
-    - wordswords
-  desc: Adds a new article to the typing contest.
-typedel:
-  args:
-    - '3'
-  desc: Deletes a typing article given the ID.
-typelist:
-  args:
-    - ''
-    - '3'
-  desc: Lists added typing articles with their IDs. 15 per page.
-typestart:
-  args:
-    - ''
-  desc: Starts a typing contest.
-typestop:
-  args:
-    - ''
-  desc: Stops a typing contest on the current channel.
-unban:
-  args:
-    - Sylveon#0069
-    - '123123123'
-  desc: Unbans a user with the provided user#discrim or id.
-undeafen:
-  args:
-    - '"@Someguy"'
-    - '"@Someguy" "@Someguy"'
-  desc: Undeafens mentioned user or users.
-unlock:
-  args:
-    - ''
-    - '#channel'
-  desc: 'Unlocks the current or mentioned channel '
-unlockdown:
-  args:
-    - ''
-  desc: Ends a server lockdown.
-unmute:
-  args:
-    - '@Someone'
-  desc: Unmutes a mentioned user previously muted with `{0}mute` command.
-unmuteall:
-  args:
-    - ''
-    - ''
-  desc: Unmutes all users with an optional reason.
-unsetmusicchannel:
-  args:
-    - ''
-  desc: >-
-    Bot will output playing, finished, paused and removed songs to the channel
-    where the first song was queued in. Persistent server setting.
-unstfu:
-  args:
-    - '@user'
-  desc: Lets the user speak in the channel again.
-untimeout:
-  args:
-    - '@user goodboi'
-  desc: Removes a users timeout with an option reason
-up:
-  args:
-    - image/url
-    - uploaded file
-  desc: Upscales an image by up to 4x
-urbandict:
-  args:
-    - Pineapple
-  desc: Searches Urban Dictionary for a word.
-userblacklist:
-  args:
-    - add @SomeUser spam pinging
-    - rem 12312312313 applied for unban
-  desc: >-
-    Either [add]s or [rem]oves a user specified by a Mention or an ID from a
-    blacklist.
-userid:
-  args:
-    - ''
-    - '@Someone'
-  desc: Shows user ID.
-userinfo:
-  args:
-    - '@SomeUser'
-  desc: >-
-    Shows info about the user. If no user is supplied, it defaults a user
-    running the command.
-usrcmd:
-  args:
-    - '{0}command enable SomeUsername'
-  desc: Sets a command's permission at the user level.
-usrmdl:
-  args:
-    - ModuleName enable SomeUsername
-  desc: Sets a module's permission at the user level.
-vcheck:
-  args:
-    - https://discord.com
-  desc: Uses VirusTotal to check a url for viruses
-vcrole:
-  args:
-    - SomeRole
-    - SomeVoiceChannel SomeRole
-  desc: >-
-    Sets or resets a role which will be given to users who join the voice
-    channel you're in when you run this command. Provide no role name to
-    disable. You can run this command in a voice channel with just the role
-    paramater to assign it a role.
-vcrolelist:
-  args:
-    - ''
-  desc: Shows a list of currently set voice channel roles.
-vcrolerm:
-  args:
-    - '123123123123123'
-  desc: >-
-    Removes vcrole associated with the specified voice channel ID. This is
-    useful if your vcrole has been enabled on a VC which has been deleted.
-verbose:
-  args:
-    - ''
-    - 'true'
-  desc: Toggles or sets whether to show when a command/module is blocked.
-verboseerror:
-  args:
-    - ''
-    - 'false'
-  desc: >-
-    Toggles or sets whether the bot should print command errors when a command
-    is incorrectly used.
-vinfo:
-  args:
-    - ''
-    - id/name
-  desc: Shows info for your current (if any) or mentioned voice channel
-voicemute:
-  args:
-    - '@Someone'
-    - '@Someone stop talking'
-    - 15m @Someone
-    - 1h30m @Someone
-    - 1h @Someone silence
-  desc: >-
-    Prevents a mentioned user from speaking in voice channels. User has to be in
-    a voice channel in order for the command to have an effect. You can also
-    specify time string for how long the user should be muted. You can You can
-    optionally specify a reason.
-voiceunmute:
-  args:
-    - '@Someguy'
-  desc: Gives a previously voice-muted user a permission to speak.
-volume:
-  args:
-    - '50'
-  desc: >-
-    Sets the music playback volume (0-100%). Persistent server setting. Default
-    100
-vote:
-  args:
-    - ''
-  desc: Vote for Mewdeko!
-voteclaim:
-  args:
-    - ''
-  desc: Claims the vote currency for voting for Mewdeko
-waifuclaim:
-  args:
-    - 50 @Himesama
-  desc: >-
-    Claim a waifu for yourself by spending currency.  You must spend at least
-    10% more than her current value unless she set `{0}affinity` towards you.
-waifugift:
-  args:
-    - ''
-    - Rose @Himesama
-  desc: >-
-    Gift an item to someone. This will increase their waifu value by 50% of the
-    gifted item's value if you are not their waifu, or 95% if you are. Provide
-    no parameters to see a list of items that you can gift.
-waifuinfo:
-  args:
-    - '@MyCrush'
-    - ''
-  desc: >-
-    Shows waifu stats for a target person. Defaults to you if no user is
-    provided.
-waifulb:
-  args:
-    - ''
-    - '3'
-  desc: Shows top 9 waifus. You can specify another page to show other waifus.
-waifureset:
-  args:
-    - ''
-  desc: Resets your waifu stats, except current waifus.
-waifutransfer:
-  args:
-    - '@ExWaifu @NewOwner'
-  desc: >-
-    Transfer the ownership of one of your waifus to another user. You must pay
-    10%  of your waifu's value unless that waifu has affinity towards you, in
-    which case you must pay 60% fee. Transferred waifu's price will be reduced
-    by the fee amount.
-wait:
-  args:
-    - '3000'
-  desc: >-
-    Used only as a startup command. Waits a certain number of miliseconds before
-    continuing the execution of the following startup commands.
-warn:
-  args:
-    - '@Someone Very rude person'
-  desc: Warns a user.
-warnclear:
-  args:
-    - '@PoorDude 3'
-    - '@PoorDude'
-  desc: >-
-    Clears all warnings from a certain user. You can specify a number to clear a
-    specific one.
-warnexpire:
-  args:
-    - '3'
-    - 6 --delete
-  desc: >-
-    Sets the number of days after which the warnings will be cleared
-    automatically. This setting works retroactively. If you want to delete the
-    warnings instead of clearing them, you can set the `--delete` optional
-    parameter.
-warnlog:
-  args:
-    - '@Someone'
-  desc: See a list of warnings of a certain user.
-warnlogall:
-  args:
-    - ''
-    - '2'
-  desc: See a list of all warnings on the server. 15 users per page.
-warnpunish:
-  args:
-    - '3'
-    - 5 Ban
-    - 5 Mute 2d12h
-    - 4 AddRole toxic 1h
-  desc: >-
-    Sets a punishment for a certain number of warnings. You can specify a time
-    string after 'Ban' or *'Mute' punishments to make it a temporary mute/ban.
-    Provide no punishment to remove. Available punishments: Ban, Kick, Softban,
-    Mute, VoiceMute, ChatMute, AddRole, RemoveRoles, Timeout
-warnpunishlist:
-  args:
-    - ''
-  desc: Lists punishments for warnings.
-wave:
-  args:
-    - '@user'
-  desc: Returns a wave gif.
-weather:
-  args:
-    - Moscow, RU
-  desc: >-
-    Shows weather data for a specified city. You can also specify a country
-    after a comma.
-webhook:
-  args:
-    - '#channel name image pastebinlinks'
-    - '#channel name image file(s)'
-  desc: >-
-    sends a webhook to the channel you select with the name and image you set.
-    You can send multiple embeds at once using multiple files or pastebin links.
-wheeloffortune:
-  args:
-    - '10'
-  desc: >-
-    Bets a certain amount of currency on the wheel of fortune. Wheel can stop on
-    one of many different multipliers. Won amount is rounded down to the nearest
-    whole number.
-whosplaying:
-  args:
-    - Overwatch
-  desc: Shows a list of users who are playing the specified game.
-wiki:
-  args:
-    - query
-  desc: Gives you back a wikipedia link
-wikia:
-  args:
-    - mtg Vigilance
-    - mlp Dashy
-  desc: Gives you back a fandom link
-wink:
-  args:
-    - '@user'
-  desc: Returns a wink gif.
-wowjoke:
-  args:
-    - ''
-  desc: Get one of Kwoth's penultimate WoW jokes.
-xkcd:
-  args:
-    - ''
-    - '1400'
-    - latest
-  desc: >-
-    Shows a XKCD comic. Specify no parameters to retrieve a random one. Number
-    parameter will retrieve a specific comic, and "latest" will get the latest
-    one.
-xpadd:
-  args:
-    - 100 @Someone
-  desc: >-
-    Adds xp to a user on the server. This does not affect their global ranking.
-    You can use negative values.
-xpcurreward:
-  args:
-    - 3 50
-  desc: >-
-    Sets a currency reward on a specified level. Provide no amount in order to
-    remove the reward.
-xpexclude:
-  args:
-    - Role Excluded-Role
-    - Server
-  desc: Exclude a channel, role or current server from the xp system.
-xpexclusionlist:
-  args:
-    - ''
-  desc: >-
-    Shows the roles and channels excluded from the XP system on this server, as
-    well as whether the whole server is excluded.
-xpgleaderboard:
-  args:
-    - ''
-  desc: Shows the global xp leaderboard.
-xpleaderboard:
-  args:
-    - ''
-  desc: Shows current server's xp leaderboard.
-xplvluprewards:
-  args:
-    - ''
-  desc: Shows currently set level up rewards.
-xpnotify:
-  args:
-    - global dm
-    - server channel
-  desc: >-
-    Sets how the bot should notify you when you get a `server` or `global`
-    level. This is a personal setting and affects only how you receive Global or
-    Server level-up notifications. You can set `dm` (for the bot to send you a
-    direct message), `channel` (to get notified in the channel you sent the last
-    message in) or `none` to disable.
-xpreset:
-  args:
-    - '@Someone'
-    - ''
-  desc: >-
-    Resets specified user's XP, or the XP of all users in the server. You can't
-    reverse this action.
-xprolereward:
-  args:
-    - 3 Social
-  desc: >-
-    Sets a role reward on a specified level. Provide no role name in order to
-    remove the role reward.
-xpsetting:
-  args:
-    - ''
-    - xptextrate 4
-    - xptextrate
-  desc: >-
-    Allows you to change server xp settings. Provide no paramters to view
-    current settings. Provide no parameters on a setting to reset it to its
-    default.
-
-    Settings and what they do:
-
-
-    `xptextrate`: Alows you to set the xp per message rate.
-
-    `txtxptimeout`: Allows you to set after how many minutes xp is given so
-    users cant spam for xp.
-
-    `xpvoicerate`: Allows you to set how much xp a person gets in vc per minute.
-
-    `voiceminutestimeout`: Allows you to set the maximum time a user can remain
-    in vc while gaining xp.
-xptempreload:
-  args:
-    - ''
-  desc: >-
-    Reloads the xp template file. Xp template file allows you to customize the
-    position and color of elements on the `{0}xp` card.
-yandere:
-  args:
-    - tag1+tag2
-  desc: >-
-    Shows a random image from yandere with a given tag. Tag is optional but
-    preferred. (multiple tags are appended with +)
-yomama:
-  args:
-    - ''
-  desc: Shows a random joke from <https://api.yomomma.info/>
-youtube:
-  args:
-    - query
-  desc: Searches youtubes and shows the first result
-renamechannel:
-  args:
-    - \#general cute-cat-chat
-  desc: >-
-    Renames a channel.
-chattriggerscrosspostwebhook:
-  args:
-    - 1234 https://discord.com/...
-  desc: >-
-    Sends chat triggers messages to a webhook, in addition to the normal response
-    location. This will delete a crossposting channel set with `{0}ctcpsetchannel`
-chattriggerscrosspostchannel:
-  args:
-    - 1234 \#mod-logs
-  desc: >-
-    Sends chat triggers messages to a channel, in addition to the normal response
-    location. This will delete a crossposting webhook set with `{0}ctcpsetwebhook`
-setctintertype:
-  args:
-    - None
-    - Slash
-    - Message
-    - User
-  desc: >-
-    Sets the type of a chat triggers application commands, slash commands are shown when
-    a user types `/`, Message commands are shown when a user right-clicks or long-taps
-    a message, and user commands are when when a user right-clicks or long-taps a user.
-setctintername:
-  args:
-    - 1234 roles cat-lover
-    - 1234 meow
-    - 1234 cats are cute
-    - 1234 tag no-arch-btw
-  desc: >-
-    sets the name of a chat trigger application command.
-setctinterdesc:
-  args:
-    - 1234 Gives you the cat lover role.
-    - 1234 trrrr mrrrrrrrppp
-    - 1234 your a cool cat
-    - 1234 why the spam???? why????????
-  desc: >-
-    sets the description of a chat trigger application command.
-ctintererrors:
-  args:
-    - ' '
-  desc: >-
-    Shows common errors in chat trigger application commands.
-chattriggervalidtype:
-  args:
-    - 1234 Message true
-    - 1234 Interaction false
-    - 1234 Button true
-  desc: >-
-    Enables or disables triggers used in the specified context.
-ctinterephemeral:
-  args:
-    - 1234 true
-    - 1234 false
-  desc: >-
-    Makes chat triggers from buttons or application commands use an ephemeral message.
-votechannel:
-  args:
-    - ""
-  desc: "Set the channel where vote messages appear."
-votemessage:
-  args:
-    - "embedcode"
-  desc: "Set the vote embed, or view the current one, Set to `-` to set it to default."
-voteroleadd:
-  args:
-    - "role 2m5s"
-    - "role"
-  desc: "Add a role thats given when a user has voted along with the time its present. Set no time for it to be permanent."
-voteroleremove:
-  args:
-    - "role"
-  desc: "Removes a vote role"
-voterolesclear:
-  args:
-    - ""
-  desc: "Clears all vote roles with a confirmation"
-profile:
-  args:
-    - ""
-    - "@user"
-  desc: "Opens your or another user's customized profile, if it's not set to private."
-setzodiac:
-  args:
-    - "libra"
-  desc: "Set your zodiac for horoscopes in your custom profile"
-setprofilecolor:
-  args:
-    - "Yellow"
-    - "Hex, im not looking up a hex just for this command"
-  desc: "Opens your or another user's customized profile, if it's not set to private."
-setbirthday:
-  args:
-    - "10/04/2003"
-  desc: "Sets your birthday to be shown (depending on how its set), in your user profile, will be used with the birthday module."
-setbirthdayprivacy:
-  args:
-    - "MonthOnly"
-    - "MonthAndDateOnly"
-  desc: >-
-    Sets the way your birthday is disabled when someone views your profile.
-
-
-    `Default`: 10/04/2003
-
-    `MonthOnly`: October
-
-    `MonthAndDate`: October 4
-
-    `YearOnly`: 2003
-
-    `Disabled`: Private
-setprofileimage:
-  args:
-    - "imagelink"
-  desc: "A link to a direct image that will shows on your userprofile"
-setprivacy:
-  args:
-    - "Private"
-    - "Public"
-  desc: "Sets whether others can view your profile."
-setbio:
-  args:
-    - "Hi there, owner of Mewdeko!"
-  desc: "Sets what the description will show on your userprofile."
-voteroleslist:
-  args:
-    - ""
-  desc: "Lists all vote roles."
-voteroleedit:
-  args:
-    - "role 2m5s"
-  desc: "Edit an existing vote role. Set no time to make it permanent."
-votes:
-  args:
-    - ""
-    - "@user"
-  desc: "Gets your or another users vote stats."
-votesleaderboard:
-  args:
-    - "true"
-    - ""
-  desc: "Show the current votes leaderboard. Run with true as a parameter to show the monthly vote leaderboard."
-votepassword:
-  args:
-    - ""
-  desc: "Pops a modal up to set the password used to authenticate votes. ***Do not share with anyone, we are not responsible if you leak it.***"
-handhold:
-  args:
-    - "@user"
-  desc: "... Lewd."
-punch:
-  args:
-    - ""
-  desc: "... Violent!"
->>>>>>> fe7af78b
+acadd:
+  args:
+    - 60 {0}Purge 1000
+  desc: >-
+    Adds a command to the list of commands which will be executed automatically
+    every X seconds.
+accept:
+  args:
+    - number reason
+  desc: Accepts a suggestion with an optional reason.
+acceptchannel:
+  args:
+    - accepted
+    - ''
+  desc: >-
+    Sets a channel for suggestions to send accepted ones to. Put nothing to
+    disable.
+acceptmessage:
+  args:
+    - embedcodehere
+  desc: >-
+    Allows you to set the message sent when a suggestion is accepted. Use the
+    embed builder at https://eb.mewdeko.tech and the placeholders at
+    https://blog.mewdeko.tech/placeholders.
+aclist:
+  args:
+    - ''
+  desc: Lists all auto commands and the intervals in which they execute.
+acrm:
+  args:
+    - '3'
+  desc: Removes an auto command on the specified index.
+acrophobia:
+  args:
+    - ''
+    - '-s 30'
+  desc: Starts an Acrophobia game.
+activity:
+  args:
+    - ''
+  desc: Checks for spammers.
+addchattrigger:
+  args:
+    - '"hello" Hi there %user.mention%'
+  desc: >-
+    Add a Chat Trigger with a trigger and a response. Running this command in
+    server requires the Administration permission. Running this command in DM is
+    Bot Owner only and adds a new global Chat Trigger. Guide here:
+    https://blog.mewdeko.tech/chattriggers
+addchattriggerregex:
+  args:
+    - \d{3,}cats you have lots of cats
+    - \dcats you have a reasonable number of cats
+  desc: >-
+    Add a Chat Trigger with a regex trigger and a response. Running this command
+    in server requires the Administration permission. Running this command in DM
+    is Bot Owner only and adds a new global Chat Trigger. Guide here:
+    https://blog.mewdeko.tech/chattriggers
+addemote:
+  args:
+    - name emote
+    - name url
+  desc: 'Adds an emote from a emote, link, or uploaded file. '
+addplaying:
+  args:
+    - Playing with you
+    - Watching you sleep
+  desc: >-
+    Adds a specified string to the list of playing strings to rotate. You have
+    to pick either 'Playing', 'Watching' or 'Listening' as the first parameter.
+addroletolist:
+  args:
+    - role
+  desc: >-
+    Allows you to add a role to userIDs in a list. Provide one ID per line in
+    the txt file.
+addroletorole:
+  args:
+    - inrole addrole
+  desc: Adds a role to users in a different role
+addthenremove:
+  args:
+    - roletoremove roletoadd
+  desc: >-
+    Removes the first role from everyone that has it, and adds the second role
+    to the users in the first role
+addtoall:
+  args:
+    - roletoadd
+  desc: Adds a role to everyone
+addtoallbots:
+  args:
+    - roletoadd
+  desc: 'Adds a role to only bots. '
+addtoallusers:
+  args:
+    - roletoadd
+  desc: 'Adds a role to only users. '
+adduserstorole:
+  args:
+    - '@role @user user userID'
+  desc: Add users to a role
+adsarm:
+  args:
+    - ''
+  desc: >-
+    Toggles the automatic deletion of the user's message and Mewdeko's
+    confirmations for `{0}iam` and `{0}iamn` commands.
+affinity:
+  args:
+    - '@MyHusband'
+    - ''
+  desc: >-
+    Sets your affinity towards someone you want to be claimed by. Setting
+    affinity will reduce their `{0}claim` on you by 20%. Provide no parameters
+    to clear your affinity. 30 minutes cooldown.
+afk:
+  args:
+    - Hi, I'm Bob!
+  desc: Sets your afk message.
+afkdel:
+  args:
+    - '30'
+    - '0'
+  desc: Allows you to set after how long an afk message is deleted in seconds.
+afkdisable:
+  args:
+    - channel channel
+  desc: Disables afk messages in channels you specify.
+afkdisabledlist:
+  args:
+    - ''
+  desc: Lists disabled afk channels
+afklength:
+  args:
+    - '2098'
+  desc: >-
+    Allows you to set the servers max message length for afk messages. Limited
+    to 4096 due to discord limits
+afkmessagetype:
+  args:
+    - '1'
+    - '2'
+  desc: |-
+    Allows you to set your servers afk message type.
+    AFK Message Types:
+
+    1 - AFK is entierely embedded (this is the default option)
+    2 - Afk is Text Only
+    3 - User who is afk and for how long is in text, message is in an embed
+    4 - User who is AFK is embedded while the message is regular text.
+afkrm:
+  args:
+    - '@user @user @user'
+  desc: >-
+    Mods can use this to remove an afk from one or more users that are abusing
+    afk.
+afktimeout:
+  args:
+    - 30s
+  desc: Sets how long it takes for Mewdeko to time out Active AFKs..
+afktype:
+  args:
+    - onmessage
+    - ontype
+    - selfdisable
+    - '3'
+    - '2'
+    - '1'
+  desc: >-
+    Sets the type of Afk used in the server.Default is type 3.
+
+
+    Type 1: Is only able to be disabled by the user who set it or by an admin
+    using the afkrm command.
+
+    Type 2: Is disabled when a user types after having their afk enabled for a
+    time you set.
+
+    Type 3: Is disabled when a user sends a message after having their afk
+    enabled for the time you set.
+
+    Type 4: Combines both 2 and 3
+afkundisable:
+  args:
+    - channel channel
+  desc: Undisables afk messages in channels you specify.
+afkview:
+  args:
+    - '@user'
+  desc: View a user's afk
+alias:
+  args:
+    - allin {0}bf all h
+    - '"linux thingy" >loonix Spyware Windows'
+  desc: >-
+    Create a custom alias for a certain Mewdeko command. Provide no alias to
+    remove the existing one.
+aliasesclear:
+  args:
+    - ''
+  desc: Deletes all aliases on this server.
+aliaslist:
+  args:
+    - ''
+    - '3'
+  desc: Shows the list of currently set aliases. Paginated.
+allcatmdls:
+  args:
+    - enable Category Name
+    - enable CategoryId
+  desc: Enable or disable all modules in a specified category.
+allchnlmdls:
+  args:
+    - 'enable #SomeChannel'
+  desc: Enable or disable all modules in a specified channel.
+allcmdcooldowns:
+  args:
+    - ''
+  desc: Shows a list of all commands and their respective cooldowns.
+allrolemdls:
+  args:
+    - '[enable/disable] MyRole'
+  desc: Enable or disable all modules for a specific role.
+allsrvrmdls:
+  args:
+    - '[enable/disable]'
+  desc: Enable or disable all modules for your server.
+allusrmdls:
+  args:
+    - enable @Someone
+  desc: Enable or disable all modules for a specific user.
+anime:
+  args:
+    - aquarion evol
+  desc: Queries anilist for an anime and shows the first result.
+antialt:
+  args:
+    - 1h Ban
+    - 3d Mute 1h
+  desc: >-
+    Applies a punishment action to any user whose account is younger than the
+    specified threshold. Specify time after the punishment to have a timed
+    punishment (not all punishments support timers).
+antilist:
+  args:
+    - ''
+  desc: Shows currently enabled protection features.
+antiraid:
+  args:
+    - 5 20 Kick
+    - 7 9 Ban
+    - 10 10 Ban 6h30m
+    - ''
+  desc: >-
+    Sets an anti-raid protection on the server. Provide no parameters to
+    disable. First parameter is number of people which will trigger the
+    protection. Second parameter is a time interval in which that number of
+    people needs to join in order to trigger the protection, and third parameter
+    is punishment for those people. You can specify an additional time argument
+    to do a timed punishment for actions which support it (Ban, Mute, etc) up to
+    24h. Available punishments: Ban, Kick, Softban, Mute, VoiceMute, ChatMute,
+    RemoveRoles, Timeout
+antispam:
+  args:
+    - 3 Mute
+    - 5 Ban
+    - 5 Ban 3h30m
+    - ''
+  desc: >-
+    Stops people from repeating same message X times in a row. Provide no
+    parameters to disable. You can specify to either mute, kick or ban the
+    offenders. You can specify an additional time argument to do a timed
+    punishment for actions which support it (Ban, Mute, etc) up to 24h. Max
+    message count is 10. Available punishments: Ban, Kick, Softban, Mute,
+    VoiceMute, ChatMute, AddRole, RemoveRoles, Timeout
+antispamignore:
+  args:
+    - ''
+  desc: Toggles whether antispam ignores current channel. Antispam must be enabled.
+archiveonaccept:
+  args:
+    - ''
+  desc: Toggles whether the suggestions thread is auto archived when accepted.
+archiveonconsider:
+  args:
+    - ''
+  desc: Toggles whether the suggestions thread is auto archived when considered.
+archiveondeny:
+  args:
+    - ''
+  desc: Toggles whether the suggestions thread is auto archived when denied.
+archiveonimplement:
+  args:
+    - ''
+  desc: Toggles whether the suggestions thread is auto archived when implemented.
+asar:
+  args:
+    - Gamer
+    - 1 Alliance
+    - 1 Horde
+  desc: >-
+    Adds a role to the list of self-assignable roles. You can also specify a
+    group. If 'Exclusive self-assignable roles' feature is enabled, users will
+    be able to pick one role per group.
+atuo:
+  args:
+    - 7d role
+  desc: Adds a role to users over or at a specified server join age
+atuu:
+  args:
+    - 7d role
+  desc: Adds a role to users under a specified server join age
+autoassignbotrole:
+  args:
+    - ''
+    - RoleName
+  desc: >-
+    Toggles the role which will be assigned to every bot who joins the server.
+    You can run this command multiple times to add multiple roles (up to 10).
+    Specifying the role that is already added will remove that role from the
+    list. Provide no parameters to list current roles.
+autoassignrole:
+  args:
+    - ''
+    - RoleName
+  desc: >-
+    Toggles the role which will be assigned to every bot who joins the server.
+    You can run this command multiple times to add multiple roles (up to 10).
+    Specifying the role that is already added will remove that role from the
+    list. Provide no parameters to list current roles.
+autobanword:
+  args:
+    - fuck
+  desc: >-
+    Sets a word that the autobans a user when said. Use the word again to remove
+    it.
+autobanwordlist:
+  args:
+    - ''
+  desc: Lists all autoban words.
+autoboobs:
+  args:
+    - '30'
+    - ''
+  desc: >-
+    Posts a boobs every X seconds. 20 seconds minimum. Provide no parameters to
+    disable.
+autobutts:
+  args:
+    - '30'
+    - ''
+  desc: >-
+    Posts a butt every X seconds. 20 seconds minimum. Provide no parameters to
+    disable.
+autodisconnect:
+  args:
+    - Either
+  desc: |-
+    Toggles autodisconnect from the following options:
+    > Queue: Disconnects when you reach the last queue item
+    > Voice: Disconnects when only the bot remains in vc
+    > Either: Disconnects when either of the above are met
+autohentai:
+  args:
+    - 30 yuri+kissing|tail+long_hair
+    - ''
+  desc: >-
+    Posts a hentai every X seconds with a random tag from the provided tags. Use
+    `|` to separate tag groups. Random group will be chosen every time the image
+    is sent. Use `+` for multiple tags (max 2 per group). 20 seconds minimum.
+    Provide no parameters to disable.
+autoplay:
+  args:
+    - '0'
+    - '5'
+  desc: >-
+    Sets or turns off AutoPlay. You can request up to 5 songs to be added when the bot reaches the end of its queue. Set to `0` to disable.
+autotranslang:
+  args:
+    - en>fr
+  desc: >-
+    Sets your source and target language to be used with `{0}at`. Specify no
+    parameters to remove previously set value.
+autotranslate:
+  args:
+    - ''
+    - del
+  desc: >-
+    Starts automatic translation of all messages by users who set their `{0}atl`
+    in this channel. You can set "del" parameter to automatically delete all
+    translated user messages.
+avatar:
+  args:
+    - '@Someone'
+  desc: Shows a mentioned person's avatar.
+award:
+  args:
+    - 100 @person
+    - 5 Role Of Gamblers
+  desc: >-
+    Awards someone a certain amount of currency. You can specify the reason
+    after the Username. You can also specify a role name to award currency to
+    all users in a role.
+baka:
+  args:
+    - '@user'
+  desc: Returns a baka gif.
+ban:
+  args:
+    - '@Someone Get out!'
+    - '"Some Guy#1234" Your behaviour is toxic.'
+    - 1d12h @Someone Come back when u chill
+  desc: >-
+    Bans a user by ID or name with an optional message. You can specify a time
+    string before the user name to ban the user temporarily.
+banmessage:
+  args:
+    - '%ban.user%, you''ve been banned from %server.name%. Reason: %ban.reason%'
+    - >-
+      {{ "description": "%ban.user% you have been banned from %server.name% by
+      %ban.mod%" }}
+  desc: >-
+    Sets a ban message template which will be used when a user is banned from
+    this server. You can use embed strings and ban-specific placeholders:
+    %ban.mod%, %ban.user%, %ban.duration% and %ban.reason%. You can disable ban
+    message with `{0}banmsg -`
+banmsgreset:
+  args:
+    - ''
+  desc: >-
+    Resets ban message to default. If you want to completely disable ban
+    messages, use `{0}banmsg -`
+banmsgtest:
+  args:
+    - No reason
+    - 1h Test 1 hour ban message
+  desc: >-
+    If ban message is not disabled, bot will send you the message as if you were
+    banned by yourself. Used for testing the ban message.
+banunder:
+  args:
+    - 2y
+    - 2m -p
+  desc: >-
+    Allows you to ban users under a certain server join age in the server. Use
+    -p after the time to preview the users that will be banned.
+bash:
+  args:
+    - neofetch
+  desc: Executes a bash command.
+betflip:
+  args:
+    - 5 heads
+    - 3 t
+  desc: >-
+    Bet to guess will the result be heads or tails. Guessing awards you 1.95x
+    the currency you've bet (rounded up). Multiplier can be changed by the bot
+    owner.
+betroll:
+  args:
+    - '5'
+  desc: >-
+    Bets a certain amount of currency and rolls a dice. Rolling over 66 yields
+    x2 of your currency, over 90 - x4 and 100 x10.
+bible:
+  args:
+    - genesis 3:19
+  desc: Shows bible verse. You need to supply book name and chapter:verse
+bite:
+  args:
+    - '@user'
+  desc: Returns a bite gif.
+blackjack:
+  args:
+    - '50'
+  desc: >-
+    Start or join a blackjack game. You must specify the amount you're betting.
+    Use `{0}hit`, `{0}stand` and `{0}double` commands to play. Game is played
+    with 4 decks. Dealer hits on soft 17 and wins draws.
+blush:
+  args:
+    - '@user'
+  desc: Returns a blush gif.
+boobs:
+  args:
+    - ''
+  desc: Real adult content.
+boost:
+  args:
+    - ''
+  desc: Toggles anouncements on the current channel when someone boosts the server.
+boostdel:
+  args:
+    - '0'
+    - '30'
+  desc: >-
+    Sets the time it takes (in seconds) for boost messages to be auto-deleted.
+    Set it to `0` to disable automatic deletion.
+boostmsg:
+  args:
+    - '%user.mention% has boosted the server!!!'
+  desc: >-
+    Sets a new boost announcement message. Type `%user.mention%` if you want to
+    show the name the user who left. Full list of placeholders can be found here
+    <https://blog.mewdeko.tech/placeholders/> Using this command with no message will
+    show the current boost message. You can use embed json from
+    <https://eb.mewdeko.tech/> instead of a regular text, if you want the
+    message to be embedded.
+boosttest:
+  args:
+    - ''
+    - '@user'
+  desc: >-
+    Tests the current set boost message, optionally put a user to use them as an
+    example
+bored:
+  args:
+    - '@user'
+  desc: Returns a bored gif.
+botconfigedit:
+  args:
+    - color.ok 00ff00
+    - ''
+  desc: Obsolete, use `{0}config` or `{0}config bot` instead
+butts:
+  args:
+    - ''
+    - ''
+  desc: Real adult content.
+buy:
+  args:
+    - '2'
+  desc: >-
+    Buys an item from the shop on a given index. If buying items, make sure that
+    the bot can DM you.
+bye:
+  args:
+    - ''
+  desc: Toggles anouncements on the current channel when someone leaves the server.
+byedel:
+  args:
+    - '0'
+    - '30'
+  desc: >-
+    Sets the time it takes (in seconds) for bye messages to be auto-deleted. Set
+    it to `0` to disable automatic deletion.
+byemsg:
+  args:
+    - '%user.mention% has left.'
+  desc: >-
+    Sets a new leave announcement message. Type `%user.mention%` if you want to
+    show the name the user who left. Type `%id%` to show id. Using this command
+    with no message will show the current bye message. You can use make embeds
+    using https://eb.mewdeko.tech/ instead of regular text, if you want the
+    message to be embedded.
+byetest:
+  args:
+    - ''
+    - '@SomeoneElse'
+  desc: >-
+    Sends the bye message in the current channel as if you just left the server.
+    You can optionally specify a different user.
+calcops:
+  args:
+    - ''
+  desc: Shows all available operations in the `{0}calc` command
+calculate:
+  args:
+    - 1+1
+  desc: Evaluate a mathematical expression.
+cash:
+  args:
+    - ''
+    - '@Someone'
+  desc: Check how much currency a person has. (Defaults to yourself)
+catcmd:
+  args:
+    - '{0}command name enable CategoryName'
+    - '{0}command enable CategoryId'
+  desc: Sets a command's permission at the category level.
+catfact:
+  args:
+    - ''
+  desc: Shows a random catfact from <https://catfacts-api.appspot.com/api/facts>
+catid:
+  args:
+    - CategoryName
+  desc: Shows the category ID for a category name you choose.
+catmdl:
+  args:
+    - ModuleName enable SomeChannel
+  desc: Sets a module's permission at the channel level.
+ccatc:
+  args:
+    - CategoryName Channel "Channel With Spaces"
+  desc: Creates a category and creates text channels under it with names you choose.
+ccavc:
+  args:
+    - CategoryName Channel "Channel With Spaces"
+  desc: ' Creates a category and creates voice channels under it with names you choose.'
+cctc:
+  args:
+    - CategoryName Channel "Channel With Spaces"
+  desc: 'Creates text channels under the category you choose. '
+ccvc:
+  args:
+    - CategoryName Channel "Channel With Spaces"
+  desc: 'Creates voice channels under the category you choose. '
+channelblacklist:
+  args:
+    - rem 12312312312
+  desc: Either [add]s or [rem]oves a channel specified by an ID from a blacklist.
+channelid:
+  args:
+    - ''
+  desc: Shows current channel ID.
+channelinfo:
+  args:
+    - '#some-channel'
+  desc: >-
+    Shows info about the channel. If no channel is supplied, it defaults to
+    current one.
+channeltopic:
+  args:
+    - ''
+  desc: Sends current channel's topic as a message.
+character:
+  args:
+    - Zero Two
+  desc: Finds an anime character using the AniList Api
+charinfo:
+  args:
+    - Sylveon
+  desc: Gets info for a character.
+chatmute:
+  args:
+    - '@Someone'
+    - '@Someone stop writing'
+    - 15m @Someone
+    - 1h30m @Someone
+    - 1h @Someone silence
+  desc: >-
+    Prevents a mentioned user from chatting in text channels. You can also
+    specify time string for how long the user should be muted. You can
+    optionally specify a reason.
+chattriggerrolegranttype:
+  args:
+    - 1234 sender
+    - 1234 Both
+  desc: >-
+    Changes the way roles are added when the reaction is triggered:
+
+    - `Sender` adds/removes roles from the person sending the message
+
+    - `Mentioned` adds/removes roles from people mentioned in the message, when
+    this option is enabled mentions will be removed before checking if the
+    trigger matches
+
+    - `Both` same as Mentioned, but sender also gets the role changes
+chatunmute:
+  args:
+    - '@Someone'
+  desc: >-
+    Removes a mute role previously set on a mentioned user with `{0}chatmute`
+    which prevented him from chatting in text channels.
+checkperms:
+  args:
+    - me
+    - bot
+  desc: Checks yours or bot's user-specific permissions on this channel.
+chnlcmd:
+  args:
+    - '{0}command enable SomeChannel'
+  desc: Sets a command's permission at the channel level.
+chnlfilterinv:
+  args:
+    - ''
+  desc: >-
+    Toggles automatic deletion of invites posted in the channel. Does not negate
+    the `{0}srvrfilterinv` enabled setting. Does not affect users with the
+    Administrator permission.
+chnlfilterlin:
+  args:
+    - ''
+  desc: >-
+    Toggles automatic deletion of links posted in the channel. Does not negate
+    the `{0}srvrfilterlin` enabled setting. Does not affect users with the
+    Administrator permission.
+chnlfilterwords:
+  args:
+    - ''
+  desc: >-
+    Toggles automatic deletion of messages containing filtered words on the
+    channel. Does not negate the `{0}srvrfilterwords` enabled setting. Does not
+    affect users with the Administrator permission.
+chnlmdl:
+  args:
+    - ModuleName enable SomeChannel
+  desc: Sets a module's permission at the channel level.
+choose:
+  args:
+    - Get up;Sleep;Sleep more
+  desc: Chooses a thing from a list of things
+chucknorris:
+  args:
+    - ''
+  desc: Shows a random Chuck Norris joke.
+clearqueue:
+  args:
+    - ''
+  desc: Clears the queue.
+cleverbot:
+  args:
+    - ''
+  desc: >-
+    Toggles cleverbot session. When enabled, the bot will reply to messages
+    starting with bot mention in the server. Chat Triggers starting with
+    %bot.mention% won't work if cleverbot is enabled.
+close:
+  args:
+    - '#channel'
+  desc: >-
+    Closes an open ticket and sends you a transcript. Can be used in the ticket
+    channel or by mentioning the channel.
+clparew:
+  args:
+    - ''
+  desc: >-
+    Claim patreon rewards. If you're subscribed to bot owner's patreon you can
+    use this command to claim your rewards - assuming bot owner did setup has
+    their patreon key.
+clubaccept:
+  args:
+    - user#1337
+  desc: Accept a user who applied to your club.
+clubadmin:
+  args:
+    - '@Someone'
+  desc: >-
+    Assigns (or unassigns) staff role to the member of the club. Admins can ban,
+    kick and accept applications.
+clubapply:
+  args:
+    - My Brand New Club#23
+  desc: >-
+    Apply to join a club. You must meet that club's minimum level requirement,
+    and not be on its ban list.
+clubapps:
+  args:
+    - '2'
+  desc: >-
+    Shows the list of users who have applied to your club. Paginated. You must
+    be club owner to use this command.
+clubban:
+  args:
+    - user#1337
+  desc: >-
+    Bans the user from the club. You must be the club owner. They will not be
+    able to apply again.
+clubbans:
+  args:
+    - '2'
+  desc: >-
+    Shows the list of users who have banned from your club. Paginated. You must
+    be club owner to use this command.
+clubcreate:
+  args:
+    - My Brand New Club
+  desc: Creates a club. You must be at least level 5 and not be in the club already.
+clubdesc:
+  args:
+    - This is the best club please join.
+  desc: Sets the club description. Maximum 150 characters. Club owner only.
+clubdisband:
+  args:
+    - ''
+  desc: Disbands the club you're the owner of. This action is irreversible.
+clubicon:
+  args:
+    - https://i.imgur.com/htfDMfU.png
+  desc: Sets the club icon.
+clubinfo:
+  args:
+    - My Brand New Club#23
+  desc: Shows information about the club.
+clubkick:
+  args:
+    - user#1337
+  desc: >-
+    Kicks the user from the club. You must be the club owner. They will be able
+    to apply again.
+clublb:
+  args:
+    - '2'
+  desc: Shows club rankings on the specified page.
+clubleave:
+  args:
+    - ''
+  desc: Leaves the club you're currently in.
+clublevelreq:
+  args:
+    - '7'
+  desc: >-
+    Sets the club required level to apply to join the club. You must be club
+    owner. You can't set this number below 5.
+clubtransfer:
+  args:
+    - '@Someone'
+  desc: Transfers the ownership of the club to another member of the club.
+clubunban:
+  args:
+    - user#1337
+  desc: Unbans the previously banned user from the club. You must be the club owner.
+cmdcooldown:
+  args:
+    - '"some cmd" 10s'
+  desc: Sets a cooldown per user for a command. Put just the command to remove the cooldown.
+color:
+  args:
+    - 00ff00
+    - f00 0f0 00f
+  desc: >-
+    Shows you pictures of colors which correspond to the inputed hex values. Max
+    10.
+porn:
+  args:
+    -
+  desc: "Pulls something from the porn subreddit."
+bondage:
+  args:
+    -
+  desc: "Pulls something from the bondage subreddit."
+anal:
+  args:
+    -
+  desc: "Pulls something from the anal subreddit."
+pussy:
+  args:
+    -
+  desc: "Pulls something from the pussy subreddit."
+commandlogchannel:
+  args:
+    - command-logs
+    - ''
+  desc: >-
+    Sets where slash and regular commands are logged for the guild. Put nothing
+    to disable.
+commands:
+  args:
+    - ''
+  desc: Lists all bot modules.
+confess:
+  args:
+    - serverId confession
+    - confession (If in server, using the slash command)
+  desc: Sends a confession via dms. Or via the slash command in a server.
+confessblacklist:
+  args:
+    - '@user'
+  desc: Blacklist a user from confessions
+confesschannel:
+  args:
+    - '#channel'
+    - ''
+  desc: Sets the confession channel. Put nothing to disable.
+confesslogchannel:
+  args:
+    - '#channel'
+  desc: >-
+    Sets the channel used to log who made confessions. Put nothing to disable.
+    ***Keep in mind if I find you misusing this function I will find out,
+    blacklist this server. And tear out whatever reproductive organs you
+    have.***
+confessunblacklist:
+  args:
+    - '@user'
+  desc: Unblacklist a user from confessions
+config:
+  args:
+    - ''
+    - bot
+    - bot color.ok
+    - bot color.ok ff0000
+  desc: >-
+    Gets or sets configuration values.
+
+    Provide no arguments to see the list of configs you can edit/view.
+
+    Provide config name to see all properties in that configuration and their
+    values.
+
+    Provide config name and property name to see that property's description and
+    value.
+
+    Provide config name, property name and value to set that property to the new
+    value.
+configreload:
+  args:
+    - bot
+    - gambling
+  desc: Reloads specified configuration
+connect4:
+  args:
+    - ''
+  desc: >-
+    Creates or joins an existing connect4 game. 2 players are required for the
+    game. Objective of the game is to get 4 of your pieces next to each other in
+    a vertical, horizontal or diagonal line. You can specify a bet when you
+    create a game and only users who bet the same amount will be able to join
+    your game.
+consider:
+  args:
+    - number reason
+  desc: 'Considers a suggestion with an optional reason. '
+considerchannel:
+  args:
+    - considered
+    - ''
+  desc: >-
+    Sets a channel for suggestions to send considered ones to. Put nothing to
+    disable.
+considermessage:
+  args:
+    - embedcodehere
+  desc: >-
+    Allows you to set the message sent when a suggestion is considered.Use the
+    embed builder at https://eb.mewdeko.tech and the placeholders at
+    https://blog.mewdeko.tech/placeholders.
+convert:
+  args:
+    - m km 1000
+  desc: >-
+    Convert quantities. Use `{0}convertlist` to see supported dimensions and
+    currencies.
+convertlist:
+  args:
+    - ''
+  desc: List of the convertible dimensions and currencies.
+createcatandtxtchannels:
+  args:
+    - category name1 name2
+    - category "name 1" name2
+  desc: Creates the category you specify with the text channels you want
+createcatandvcchannels:
+  args:
+    - category name1 name2
+    - category "name 1" name2
+  desc: Creates the category you specify with the voice channels you want
+createcattxtchans:
+  args:
+    - category name1 name2
+    - category "name 1" name2
+  desc: Creates txt channels under the category you specify.
+createcatvcchans:
+  args:
+    - category name1 name2
+    - category "name 1" name2
+  desc: Creates vc channels under the category you specify.
+createrole:
+  args:
+    - Awesome Role
+  desc: Creates a role with a given name.
+creatvoicatchanl:
+  args:
+    - CategoryName/ID channelname
+  desc: Creates a voice channel under a category
+creatvoichanl:
+  args:
+    - VoiceChannelName
+  desc: Creates a new voice channel with a given name.
+creatxtcatchanl:
+  args:
+    - CategoryName/ID channelname
+  desc: Creates a text channel in a category
+creatxtchanl:
+  args:
+    - TextChannelName
+  desc: Creates a new text channel with a given name.
+cry:
+  args:
+    - '@user'
+  desc: Returns a cry gif.
+crypto:
+  args:
+    - btc
+    - bitcoin
+  desc: >-
+    Shows basic stats about a cryptocurrency from coinmarketcap.com. You can use
+    either a name or an abbreviation of the currency.
+ctad:
+  args:
+    - '59'
+  desc: >-
+    Toggles whether the message triggering the Chat Trigger will be
+    automatically deleted.
+ctat:
+  args:
+    - '59'
+  desc: >-
+    Toggles whether the Chat Trigger will allow extra input after the trigger.
+    For example, with this feature enabled, Chat Trigger with trigger 'hi' will
+    also be invoked when a user types 'hi there'. This feature is automatically
+    enabled on Chat Triggers which have '%target%' in their response.
+ctca:
+  args:
+    - '44'
+  desc: >-
+    Toggles whether the Chat Trigger will trigger if the triggering message
+    contains the keyword (instead of only starting with it).
+ctdm:
+  args:
+    - '44'
+  desc: >-
+    Toggles whether the response message of the Chat Trigger will be sent as a
+    direct message.
+ctnr:
+  args:
+    - '69420'
+  desc: >-
+    Toggles whether the bot sends a message with a Chat Trigger. Turning this
+    off automatically makes any emote reactions react to the trigger.
+ctprefix:
+  args:
+    - '12 *'
+  desc: >-
+    Sets the prefix triggers will be matched with when using the custom prefix type.
+ctprefixtype:
+  args:
+    - '42 custom'
+  desc: >-
+    Sets the prefix type a trigger checks itself against when it's executed. Valid types are None, Global,
+    GuildOrGlobal, GuildOrNone, and Custom
+ctreact:
+  args:
+    - '59 👍 👎 '
+    - 59 <a:nFlower:408963839191941120>
+    - '59'
+  desc: >-
+    Sets or resets reactions (up to 3) which will be added to the response
+    message of the ChatTrigger with the specified ID. Provide no emojis to
+    reset.
+ctrgranttoggle:
+  args:
+    - 1 786375627892064257
+  desc: Toggles if a role should be granted when a user triggers a chat trigger.
+ctrremovetoggle:
+  args:
+    - 1 786375627892064257
+  desc: Toggles if a role should be removed when a user triggers a chat trigger.
+ctsclear:
+  args:
+    - ''
+  desc: Deletes all Chat Triggers on this server.
+ctsexport:
+  args:
+    - ''
+  desc: >-
+    Exports Chat Triggers from the current server (or global Chat Triggers in
+    DMs) into a .yml file
+ctsimport:
+  args:
+    - <upload .yml file>
+  desc: >-
+    Upload the file or send the raw .yml data with this command to import all
+    Chat Triggers from the specified string or file into the current server (or
+    as global Chat Triggers in dm)
+ctsreload:
+  args:
+    - ''
+  desc: >-
+    Reloads all Chat Triggers on all shards. Use this if you've made changes to
+    the database while the bot is running, or used `{0}deleteunusedcrnq`
+cuddle:
+  args:
+    - '@user'
+  desc: Returns a cuddle gif.
+curtrs:
+  args:
+    - '2'
+    - '@SomeUser 2'
+  desc: >-
+    Shows your currency transactions on the specified page. Bot owner can see
+    other people's transactions too.
+customafkmessage:
+  args:
+    - embedcode
+  desc: Allows you to set a custom message when a user is pinged with afk enabled.
+danbooru:
+  args:
+    - yuri+kissing
+  desc: >-
+    Shows a random hentai image from danbooru with a given tag. Tag is optional
+    but preferred. (multiple tags are appended with +)
+dance:
+  args:
+    - '@user'
+  desc: Returns a dance gif.
+deafen:
+  args:
+    - '"@Someguy"'
+    - '"@Someguy" "@Someguy"'
+  desc: Deafens mentioned user or users.
+deckshuffle:
+  args:
+    - ''
+  desc: Reshuffles all cards back into the deck.
+define:
+  args:
+    - heresy
+  desc: Finds a definition of a word.
+defprefix:
+  args:
+    - +
+  desc: >-
+    Sets bot's default prefix for all bot commands. Provide no parameters to see
+    the current default prefix. This will not change this server's current
+    prefix.
+delallquotes:
+  args:
+    - kek
+  desc: Deletes all quotes on a specified keyword.
+delete:
+  args:
+    - '#chat 771562360594628608'
+    - '771562360594628608'
+    - 771562360594628608 5m
+  desc: >-
+    Deletes a single message given the channel and message ID. If channel is
+    ommited, message will be searched for in the current channel. You can also
+    specify time parameter after which the message will be deleted (up to 7
+    days). This timer won't persist through bot restarts.
+deletechattrigger:
+  args:
+    - '5'
+  desc: >-
+    Deletes a Chat Trigger on a specific index. If ran in DM, it is bot owner
+    only and deletes a global Chat Trigger. If ran in a server, it requires
+    Administration privileges and removes server Chat Trigger.
+deletecurrency:
+  args:
+    - ''
+  desc: Deletes everything from Currency and CurrencyTransactions.
+deleteplaylists:
+  args:
+    - ''
+  desc: Deletes everything from MusicPlaylists.
+deleterole:
+  args:
+    - Awesome Role
+  desc: Deletes a role with a given name.
+deleteroles:
+  args:
+    - '@role @role'
+    - roleid roleid
+  desc: >-
+    Deletes a set of roles you mention. Must be below your highest role and the
+    bots highest for it to work.
+deletewaifu:
+  args:
+    - ''
+  desc: >-
+    Deletes everything from WaifuUpdates, WaifuItem and WaifuInfo tables for the
+    specified user. Also makes specified user's waifus free.
+deletewaifus:
+  args:
+    - ''
+  desc: Deletes everything from WaifuUpdates, WaifuItem and WaifuInfo tables.
+deletexp:
+  args:
+    - ''
+  desc: Deletes everything from UserXpStats, Clubs and sets users' TotalXP to 0.
+delmsgoncmd:
+  args:
+    - ''
+    - channel enable
+    - ch inherit
+    - list
+  desc: >-
+    Toggles the automatic deletion of the user's successful command message to
+    prevent chat flood. You can use it either as a server toggle, channel
+    whitelist, or channel blacklist, as channel option has 3 settings: Enable
+    (always do it on this channel), Disable (never do it on this channel), and
+    Inherit (respect server setting). Use `list` parameter to see the current
+    states.
+deltxtchanl:
+  args:
+    - TextChannelName
+  desc: Deletes a text channel with a given name.
+delvoichanl:
+  args:
+    - VoiceChannelName
+  desc: Deletes a voice channel with a given name.
+deny:
+  args:
+    - number reason
+  desc: 'Denies a suggestion with an optional reason. '
+denychannel:
+  args:
+    - denied
+    - ''
+  desc: >-
+    Sets a channel for suggestions to send denied ones to. Put nothing to
+    disable.
+denymessage:
+  args:
+    - embedcodehere
+  desc: >-
+    Allows you to set the message sent when a suggestion is denied. Use the
+    embed builder at https://eb.mewdeko.tech and the placeholders at
+    https://blog.mewdeko.tech/placeholders.
+derpibooru:
+  args:
+    - yuri+kissing
+  desc: >-
+    Shows a random image from derpibooru with a given tag. Tag is optional but
+    preferred.
+die:
+  args:
+    - ''
+  desc: Shuts the bot down.
+divorce:
+  args:
+    - '@CheatingSloot'
+  desc: >-
+    Releases your claim on a specific waifu. You will get 50% of that waifu's
+    value back, unless that waifu has an affinity towards you, in which case
+    they will be reimbursed instead. 6 hours cooldown.
+donate:
+  args:
+    - ''
+  desc: Instructions for helping the project financially.
+double:
+  args:
+    - ''
+  desc: >-
+    In the blackjack game, double your bet in order to receive exactly one more
+    card, and your turn ends.
+dpo:
+  args:
+    - '{0}Purge ManageMessages BanMembers'
+    - '{0}Purge'
+  desc: >-
+    Overrides required user permissions that the command has with the specified
+    ones. You can only use server-level permissions. This action will make the
+    bot ignore user permission requirements which command has by default.
+    Provide no permissions to reset to default.
+dpol:
+  args:
+    - ''
+  desc: Lists all discord permission overrides on this server.
+dpor:
+  args:
+    - ''
+  desc: >-
+    Resets ALL currently set discord permission overrides on this server. This
+    will make all commands have default discord permission requirements.
+dragon:
+  args:
+    - never
+  desc: nuuuuu!
+draw:
+  args:
+    - ''
+    - '5'
+  desc: >-
+    Draws a card from this server's deck. You can draw up to 10 cards by
+    supplying a number of cards to draw.
+drawnew:
+  args:
+    - ''
+    - '5'
+  desc: >-
+    Draws a card from the NEW deck of cards. You can draw up to 10 cards by
+    supplying a number of cards to draw.
+e621:
+  args:
+    - yuri+kissing
+  desc: >-
+    Shows a random hentai image from e621.net with a given tag. Tag is optional
+    but preferred. (multiple tags are appended with +)
+economy:
+  args:
+    - ''
+  desc: >-
+    Breakdown of the current state of the bot's economy. Updates every 3
+    minutes.
+edit:
+  args:
+    - 7479498384 Hi :^)
+    - '#other-channel 771562360594628608 New message!'
+    - '#other-channel 771562360594628608 {{"description":"hello"}}'
+  desc: >-
+    Edits bot's message, you have to specify message ID and new text. You can
+    optionally specify target channel. Supports embeds.
+editchattrigger:
+  args:
+    - 123 I'm a magical girl
+  desc: Edits the Chat Trigger's response given its ID.
+editsnipe:
+  args:
+    - ''
+    - '#channel'
+    - '@user'
+    - '#channel @user'
+  desc: >-
+    Allows you to see the last edited message in the current or specified
+    channel, will tell you how to enable sniping if its disabled when running
+    the command.
+editsnipelist:
+  args:
+    - ''
+    - '20'
+  desc: Shows the last 5 edited messages, unless a different number is specified
+eightball:
+  args:
+    - Is b1nzy a nice guy?
+  desc: Ask the 8ball a yes/no question.
+emotelist:
+  args:
+    - animated
+    - nonanimated
+  desc: Shows the servers emotes. Specify animated or nonanimated to show that type
+evaluate:
+  args:
+    - 'no'
+  desc: Evaluates a c# expression
+eventstart:
+  args:
+    - reaction
+    - reaction -d 1 -a 50 --pot-size 1500
+  desc: >-
+    Starts one of the events seen on public Mewdeko. Events: `reaction`,
+    `gamestatus`
+experience:
+  args:
+    - ''
+    - '@someguy'
+  desc: Shows your xp stats. Specify the user to show that user's stats instead.
+facepalm:
+  args:
+    - '@user'
+  desc: Returns a facepalm gif.
+fairplay:
+  args:
+    - ''
+  desc: >-
+    Toggles fairplay. While enabled, the bot will prioritize songs from users
+    who didn't have their song recently played instead of the song's position in
+    the queue.
+feed:
+  args:
+    - '@user'
+  desc: Returns a feed gif.
+feedadd:
+  args:
+    - https://www.rt.com/rss/
+    - 'https://www.rt.com/rss/ #updates'
+  desc: >-
+    Subscribes to a feed. Bot will post an update up to once every 10 seconds.
+    You can have up to 10 feeds on one server. All feeds must have unique URLs.
+    Set a channel as a second optional parameter to specify where to send the
+    updates.
+feedlist:
+  args:
+    - ''
+  desc: Shows the list of feeds you've subscribed to on this server.
+feedmessage:
+  args:
+    - 1 embedcode
+  desc: >-
+    Add a custom message to a certain feed. Find the number using {0}feeds. You
+    can use https://eb.mewdeko.tech along with https://blog.mewdeko.tech/placeholders
+    to make cool embeds with this.
+feedremove:
+  args:
+    - '3'
+  desc: >-
+    Stops tracking a feed on the given index. Use `{0}feeds` command to see a
+    list of feeds and their indexes.
+fetch:
+  args:
+    - ID
+  desc: >-
+    Fetches user info from a user ID, regardless of if you are in a server with
+    them.
+filterword:
+  args:
+    - poop
+  desc: >-
+    Adds or removes (if it exists) a word from the list of filtered words.
+    Use`{0}sfw` or `{0}cfw` to toggle filtering.
+findanime:
+  args:
+    - ''
+  desc: Finds an anime using a clip or screenshot or a url. Not perfect.
+flip:
+  args:
+    - ''
+    - '3'
+  desc: Flips coin(s) - heads or tails, and shows an image.
+forwardmessages:
+  args:
+    - ''
+  desc: >-
+    Toggles forwarding of non-command messages sent to bot's DM to the bot
+    owners
+forwardtoall:
+  args:
+    - ''
+  desc: >-
+    Toggles whether messages will be forwarded to all bot owners or only to the
+    first one specified in the credentials.json file
+fwarn:
+  args:
+    - y/n
+  desc: >-
+    toggles warn on filtered word, make sure to enable filters with sfw and add
+    words with fw first.
+fwclear:
+  args:
+    - ''
+  desc: Deletes all filtered words on this server.
+gamevoicechannel:
+  args:
+    - ''
+  desc: >-
+    Toggles game voice channel feature in the voice channel you're currently in.
+    Users who join the game voice channel will get automatically redirected to
+    the voice channel with the name of their current game, if it exists. Can't
+    move users to channels that the bot has no connect permission for. One per
+    server.
+gatari:
+  args:
+    - Name
+    - Name ctb
+  desc: Shows osu!gatari stats for a player.
+gelbooru:
+  args:
+    - yuri+kissing
+  desc: >-
+    Shows a random hentai image from gelbooru with a given tag. Tag is optional
+    but preferred. (multiple tags are appended with +)
+realbooru:
+  args:
+    - anal
+  desc: >-
+    Shows a random porn image from realbooru with a given tag. Tag is optional
+    but preferred. (multiple tags are appended with +)
+gemote:
+  args:
+    - <:HaneBomb:914307912044802059>
+  desc: Sets a custom emote used in giveaways!
+gencurlist:
+  args:
+    - ''
+  desc: >-
+    Shows the list of server and channel ids where gc is enabled. Paginated with
+    9 per page.
+gencurrency:
+  args:
+    - ''
+  desc: >-
+    Toggles currency generation on this channel. Every posted message will have
+    chance to spawn currency. Chance is specified by the Bot Owner. (default is
+    2%)
+gend:
+  args:
+    - '2'
+  desc: Ends a giveaway using the number in `{0}glist`.
+getactiveafks:
+  args:
+    - ''
+  desc: Get all currently AFK Users in a paginated list
+pronouns:
+  args:
+    - '@user'
+    - ''
+  desc: >-
+    Gets a user's preferred pronouns, if they haven't specified them using
+    `pnoverride` it will  fetch the pronouns from
+    [pronoundb](https://pronoundb.org)
+give:
+  args:
+    - 1 @Someone
+    - 5 @CootGurl Ur so pwetty
+  desc: >-
+    Give someone a certain amount of currency. You can specify the reason after
+    the mention.
+glist:
+  args:
+    - ''
+  desc: Lists the currently running giveaways.
+globalcommand:
+  args:
+    - '{0}stats'
+  desc: Toggles whether a command can be used on any server.
+globalmodule:
+  args:
+    - nsfw
+  desc: Toggles whether a module can be used on any server.
+globalpermlist:
+  args:
+    - ''
+  desc: Lists global permissions set by the bot owner.
+google:
+  args:
+    - query
+  desc: Get a Google search link for some terms.
+grab:
+  args:
+    - '@user'
+  desc: >-
+    Moves the user you mention to your vc. ***The user you mention must already
+    be in a vc.***
+greet:
+  args:
+    - ''
+  desc: Toggles anouncements on the current channel when someone joins the server.
+greetdel:
+  args:
+    - '0'
+    - '30'
+  desc: >-
+    Sets the time it takes (in seconds) for greet messages to be auto-deleted.
+    Set it to 0 to disable automatic deletion.
+greetdm:
+  args:
+    - ''
+  desc: >-
+    Toggles whether the greet messages will be sent in a DM (This is separate
+    from greet - you can have both, any or neither enabled).
+greetdmmsg:
+  args:
+    - Welcome to the server, %user.mention%
+  desc: >-
+    Sets a new join announcement message which will be sent to the user who
+    joined. Type `%user.mention%` if you want to mention the new member. Using
+    it with no message will show the current DM greet message. You can use embed
+    json from <https://eb.Mewdeko.tech> instead of a regular text, if you want
+    the message to be embedded.
+greetdmtest:
+  args:
+    - ''
+    - '@SomeoneElse'
+  desc: >-
+    Sends the greet direct message to you as if you just joined the server. You
+    can optionally specify a different user.
+greethook:
+  args:
+    - channel name image
+    - channel name
+    - disable
+  desc: >-
+    Allows you to set a webhook used for welcome messages. You can either upload
+    an image to use or use a image url. Type disable to disable webhook greets.
+    set the message used for greets using the greetmsg command together with
+    https://eb.mewdeko.tech/ and https://blog.mewdeko.tech/placeholders
+greetmsg:
+  args:
+    - Welcome, %user.mention%.
+  desc: >-
+    Sets a new join announcement message which will be shown in the server's
+    channel. Type `%user.mention%` if you want to mention the new member. Using
+    it with no message will show the current greet message. You can use make
+    embeds  using https://eb.mewdeko.tech/ instead of regular text, if you want
+    the message to be embedded.
+greettest:
+  args:
+    - ''
+    - '@SomeoneElse'
+  desc: >-
+    Sends the greet message in the current channel as if you just joined the
+    server. You can optionally specify a different user.
+greroll:
+  args:
+    - messageid
+  desc: Rerolls a giveaway
+gstart:
+  args:
+    - ''
+    - '#channel 2d 1 nitro!'
+  desc: Starts giveaway configuration, or predefined values to start one immediately
+gstats:
+  args:
+    - ''
+  desc: Shows giveaway stats for the server.
+guide:
+  args:
+    - ''
+    - ''
+  desc: Sends a readme and a guide links to the channel.
+hangman:
+  args:
+    - ''
+    - movies
+  desc: >-
+    Starts a game of hangman in the channel. Use `{0}hangmanlist` to see a list
+    of available term types. Defaults to 'all'.
+hangmanlist:
+  args:
+    - ''
+  desc: Shows a list of hangman term types.
+hangmanstop:
+  args:
+    - ''
+  desc: Stops the active hangman game on this channel if it exists.
+happy:
+  args:
+    - '@user'
+  desc: Returns a happy gif.
+hearthstone:
+  args:
+    - Ysera
+  desc: >-
+    Searches for a Hearthstone card and shows its image. Takes a while to
+    complete.
+help:
+  args:
+    - '{0}cmds'
+    - ''
+  desc: >-
+    Either shows a help for a single command, or DMs you help link if no
+    parameters are specified.
+hentai:
+  args:
+    - yuri
+  desc: >-
+    Shows a hentai image from a random website (gelbooru, danbooru, konachan or
+    yandere) with a given tag. Tag is optional but preferred. Only 1 tag
+    allowed.
+hentaibomb:
+  args:
+    - yuri
+  desc: >-
+    Shows a total of 4 images (from gelbooru, danbooru, konachan and yandere). Tag
+    is optional but preferred.
+pornbomb:
+  args:
+    - anal
+  desc: >-
+    Shows a total of 4 images from realbooru. Tag
+    is optional but preferred.
+hentaigif:
+  args:
+    - ''
+  desc: Sends a random hentai gif from the hentai_gif subreddit
+highfive:
+  args:
+    - '@user'
+  desc: Returns a highfive gif.
+highlights:
+  args:
+    - add Sylveon
+    - delete Sylveon
+    - list
+    - 'toggleignore #chat/@user'
+    - enabled true
+  desc: |-
+    - `add` Adds a word to your highlights
+    - `delete/remove` Removes a word from your highlights
+    - `list` Lists your current highlights
+    - `toggleignore` Toggles the ignoring of a channnel or user.
+    - `enabled` Enables or disables highlights
+hit:
+  args:
+    - ''
+  desc: In the blackjack game, ask the dealer for an extra card.
+hug:
+  args:
+    - '@user'
+  desc: Returns a hug gif.
+iam:
+  args:
+    - Gamer
+  desc: >-
+    Adds a role to you that you choose. Role must be on a list of
+    self-assignable roles.
+iamnot:
+  args:
+    - Gamer
+  desc: >-
+    Removes a specified role from you. Role must be on a list of self-assignable
+    roles.
+image:
+  args:
+    - cute kitten
+  desc: Pulls a random image using a search parameter.
+imagesreload:
+  args:
+    - ''
+  desc: >-
+    Reloads images bot is using. Safe to use even when bot is being used
+    heavily.
+implementchannel:
+  args:
+    - implemented
+    - ''
+  desc: >-
+    Sets a channel for suggestions to send implemented ones to. Put nothing to
+    disable.
+implemented:
+  args:
+    - number reason
+  desc: 'Implements a suggestion with an optional reason. '
+implementmessage:
+  args:
+    - embedcodehere
+  desc: >-
+    Allows you to set the message sent when a suggestion is implemented. Use the
+    embed builder at https://eb.mewdeko.tech and the placeholders at
+    https://blog.mewdeko.tech/placeholders.
+inrole:
+  args:
+    - RoleName
+    - 5 RoleName
+  desc: >-
+    Lists every person from the specified role on this server. You can specify a
+    page before the role to jump to that page.
+inroles:
+  args:
+    - '@role @role2'
+  desc: Gets members that are in two specified roles.
+invite:
+  args:
+    - ''
+  desc: Pulls up the link to invite mewdeko.
+invitecreate:
+  args:
+    - ''
+  desc: Creates a new invite which has infinite max uses and never expires.
+invitedelete:
+  args:
+    - '2'
+  desc: >-
+    Deletes an invite on the specified index. Use `{0}invitelist` to see the
+    list of invites.
+inviteinfo:
+  args:
+    - spdvbdfih
+  desc: Gets info from an invite. Does not work on vanity invites.
+invitelist:
+  args:
+    - ''
+    - '3'
+  desc: Lists all invites for this channel. Paginated with 9 per page.
+invwarn:
+  args:
+    - y/n
+  desc: ' Toggles warning on inviteposting, make sure to enable .sfi first.'
+join:
+  args:
+    - ''
+  desc: Makes the bot join your voice channel.
+joinrace:
+  args:
+    - ''
+    - '5'
+  desc: >-
+    Joins a new race. You can specify an amount of currency for betting
+    (optional). You will get YourBet*(participants-1) back if you win.
+kick:
+  args:
+    - '@Someone Get out!'
+    - '"Some Guy#1234" Your behaviour is toxic.'
+  desc: Kicks a mentioned user.
+kickunder:
+  args:
+    - 2y
+    - 2m -p
+  desc: >-
+    Allows you to ban users under a certain server join age in the server. Use
+    -p after the time to preview the users that will be banned.
+kiss:
+  args:
+    - '@user'
+  desc: Returns a kiss gif.
+konachan:
+  args:
+    - yuri
+  desc: >-
+    Shows a random hentai image from konachan with a given tag. Tag is optional
+    but preferred.
+langsetdefault:
+  args:
+    - en-US
+    - default
+  desc: >-
+    Sets the bot's default response language. All servers which use a default
+    locale will use this one. Setting to `default` will use the host's current
+    culture. Provide no parameters to see currently set language.
+languageset:
+  args:
+    - 'de-DE '
+    - default
+  desc: >-
+    Sets this server's response language. If bot's response strings have been
+    translated to that language, bot will use that language in this server.
+    Reset by using `default` as the locale name. Provide no parameters to see
+    currently set language.
+languageslist:
+  args:
+    - ''
+  desc: List of languages for which translation (or part of it) exist atm.
+laugh:
+  args:
+    - '@user'
+  desc: Returns a laugh gif.
+leaderboard:
+  args:
+    - ''
+  desc: Displays the bot's currency leaderboard.
+leave:
+  args:
+    - ''
+  desc: Leaves the voice channel and clears the queue
+leavehook:
+  args:
+    - channel name image
+    - channel name
+    - disable
+  desc: >-
+    Allows you to set a webhook used for leave messages. You can either upload
+    an image to use or use a image url. Type disable to disable webhook greets.
+    set the message used for leaves using the byemsg command together with
+    https://eb.mewdeko.tech/ and https://blog.mewdeko.tech/placeholders
+leaveserver:
+  args:
+    - '123123123123'
+  desc: Leaves a server using its ID
+linux:
+  args:
+    - Spyware Windows
+  desc: Prints a customizable Linux interjection
+listchattriggers:
+  args:
+    - '1'
+    - all
+  desc: >-
+    Lists global or server Chat Triggers (20 commands per page). Running the
+    command in DM will list global Chat Triggers, while running it in server
+    will list that server's Chat Triggers. Specifying `all` parameter instead of
+    the number will DM you a text file with a list of all Chat Triggers.
+listchattriggersgroup:
+  args:
+    - '1'
+  desc: >-
+    Lists global or server Chat Triggers (20 commands per page) grouped by
+    trigger, and show a number of responses for each. Running the command in DM
+    will list global Chat Triggers, while running it in server will list that
+    server's Chat Triggers.
+listperms:
+  args:
+    - ''
+    - '3'
+  desc: >-
+    Lists whole permission chain with their indexes. You can specify an optional
+    page number if there are a lot of permissions.
+listplaying:
+  args:
+    - ''
+  desc: Lists all playing statuses with their corresponding number.
+listqueue:
+  args:
+    - ''
+    - '2'
+  desc: Lists the current queue.
+listquotes:
+  args:
+    - '3'
+    - 3 id
+  desc: Lists all quotes on the server ordered alphabetically or by ID. 15 Per page.
+listservers:
+  args:
+    - '3'
+  desc: Lists servers the bot is on with some basic info. 15 per page.
+lmgtfy:
+  args:
+    - query
+  desc: Google something for an idiot.
+lock:
+  args:
+    - ''
+  desc: 'Locks the current channel. '
+lockcheck:
+  args:
+    - ''
+  desc: Checks all roles to make sure they are lockdown compliant
+lockdown:
+  args:
+    - ''
+  desc: >-
+    Locks the server, will tell you to run lockcheck if some roles are in the
+    way of lockdown.
+log:
+  args:
+    - userpresence
+    - userbanned
+  desc: >-
+    Toggles logging event. Disables it if it is active anywhere on the server.
+    Enables if it isn't active. Use `{0}logevents` to see a list of all events
+    you can subscribe to.
+logcategory:
+  args:
+    - Users
+  desc: Placeholder until command is done
+logevents:
+  args:
+    - ''
+  desc: Shows a list of all events you can subscribe to with `{0}log`
+logignore:
+  args:
+    - ''
+  desc: >-
+    Toggles whether the `{0}logserver` command ignores this channel. Useful if
+    you have hidden admin channel and public log channel.
+logserver:
+  args:
+    - enable
+    - disable
+  desc: >-
+    Enables or Disables ALL log events. If enabled, all log events will log to
+    this channel.
+loop:
+  args:
+    - ''
+    - none
+    - track
+  desc: |-
+    - `none` Doesnt loop anything and stops when the queue ends
+    - `track` Loops the current song. Skip replays the current song.
+    - `queue` Loops the queue until its stopped
+lsar:
+  args:
+    - ''
+    - '2'
+  desc: Lists self-assignable roles. Shows 20 roles per page.
+lstfilterwords:
+  args:
+    - ''
+  desc: Shows a list of filtered words.
+magicitem:
+  args:
+    - ''
+  desc: >-
+    Shows a random magic item from
+    <https://1d4chan.org/wiki/List_of_/tg/%27s_magic_items>
+magicthegathering:
+  args:
+    - about face
+    - about face
+  desc: Searches for a Magic The Gathering card.
+mal:
+  args:
+    - straysocks
+  desc: Shows basic info from a MyAnimeList profile.
+manga:
+  args:
+    - Shingeki no kyojin
+  desc: Queries anilist for a manga and shows the first result.
+masskill:
+  args:
+    - BadPerson#1234 Toxic person
+  desc: >-
+    Specify a new-line separated list of `userid reason`. You can use
+    Username#discrim instead of UserId. Specified users will be banned from the
+    current server, blacklisted from the bot, and have all of their flowers
+    taken away.
+maxsuggestionlength:
+  args:
+    - '4098'
+  desc: Allows you to set the maximum length for suggestions.
+memberrole:
+  args:
+    - '@role'
+  desc: Sets the servers member role, will be used for other stuff later on
+meme:
+  args:
+    - ''
+  desc: Sends a random meme from reddit
+memegen:
+  args:
+    - biw gets iced coffee;in the winter
+    - ntot
+  desc: >-
+    Generates a meme from memelist with specified text. Separate multiple text
+    values with semicolons. Provide no meme text to see an example meme with
+    that template.
+memelist:
+  args:
+    - ''
+  desc: >-
+    Shows a list of template keys (and their repspective names) used for
+    `{0}memegen`.
+minsuggestionlength:
+  args:
+    - '10'
+  desc: >-
+    Alows you to set a minimum length to suggestions. Maximum value is 2048 to
+    avoid bad discord changes.
+modules:
+  args:
+    - ''
+  desc: Lists all bot modules.
+moveperm:
+  args:
+    - 2 4
+  desc: Moves permission from one position to another in the Permissions list.
+movesong:
+  args:
+    - 5 3
+  desc: Moves a song from one position to another.
+moveto:
+  args:
+    - calls
+  desc: >-
+    Moves you to a vc you name. ***You must already be in a vc for this to
+    work.***
+moveuserto:
+  args:
+    - '@Yuno Gasai calls'
+  desc: >-
+    Moves a user you mention to a different vc. ***The user must already be in a
+    vc.***
+movie:
+  args:
+    - Batman vs Superman
+  desc: Queries omdb for movies or series, show first result.
+multigreetadd:
+  args:
+    - ''
+    - '#channel'
+  desc: >-
+    Adds the current or mentioned channel to MultiGreets. 5 per channel, or 30
+    per guild
+multigreetdelete:
+  args:
+    - 1s
+    - '1'
+  desc: >-
+    Sets after how much time a MultiGreet is deleted. You can either use seconds
+    directly or format it like 2m2s. Setting it to 0 disables deletion. Default
+    is 1 second.
+multigreetgreetbots:
+  args:
+    - 1 false
+  desc: Sets whether a RoleGreet will also greet bots.
+multigreetlist:
+  args:
+    - ''
+  desc: Lists all MultiGreets and their properties.
+multigreetmessage:
+  args:
+    - '2'
+    - 2 embedcode/message
+  desc: >-
+    Gets or sets a MultiGreet message for a given MultiGreet ID. To set a custom
+    embed use https://eb.mewdeko.tech together with
+    https://blog.mewdeko.tech/placeholders
+multigreetremove:
+  args:
+    - '1'
+    - '#somechannel'
+  desc: >-
+    Removes a MultiGreet channel using the ID in {0}mgl. Can also remove all
+    MultiGreets if a channel is mentioned.
+multigreettype:
+  args:
+    - RandomGreet
+    - MultiGreet
+    - 'Off'
+  desc: >-
+    Sets wether to use MultiGreet(greets in all set channels),
+    RandomGreet(randomly chooses between all set MultiGreets then sends it to
+    that channel), or Off (Completely disables the MultiGreet system)
+multigreetwebhook:
+  args:
+    - 26 Mewdeko avatarurl
+    - 26 Mewdeko
+    - '26'
+  desc: >-
+    Allows you to set/update/remove a MultiGreet name and avatar. Put just the
+    MultiGreet ID to remove the webhook. Avatar is optional, but must be a
+    direct url to the img used.
+musicquality:
+  args:
+    - ''
+    - High
+    - Low
+  desc: >-
+    Gets or sets the default music player quality. Available settings: Highest,
+    High, Medium, Low. Default is **Highest**. Provide no argument to see
+    current setting.
+mute:
+  args:
+    - '@Someone'
+    - '@Someone too noisy'
+    - 1h30m @Someone
+    - 1h30m @Someone too noisy
+  desc: >-
+    Mutes a mentioned user both from speaking and chatting. You can also specify
+    time string for how long the user should be muted. You can optionally
+    specify a reason.
+muterole:
+  args:
+    - ''
+    - Silenced
+  desc: >-
+    Sets a name of the role which will be assigned to people who should be
+    muted. Provide no arguments to see currently set mute role. Default is
+    Mewdeko-mute.
+mwarn:
+  args:
+    - '@user'
+  desc: 'Gives a user a Minor Warn '
+mwarnclear:
+  args:
+    - '@user'
+    - '@user 3'
+  desc: >-
+    Clears all minor warns for a user, use with a number to clear that specific
+    warn
+mwarnexpire:
+  args:
+    - 30d
+  desc: ' Sets how long until a warning expires, see {0}h warne for more details'
+mwarnlog:
+  args:
+    - '@user'
+  desc: 'Shows the minor warnlog for a user or yourself if you dont mention a user. '
+mwarnlogall:
+  args:
+    - ''
+  desc: Gets all mini warned users
+mwarnpunish:
+  args:
+    - 1 Mute 15m
+    - 2 Ban 3d
+  desc: >-
+    Sets the punishments used for Minor Warns, punishments are the same as
+    regular WarnPunish
+mwarnpunishlist:
+  args:
+    - ''
+  desc: 'Shows your current Minor Warn punishment list. '
+next:
+  args:
+    - ''
+    - '5'
+  desc: >-
+    Goes to the next song in the queue. You have to be in the same voice channel
+    as the bot. You can skip multiple songs, but in that case songs will not be
+    requeued if {0}rcs or {0}rpl is enabled.
+nhentai:
+  args:
+    - '209519'
+  desc: Let's you read any doujin using the magic number.
+nhentaisearch:
+  args:
+    - futa
+    - cumdump -futa
+    - cumdump 3
+    - cumdump -futa 3
+  desc: >-
+    Lets you search nhentai for doujins using keywords. You can also specify
+    blacklisted words by putting a - in froint of the word. If the first set
+    doesnt have the results you wanted, you can also specify page number.
+novel:
+  args:
+    - the nine cauldrons
+  desc: >-
+    Searches for a novel on `https://novelupdates.com/`. You have to provide an
+    exact name.
+nowplaying:
+  args:
+    - ''
+  desc: Shows the song that the bot is currently playing.
+nroll:
+  args:
+    - '5'
+    - 5-15
+  desc: >-
+    Rolls in a given range. If you specify just one number instead of the range,
+    it will role from 0 to that number.
+nsfwcc:
+  args:
+    - ''
+  desc: Clears nsfw cache.
+nsfwtagbl:
+  args:
+    - poop
+  desc: >-
+    Toggles whether the tag is blacklisted or not in nsfw searches. Provide no
+    parameters to see the list of blacklisted tags.
+nsfwtoggle:
+  args:
+    - ''
+  desc: Toggles the NSFW parameter of the current text channel.
+nuke:
+  args:
+    - '#channel'
+  desc: >-
+    Completely deletes the current channel and remakes it as it was. Useful for
+    quick channel purges. Can be used directly in channel or by mentioning one.
+nunchi:
+  args:
+    - ''
+  desc: >-
+    Creates or joins an existing nunchi game. Users have to count up by 1 from
+    the starting number shown by the bot. If someone makes a mistake (types an
+    incorrect number, or repeats the same number) they are out of the game and a
+    new round starts without them.  Minimum 3 users required.
+osu:
+  args:
+    - Name
+    - Name taiko
+  desc: Shows osu! stats for a player.
+osu5:
+  args:
+    - Name
+  desc: Displays a user's top 5 plays.
+owoify:
+  args:
+    - cats are super duper cute
+    - snuggles
+  desc: >-
+    OwOifies a string, making it infinitly cuter. (for example "cats are super
+    duper cute" becomes  "kittehs awe supew dupew cute")
+pat:
+  args:
+    - '@user'
+  desc: Returns a pat gif.
+pathofexile:
+  args:
+    - '"Zizaran"'
+  desc: >-
+    Searches characters for a given Path of Exile account. May specify league
+    name to filter results.
+pathofexilecurrency:
+  args:
+    - Standard "Mirror of Kalandra"
+  desc: >-
+    Returns the chaos equivalent of a given currency or exchange rate between
+    two currencies.
+pathofexileleagues:
+  args:
+    - ''
+  desc: Returns a list of the main Path of Exile leagues.
+pause:
+  args:
+    - ''
+  desc: Pauses or Unpauses the song.
+permcontrol:
+  args:
+    - '#channel allow/deny user/role managemessages viewchannel'
+  desc: Allows you to set multiple permission for a role/user in a channel
+permrole:
+  args:
+    - Some Role
+    - reset
+  desc: >-
+    Sets a role which can change permissions. Supply no parameters to see the
+    current one. Type 'reset' instead of the role name to reset the currently
+    set permission role. Users with the Administrator server permissions can use
+    permission commands regardless of whether they have the specified role.
+    There is no default permission role.
+permview:
+  args:
+    - ''
+    - '@role'
+    - '@user'
+  desc: Shows guild permissions for a role or user.
+pick:
+  args:
+    - ''
+    - passwd
+  desc: >-
+    Picks the currency planted in this channel. If the plant has a password, you
+    need to specify it.
+ping:
+  args:
+    - ''
+  desc: Ping the bot to see if there are latency issues.
+place:
+  args:
+    - Cage
+    - steven 500 400
+  desc: >-
+    Shows a placeholder image of a given tag. Use `{0}placelist` to see all
+    available tags. You can specify the width and height of the image as the
+    last two optional parameters.
+placelist:
+  args:
+    - ''
+  desc: Shows the list of available tags for the `{0}place` command.
+plant:
+  args:
+    - '5'
+    - 10 meow
+  desc: >-
+    Spend an amount of currency to plant it in this channel. Default is 1. You
+    can specify the password after the amount. Password has to be alphanumeric
+    and it will be trimmed down to 10 characters if it's longer.
+play:
+  args:
+    - ''
+    - '5'
+    - Dream Of Venice
+  desc: >-
+    Plays/Queues a song. Use together with a song number in queue and it'll
+    play.
+playlist:
+  args:
+    - show playlistname
+    - delete playlistname
+    - create playlistname
+    - load
+    - load playlistname
+    - save songname
+    - default
+    - default playlistname
+  desc: |2-
+     Allows for you to manage your playlists.
+
+    Settings:
+     `show`: When used with a playlist name it shows that playlist. Shows your default playlist without a name.
+
+     `delete`: Deletes a playlist with a given name.
+
+     `create`: Creates a playlist using a given name. Stops you if theres a playlist with the same name already available.
+
+     `load`: Loads a playlist. If no name is provided it loads your default playlist.
+
+     `save`: Allows you to save a song to a playlist from either the queue or by searching. Defaults to searching the queue if the bot is playing something.
+
+     `default`: Allows you to set or see the current playlist, if one is set.
+playlists:
+  args:
+    - ''
+  desc: Lists all your playlists
+playlistshuffle:
+  args:
+    - ''
+  desc: Shuffles the current playlist.
+poke:
+  args:
+    - '@user'
+  desc: Returns a poke gif.
+pokemon:
+  args:
+    - Sylveon
+  desc: Searches for a pokemon.
+pokemonability:
+  args:
+    - overgrow
+  desc: Searches for a pokemon ability.
+poll:
+  args:
+    - Question?;Answer1;Answ 2;A_3
+    - MultiAnswer Question;answer;answer;answer
+  desc: >-
+    Creates a public poll which requires users to type a number of the voting
+    option in the channel command is ran in. Can have multiple modes: >
+    `SingleAnswer` - Users can only pick a single answer and cant change it.
+    Default when not used with a mode. > `AllowChange` - Users can change their
+    answers. > `MultiAnswer` - Users can select more than one answer.
+pollend:
+  args:
+    - ''
+  desc: Stops active poll on this server and prints the results in this channel.
+pollstats:
+  args:
+    - ''
+  desc: Shows the poll results without stopping the poll on this server.
+pout:
+  args:
+    - '@user'
+  desc: Returns a pout gif.
+prefix:
+  args:
+    - +
+  desc: >-
+    Sets this server's prefix for all bot commands. Provide no parameters to see
+    the current server prefix. **Setting prefix requires Administrator server
+    permission.**
+previewlinks:
+  args:
+    - enable
+  desc: Sets whether automatically embeds message links.
+pronounsforceclear:
+  args:
+    - '@user true pronouns contained transphobic message'
+    - >-
+      @user false pronouns being used to start conflict with another user,
+      cleared as a warning.
+  desc: >-
+    Forcefully clears a user's pronoun override and sets their PronounsDisabled
+    property
+prunemembers:
+  args:
+    - 7d
+  desc: Prunes members from the server. ***DANGEROUS, THIS CANNOT BE UNDONE***
+purge:
+  args:
+    - ''
+    - '-s'
+    - '5'
+    - 5 --safe
+    - '@Someone'
+    - '@Someone --safe'
+    - '@Someone X'
+    - '@Someone X -s'
+    - 20 --nb
+    - 20 --ob
+  desc: >-
+    `{0}Purge` removes all Mewdeko's messages in the last 100 messages.
+    `{0}Purge X` removes last `X` number of messages from the channel (up to
+    100). `{0}Purge @Someone` removes all Someone's messages in the last 100
+    messages. `{0}Purge @Someone X` removes last `X` number of 'Someone's'
+    messages in the channel. You can use the `-s` / `--safe` parameter at the
+    end to only Purge messages that are not pinned. You can use the `-nb` /
+    `--nobots` paramater to clear around bots. You can use the `-ob` /
+    `--onlybots` paramater to clear only bots.
+queue:
+  args:
+    - ''
+  desc: Shows the queue
+quoteadd:
+  args:
+    - sayhi Hi
+  desc: Adds a new quote with the specified name and message.
+quotedelete:
+  args:
+    - '123456'
+  desc: >-
+    Deletes a quote with the specified ID. You have to be either server
+    Administrator or the creator of the quote to delete it.
+quoteid:
+  args:
+    - '123456'
+  desc: >-
+    Displays the quote with the specified ID number. Quote ID numbers can be
+    found by typing `{0}liqu [num]` where `[num]` is a number of a page which
+    contains 15 quotes.
+quoteprint:
+  args:
+    - abc
+  desc: Prints a random quote with a specified name.
+quotesearch:
+  args:
+    - keyword text
+  desc: >-
+    Shows a random quote for a keyword that contains any text specified in the
+    search.
+quoteshow:
+  args:
+    - '123'
+  desc: Shows information about a quote with the specified ID.
+race:
+  args:
+    - ''
+  desc: Starts a new animal race.
+raffle:
+  args:
+    - ''
+    - RoleName
+  desc: >-
+    Prints a name and ID of a random online user from the server, or from the
+    online user in the specified role.
+raffleany:
+  args:
+    - ''
+    - ' RoleName'
+  desc: >-
+    Prints a name and ID of a random user from the server, or from the specified
+    role.
+rafflecur:
+  args:
+    - '20'
+    - mixed 15
+  desc: >-
+    Starts or joins a currency raffle with a specified amount. Users who join
+    the raffle will lose the amount of currency specified and add it to the pot.
+    After 30 seconds, random winner will be selected who will receive the whole
+    pot. There is also a `mixed` mode in which the users will be able to join
+    the game with any amount of currency, and have their chances be proportional
+    to the amount they've bet.
+randjoke:
+  args:
+    - ''
+  desc: Shows a random joke.
+randombird:
+  args:
+    - ''
+  desc: Shows a random bird image.
+randomcat:
+  args:
+    - ''
+  desc: Shows a random cat image.
+randomdog:
+  args:
+    - ''
+  desc: Shows a random dog image.
+randomfood:
+  args:
+    - ''
+  desc: Shows a random food image.
+randomkitsune:
+  args:
+    - ''
+  desc: What does the fox say? Returns a random kitsune.
+randomneko:
+  args:
+    - ''
+  desc: Nya~ Returns a random neko!
+randomreddit:
+  args:
+    - sylveon
+  desc: Gets an image from a specified subreddit. Must not be NSFW.
+randomwaifu:
+  args:
+    - ''
+  desc: Ara Ara~ Returns a random waifu.
+rategirl:
+  args:
+    - '@SomeGurl'
+  desc: >-
+    Use the universal hot-crazy wife zone matrix to determine the girl's worth.
+    It is everything young men need to know about women. At any moment in time,
+    any woman you have previously located on this chart can vanish from that
+    location and appear anywhere else on the chart.
+reactchannel:
+  args:
+    - '#channel'
+  desc: >-
+    Sets a channel where mewdeko will react with upvote and downvote arrows to
+    media. Provide no paramter to disable.
+reactionroles:
+  args:
+    - 'Gamer :SomeServerEmoji: Streamer :Other: Watcher :Other2:'
+    - 'excl Horde :Horde: Alliance :Alliance:'
+    - '866309699531702302 Gamer :Nekoha_Yay:'
+  desc: >-
+    Specify role names and server emojis with which they're represented, the bot
+    will then add those emojis to the previous message in the channel, and users
+    will be able to get the roles by clicking on the emoji. You can set 'excl'
+    as the first parameter to make them exclusive. You can have up to 5 of these
+    enabled on one server at a time You can optionally use a message ID before
+    specifying roles.
+reactionroleslist:
+  args:
+    - ''
+  desc: Lists all ReactionRole messages on this channel and their indexes.
+reactionrolesremove:
+  args:
+    - '1'
+  desc: Removed a ReactionRole message on the specified index.
+redditnsfw:
+  args:
+    - waifus34
+  desc: Grabs a post from any subreddit. Regardless of NSFW Status
+redisexec:
+  args:
+    - ''
+  desc: Executes a redis command. There is no confirmation so be careful.
+remind:
+  args:
+    - me 1d5h Do something
+    - '#general 1m Start now!'
+  desc: >-
+    Sends a message to you or a channel after certain amount of time (max 2
+    months). First parameter is `me`/`here`/'channelname'. Second parameter is
+    time in a descending order (mo>w>d>h>m) example: 1w5d3h10m. Third parameter
+    is a (multiword) message.
+reminddelete:
+  args:
+    - '3'
+  desc: Deletes a reminder on the specified index.
+remindlist:
+  args:
+    - '1'
+  desc: Lists all reminders you created. Paginated.
+removeallroles:
+  args:
+    - '@User'
+  desc: >-
+    Removes all roles which are lower than your highest role in the role
+    hierarchy from the user you specify.
+removeemote:
+  args:
+    - emote
+  desc: Removes an emote you choose.
+removefromall:
+  args:
+    - roletoremove
+  desc: Removes a role from everyone.
+removefromallbots:
+  args:
+    - roletoremove
+  desc: Removes a role from all bots
+removefromallusers:
+  args:
+    - roletoremove
+  desc: Removes a role from all users.
+removefromrole:
+  args:
+    - inrole removethisfrominrole
+  desc: >-
+    Removes the second mentioned mentioned role from the users mentioned in the
+    first role.
+removeonmute:
+  args:
+    - 'yes'
+  desc: >-
+    Sets whether muting removes a users role on mute and puts them back on
+    unmute
+removeperm:
+  args:
+    - '1'
+  desc: Removes a permission from a given position in the Permissions list.
+removeplaying:
+  args:
+    - ''
+  desc: Removes a playing string on a given number.
+removerole:
+  args:
+    - Role @User
+  desc: >-
+    Removes a role from a user. The role you specify has to be lower in the role
+    hierarchy than your highest role.
+removerolefromrole:
+  args:
+    - inrole removerole
+  desc: Remvoes a role from users in a role
+removeroles:
+  args:
+    - '@user @role @role'
+  desc: 'Lets you set remove multiple roles from a user. '
+removeusersfromrole:
+  args:
+    - '@role @user user userID'
+  desc: Remove users from a role
+renameemote:
+  args:
+    - emote newname
+  desc: renames an emote you choose.
+renamerole:
+  args:
+    - '"First role" SecondRole'
+  desc: >-
+    Renames a role. The role you specify has to be lower in the role hierarchy
+    than your highest role.
+repeat:
+  args:
+    - Hello there
+    - 1h5m Hello @erryone
+    - 10:00 Daily have a nice day! This will execute once every 24h.
+    - >-
+      21:00 30m Starting at 21 and every 30 minutes after that i will send this
+      message!
+  desc: >-
+    Repeat a message once every specified amount of time in the current channel.
+    You can instead specify time of day for the message to be repeated daily
+    (make sure you've set your server's timezone). If you've specified time of
+    day, you can still override the default daily interval with your own
+    interval. You can have up to 5 repeating messages on the server in total.
+repeatchannel:
+  args:
+    - '1 #channel'
+    - null
+  desc: Sets the channel a repeater executes in.
+repeatinvoke:
+  args:
+    - '1'
+  desc: >-
+    Immediately shows the repeat message on a certain index and restarts its
+    timer.
+repeatlist:
+  args:
+    - ''
+  desc: Shows currently repeating messages and their indexes.
+repeatmessage:
+  args:
+    - 1 message/embedcode
+  desc: >-
+    Set's a repeaters message after it has been made. You can use this with
+    [embeds](https://eb.mewdeko.tech) and
+    [placeholders](https://blog.mewdeko.tech/placeholders)
+repeatredun:
+  args:
+    - '1'
+  desc: >-
+    Specify repeater's index (use `{0}repli` to find it) to toggle whether that
+    repeater's message should be reposted if the last message in the channel is
+    the same repeater's message. This is useful if you want to remind everyone
+    to be nice in the channel every so often, but don't want to have the bot
+    spam the channel. This is NOT useful if you want to periodically ping
+    someone.
+repeatremove:
+  args:
+    - '2'
+  desc: >-
+    Removes a repeating message on a specified index. Use `{0}repeatlist` to see
+    indexes.
+repostthreshold:
+  args:
+    - 0
+    - 5
+  desc: Sets after how many messages mewdeko reposts a starboard message
+reptcursong:
+  args:
+    - ''
+  desc: Toggles repeat of current song.
+resetglobalperms:
+  args:
+    - ''
+  desc: Resets global permissions set by bot owner.
+resetperms:
+  args:
+    - ''
+  desc: Resets the bot's permissions module on this server to the default value.
+resolvetonetags:
+  args:
+    - /gen
+    - I need some cuddles :3 /qp
+  desc: Resolves all tone tags found in a given string.
+restart:
+  args:
+    - ''
+  desc: Restarts the bot. Might not work.
+restartshard:
+  args:
+    - '2'
+  desc: >-
+    Try (re)connecting a shard with a certain shardid when it dies. No one knows
+    will it work. Keep an eye on the console for errors.
+resuggest:
+  args:
+    - number ressugestion
+  desc: ' Updates a suggestion that hasnt already been reviewed.'
+revav:
+  args:
+    - '@Someone'
+  desc: Returns a Google reverse image search for someone's avatar.
+revimg:
+  args:
+    - Image link
+  desc: Returns a Google reverse image search for an image from a link.
+rinfo:
+  args:
+    - '@role'
+    - rid
+  desc: Get info on a role
+rip:
+  args:
+    - '@Someone'
+  desc: Shows the inevitable fate of someone.
+rj:
+  args:
+    - ''
+  desc: Lists the current running massrole jobs
+rolecmd:
+  args:
+    - '"command name" disable MyRole'
+  desc: Sets a command's permission at the role level.
+rolecolor:
+  args:
+    - Admin
+    - Admin ffba55
+  desc: >-
+    Set a role's color using its hex value. Provide no color in order to see the
+    hex value of the color of the specified role. The role you specify has to be
+    lower in the role hierarchy than your highest role.
+rolegreetadd:
+  args:
+    - '@role'
+    - '@role #channel'
+  desc: >-
+    Adds a role to RoleGreets. Uses the current or mentioned channel to greet.
+    10 per guild,
+rolegreetdelete:
+  args:
+    - 1s
+    - '1'
+  desc: >-
+    Sets after how much time a RoleGreet is deleted. You can either use seconds
+    directly or format it like 2m2s. Setting it to 0 disables deletion. Default
+    is 0.
+rolegreetdisable:
+  args:
+    - '1'
+  desc: Disables a RoleGreet by Id
+rolegreetgreetbots:
+  args:
+    - 1 false
+  desc: Sets whether a RoleGreet will also greet bots.
+rolegreetlist:
+  args:
+    - ''
+  desc: Lists all RoleGreets and their properties.
+rolegreetmessage:
+  args:
+    - '2'
+    - 2 embedcode/message
+  desc: >-
+    Gets or sets a roleGreet message for a given RoleGreet ID. To set a custom
+    embed use https://eb.mewdeko.tech together with
+    https://blog.mewdeko.tech/placeholders
+rolegreetremove:
+  args:
+    - '1'
+    - '@role'
+  desc: >-
+    Removes a MultiGreet channel using the ID in {0}rgl. Can also remove all
+    RoleGreets for a mentioned role.
+rolegreetwebhook:
+  args:
+    - 26 Mewdeko avatarurl
+    - 26 Mewdeko
+    - '26'
+  desc: >-
+    Allows you to set/update/remove a RoleGreet name and avatar. Put just the
+    RoleGreet ID to remove the webhook. Avatar is optional, but must be a direct
+    url to the img used.
+rolehoist:
+  args:
+    - Guests
+    - '"Space Wizards"'
+  desc: >-
+    Toggles whether this role is displayed in the sidebar or not. The role you
+    specify has to be lower in the role hierarchy than your highest role.
+roleid:
+  args:
+    - Some Role
+  desc: Shows the id of the specified role.
+rolelevelreq:
+  args:
+    - 5 SomeRole
+  desc: Set a level requirement on a self-assignable role.
+rolemdl:
+  args:
+    - ModuleName enable MyRole
+  desc: Sets a module's permission at the role level.
+roles:
+  args:
+    - '2'
+    - '@Someone'
+  desc: >-
+    List roles on this server or roles of a user if specified. Paginated, 20
+    roles per page.
+roll:
+  args:
+    - 4d10 2d5 * 2
+    - d8
+    - 7d5, 2d100 / 2
+  desc: >-
+    Rolls a set of dice in DND notation, returns the total of all rolls and each
+    individual die's value.  Supported opererations are addition, subtraction,
+    multiplication, and division. The operation effects all dice,  for example
+    `3d1, 2d1 * 2` would be **10** instead of **7**.
+rollduel:
+  args:
+    - 50 @Someone
+    - '@Challenger'
+  desc: >-
+    Challenge someone to a roll duel by specifying the amount and the user you
+    wish to challenge as the parameters. To accept the challenge, just specify
+    the name of the user who challenged you, without the amount.
+rolluo:
+  args:
+    - ''
+    - '7'
+    - 3d5
+  desc: >-
+    Rolls `X` normal dice (up to 30) unordered. If you split 2 numbers with
+    letter `d` (`xdy`) it will roll `X` dice from 1 to `y`.
+rotateplaying:
+  args:
+    - ''
+  desc: >-
+    Toggles rotation of playing status of the dynamic strings you previously
+    specified.
+rps:
+  args:
+    - r 100
+    - scissors
+  desc: >-
+    Play a game of Rocket-Paperclip-Scissors with Mewdeko. You can bet on it.
+    Multiplier is the same as on betflip.
+rsar:
+  args:
+    - ''
+  desc: Removes a specified role from the list of self-assignable roles.
+rsstest:
+  args:
+    - '1'
+  desc: Tests an rss feed that you are subscribed to.
+rtt:
+  args:
+    - '420'
+  desc: >-
+    Toggles whether the bot responds to the response of a Chat Trigger or the
+    trigger.
+rule34:
+  args:
+    - yuri+kissing
+  desc: >-
+    Shows a random image from rule34.xx with a given tag. Tag is optional but
+    preferred. (multiple tags are appended with +)
+safebooru:
+  args:
+    - yuri+kissing
+  desc: >-
+    Shows a random image from safebooru with a given tag. Tag is optional but
+    preferred. (multiple tags are appended with +)
+sankaku:
+  args:
+    - Vanilla
+  desc: Grabs a random image from Sankaku using the tags you provide.
+sargn:
+  args:
+    - 1 Faction
+    - '2'
+  desc: Sets a self assignable role group name. Provide no name to remove.
+savechat:
+  args:
+    - '150'
+  desc: Saves a number of messages to a text file and sends it to you.
+say:
+  args:
+    - hi
+    - '#chat hi'
+  desc: >-
+    Bot will send the message you typed in the specified channel. If you omit
+    the channel name, it will send the message in the current channel. Supports
+    embeds.
+scadd:
+  args:
+    - '{0}stats'
+  desc: >-
+    Adds a command to the list of commands which will be executed automatically
+    in the current channel, in the order they were added in, by the bot when it
+    startups up.
+scclear:
+  args:
+    - ''
+  desc: Removes all startup commands.
+sclist:
+  args:
+    - ''
+  desc: Lists all startup commands in the order they will be executed in.
+scrm:
+  args:
+    - '3'
+  desc: Removes a startup command on the specified index.
+searchcommand:
+  args:
+    - emoteadd
+  desc: Search for commands by name
+seek:
+  args:
+    - 2m30s
+  desc: Allows you to play a song from a certain time.
+send:
+  args:
+    - serverid|c:channelid message
+    - serverid|u:userid message
+  desc: >-
+    Sends a message to someone on a different server through the bot.  Separate
+    server and channel/user ids with `|` and prefix the channel id with `c:` and
+    the user id with `u:`.
+serverblacklist:
+  args:
+    - add 12312321312
+    - rem SomeTrashServer
+  desc: >-
+    Either [add]s or [rem]oves a server specified by a Name or an ID from a
+    blacklist.
+serverid:
+  args:
+    - ''
+  desc: Shows current server ID.
+serverinfo:
+  args:
+    - Some Server
+  desc: >-
+    Shows info about the server the bot is on. If no server is supplied, it
+    defaults to current one.
+setafkchannel:
+  args:
+    - Channel
+  desc: 'Sets the voice channel used when a user is afk in vc '
+setafktimeout:
+  args:
+    - ''
+  desc: Sets the afk timeout for the afk vc.
+setavatar:
+  args:
+    - https://i.imgur.com/xTG3a1I.jpg
+  desc: Sets a new avatar image for Mewdeko. Parameter is a direct link to an image.
+setbanner:
+  args:
+    - url
+  desc: 'Sets the server banner, only works if you have enough boosts. '
+setchanlname:
+  args:
+    - NewName
+  desc: Changes the name of the current channel.
+setgame:
+  args:
+    - Playing with snakes.
+    - Watching anime.
+    - Listening music.
+  desc: Sets the bots game status to either Playing, Listening, or Watching.
+seticon:
+  args:
+    - url
+  desc: Sets the server icon
+setmaxplaytime:
+  args:
+    - '0'
+    - '270'
+  desc: >-
+    Sets a maximum number of seconds (>14) a song can run before being skipped
+    automatically. Set 0 to have no limit.
+setmaxqueue:
+  args:
+    - '50'
+    - ''
+  desc: Sets a maximum queue size. Specify no parameters to have no limit.
+setmusicchannel:
+  args:
+    - ''
+  desc: >-
+    Sets the current channel as the default music output channel. This will
+    output playing, finished, paused and removed songs to that channel instead
+    of the channel where the first song was queued in. Persistent server
+    setting.
+setmwarnchannel:
+  args:
+    - '#channel'
+  desc: 'Sets the channel used for logging minor warns. '
+setname:
+  args:
+    - BotName
+  desc: Gives the bot a new name.
+setnick:
+  args:
+    - BotNickname
+    - '@SomeUser New Nickname'
+  desc: >-
+    Changes the nickname of the bot on this server. You can also target other
+    users to change their nickname.
+setpronouns:
+  args:
+    - she/they/kits
+    - tig/vamps
+    - ''
+  desc: >-
+    Changes the default pronouns displayed when someone runs `getpronouns` on
+    you. Use the command with no args to clear the pronouns.
+setrole:
+  args:
+    - Role @User
+  desc: >-
+    Gives a role to a user. The role you specify has to be lower in the role
+    hierarchy than your highest role.
+setroles:
+  args:
+    - '@user @role @role'
+  desc: 'Lets you set mulitple roles on a user. '
+setservername:
+  args:
+    - name
+  desc: 'Sets the servers name '
+setsplash:
+  args:
+    - url
+  desc: Sets the invite splash, must have a high enough level.
+setstar:
+  args:
+    - emote
+  desc: Sets the star used for starboard.
+setstarboard:
+  args:
+    - '#channel'
+  desc: Sets the starboard channel
+setstars:
+  args:
+    - '90'
+  desc: Sets the amount of stars needed to reach starboard.
+setstatus:
+  args:
+    - Idle
+  desc: Sets the bot's status. (Online/Idle/Dnd/Invisible)
+setstream:
+  args:
+    - TWITCHLINK Hello
+  desc: >-
+    Sets the bots stream. First parameter is the twitch link, second parameter
+    is stream name.
+setsuggestchannel:
+  args:
+    - '#channel'
+  desc: 'Sets the channel used for suggestions '
+settopic:
+  args:
+    - My new topic
+  desc: Sets a topic on the current channel.
+setswitchfc:
+  args:
+    - 'SW-1234-1234-1234'
+    - ''
+  desc: Sets the switch friend code that will appear on your profile.
+setwarnchannel:
+  args:
+    - '#channel'
+  desc: Sets the channel used for logging regular warns.
+sfr:
+  args:
+    - role emote emote
+    - roleid emote emote
+  desc: Lets you steal emotes for specific roles
+shardstats:
+  args:
+    - ''
+    - '2'
+  desc: Stats for shards. Paginated with 25 shards per page.
+ship:
+  args:
+    - '@user'
+    - '@user1 @user2'
+  desc: Ship two users or ship yourself with another user!
+shoot:
+  args:
+    - '@user'
+  desc: Shoots a mentioned user
+shop:
+  args:
+    - ''
+    - '2'
+  desc: Lists this server's administrators' shop. Paginated.
+shopadd:
+  args:
+    - role 1000 Rich
+  desc: >-
+    Adds an item to the shop by specifying type price and name. Available types
+    are role and list. 90% of currency from each purchase will be received by
+    the user who added the item to the shop.
+shopchangename:
+  args:
+    - 3 Cool stuff
+  desc: >-
+    Change the name of a shop entry at the specified index. Only works for
+    non-role items
+shopchangeprice:
+  args:
+    - 1 500
+  desc: >-
+    Change the price of a shop entry at the specified index. Specify the index
+    of the entry, followed by the price
+shoplistadd:
+  args:
+    - 1 Uni-que-Steam-Key
+  desc: >-
+    Adds an item to the list of items for sale in the shop entry given the
+    index. You usually want to run this command in the secret channel, so that
+    the unique items are not leaked.
+shopmove:
+  args:
+    - 2 4
+  desc: Moves the shop entry from the current index to a new one
+shopremove:
+  args:
+    - '1'
+  desc: Removes an item from the shop by its ID.
+shopswap:
+  args:
+    - 1 5
+  desc: Swap the index of two shop entries
+shorten:
+  args:
+    - https://google.com
+  desc: Attempts to shorten an URL, if it fails, returns the input URL.
+showchattrigger:
+  args:
+    - '1'
+  desc: Shows a Chat Trigger's response on a given ID.
+showemojis:
+  args:
+    - A message full of SPECIAL emojis
+  desc: Shows a name and a link to every SPECIAL emoji in the message.
+shrug:
+  args:
+    - '@user'
+  desc: Returns a shrug gif.
+shuffle:
+  args:
+    - ''
+  desc: Shuffles the queue
+sj:
+  args:
+    - '1'
+  desc: Stops a massrole job with the given number.
+skip:
+  args:
+    - ''
+    - '9'
+  desc: Skips to the next track. Or skips ahead the mentioned number of tracks
+slap:
+  args:
+    - '@user'
+  desc: Returns a slap gif.
+sleep:
+  args:
+    - '@user'
+  desc: Returns a sleep gif.
+slot:
+  args:
+    - '5'
+  desc: Play Mewdeko slots. 1 second cooldown per user.
+slotstats:
+  args:
+    - ''
+  desc: Shows the total stats of the slot command for this bot's session.
+slottest:
+  args:
+    - '1000'
+  desc: Tests to see how much slots payout for X number of plays.
+slowmode:
+  args:
+    - ''
+    - channel
+    - seconds
+    - seconds channel
+  desc: >-
+    Toggles slowmode in the current or mentioned channel. Default value is 60s
+    without any parameters
+smile:
+  args:
+    - '@user'
+  desc: Returns a smile gif.
+smug:
+  args:
+    - '@user'
+  desc: Returns a smug gif.
+snipe:
+  args:
+    - ''
+    - '#channel'
+    - '@user'
+    - '#channel @user'
+  desc: >-
+    Allows you to see the last deleted message in the current or specified
+    channel, will tell you how to enable sniping if its disabled when running
+    the command.
+snipelist:
+  args:
+    - ''
+    - '20'
+  desc: Shows the last 5 deleted messages, unless a different number is specified
+snipeset:
+  args:
+    - enable
+    - disable
+  desc: Enables or Disables Sniping
+softban:
+  args:
+    - '@Someone Get out!'
+    - '"Some Guy#1234" Your behaviour is toxic.'
+  desc: Bans and then unbans a user by ID or name with an optional message.
+songremove:
+  args:
+    - '5'
+    - all
+    - ''
+  desc: >-
+    Remove a song by its # in the queue, or 'all' (or provide no parameter) to
+    remove all songs from the queue.
+source:
+  args:
+    - ''
+  desc: >-
+    Shows the github link for the bot. If this command exists in the lang files
+    and not in the source code, the bot has been tampered with in an improper
+    way.
+sqlexec:
+  args:
+    - UPDATE DiscordUser SET CurrencyAmount=CurrencyAmount+1234
+  desc: >-
+    Executes provided sql command and returns the number of affected rows.
+    Dangerous.
+sqlselect:
+  args:
+    - SELECT * FROM DiscordUser LIMIT 5
+  desc: Executes provided sql query and returns the results. Dangerous.
+srvrcmd:
+  args:
+    - '"command name" disable'
+  desc: Sets a command's permission at the server level.
+srvrfilterinv:
+  args:
+    - ''
+  desc: >-
+    Toggles automatic deletion of invites posted in the server. Does not affect
+    users with the Administrator permission.
+srvrfilterlin:
+  args:
+    - ''
+  desc: >-
+    Toggles automatic deletion of links posted in the server. Does not affect
+    users with the Administrator permission.
+srvrfilterwords:
+  args:
+    - ''
+  desc: >-
+    Toggles automatic deletion of messages containing filtered words on the
+    server. Does not affect users with the Administrator permission.
+srvrmdl:
+  args:
+    - ModuleName enable
+  desc: Sets a module's permission at the server level.
+staffrole:
+  args:
+    - role
+    - ''
+  desc: >-
+    sets a staff role that is used for the bot to ignore users when filtered
+    links, invites, words, or autobanwords are enabled. May be used for more in
+    the future.
+staffroledisable:
+  args:
+    - ''
+  desc: Disables the staff role, if set.
+stand:
+  args:
+    - ''
+  desc: Finish your turn in the blackjack game.
+starboardallowbots:
+  args:
+    - true
+  desc: Sets wether starboard ignores bots. Defaults to false.
+starboardchtoggle:
+  args:
+    - '#channel'
+  desc: >-
+    Adds or removes a channel from the black/whitelist depending on what's set
+    in `{0}swm`
+starboardremoveonbelowthreshold:
+  args:
+    - true
+  desc: Sets wether a post is removed when its below the set star count.
+starboardremoveondelete:
+  args:
+    - true
+  desc: Sets wether starboard removes a post when the origin message is deleted.
+starboardremoveonreactionscleared:
+  args:
+    - true
+  desc: >-
+    Sets wether starboard removes a post when the origin message's reactions get
+    cleared
+starboardwlmode:
+  args:
+    - whitelist
+    - blacklist
+  desc: Sets wether starboard is in blacklist/whitelist mode
+stare:
+  args:
+    - '@user'
+  desc: Returns a stare gif.
+stats:
+  args:
+    - ''
+  desc: Shows some basic stats for Mewdeko.
+steal:
+  args:
+    - emote emote emote
+  desc: 'Steals one or more emotes you mention. '
+steam:
+  args:
+    - Sakura Agent
+  desc: >-
+    Returns a store link for a steam game with the specified name. It doesn't
+    work very well because bundles.
+stfu:
+  args:
+    - '@user'
+  desc: 'Shuts the user up in the current channel '
+stop:
+  args:
+    - ''
+  desc: Stops the music and clears the queue.
+streamadd:
+  args:
+    - twitch.tv/someguy
+  desc: >-
+    Notifies this channel when the stream on the specified URL goes online or
+    offline. Offline notifications will only show if you enable `{0}streamoff`.
+    Maximum 10 per server.
+streamcheck:
+  args:
+    - https://twitch.tv/somedude
+  desc: Retrieves information about a stream.
+streamlist:
+  args:
+    - ''
+  desc: >-
+    Lists all streams you are following on this server and their respective
+    indexes.
+streammessage:
+  args:
+    - 1 Hey @erryone i'm back online!1!!
+  desc: >-
+    Sets the message which will show when the stream on the specified index
+    comes online.
+streamoffline:
+  args:
+    - ''
+  desc: Toggles whether the bot will also notify when added streams go offline.
+streamremove:
+  args:
+    - '2'
+  desc: >-
+    Stops following the stream on the specified index. (use `{0}stl` to see
+    indexes)
+streamrole:
+  args:
+    - '"Eligible Streamers" "Featured Streams"'
+  desc: >-
+    Sets a role which is monitored for streamers (FromRole), and a role to add
+    if a user from 'FromRole' is streaming (AddRole). When a user from
+    'FromRole' starts streaming, they will receive an 'AddRole'. You can only
+    have 1 Stream Role per server. Provide no parameters to disable
+streamroleblacklist:
+  args:
+    - add @Someone#1234
+    - rem @Someone#1234
+  desc: >-
+    Adds or removes a blacklisted user. Blacklisted users will never receive the
+    stream role.
+streamrolekeyword:
+  args:
+    - ''
+    - PUBG
+  desc: >-
+    Sets keyword which is required in the stream's title in order for the
+    streamrole to apply. Provide no keyword in order to reset.
+streamrolewhitelist:
+  args:
+    - add @Someone#1234
+    - rem @Someone#1234
+  desc: >-
+    Adds or removes a whitelisted user. Whitelisted users will receive the
+    stream role even if they don't have the specified keyword in their stream
+    title.
+streamsclear:
+  args:
+    - ''
+  desc: Clears all followed streams.
+stringsreload:
+  args:
+    - ''
+  desc: Reloads localized bot strings.
+suggest:
+  args:
+    - suggestion
+  desc: 'Sends a suggestion to the suggestion channel. '
+sudo:
+  args:
+    - "@sylveon make me a sandwich"
+  desc: Alows a bot owner to run commands as a user
+suggestbuttonchannel:
+  args:
+    - '#channel'
+  desc: Sets the channel where the suggest button is posted.
+suggestbuttoncolor:
+  args:
+    - red
+    - green
+    - blue
+    - grey
+  desc: Sets the color used for the suggest button. Updates Immediately.
+suggestbuttonemote:
+  args:
+    - hanebomb
+  desc: Sets the emote used in the suggest button. Updates Immediately.
+suggestbuttonlabel:
+  args:
+    - Suggest Here!
+  desc: >-
+    Sets the label used on the suggest button. Up to 80 characters. Updates
+    Immediately.
+suggestbuttonmessage:
+  args:
+    - embedcode
+    - Suggest Here!
+  desc: >-
+    Sets the message used for the suggest button, accepts embed code. Set to -
+    to set to default. Updates Immediately.
+suggestclear:
+  args:
+    - ''
+  desc: Resets and wipes suggestions. ***Cannot be undone***
+suggestinfo:
+  args:
+    - '10'
+  desc: Allows you to see stats of a suggestion using its number.
+suggestmessage:
+  args:
+    - embedcodehere
+  desc: Allows you to set the message sent when a suggestion is sent.
+suggestmotecolor:
+  args:
+    - 1 red
+    - 2 blue
+    - 3 gray
+    - 4 green
+  desc: Sets the color for each emote button if enabled
+suggestmotes:
+  args:
+    - emote1 emote2
+  desc: >-
+    Allows you to set up to 5 emotes the bot will react with when a suggestion
+    is sent. ***Must be a emote in the current server***
+suggestmotesmode:
+  args:
+    - emotes
+    - buttons
+  desc: Sets whether to use buttons or emotes for the set suggestion emotes
+suggestrole:
+  args:
+    - '@role'
+  desc: Sets a role to ping when someone suggests something.
+suggestthreadstype:
+  args:
+    - public
+    - none
+    - private
+  desc: >-
+    Sets the type of threads to use when suggestions are made. Can only be used
+    if your server has threads enabled
+
+    - `none` Disables threads for suggestions
+
+    - `public` Sets the button to open a public thread under that suggestion
+
+    - `private` Sets the button to open a private thread under that suggestion
+syncroletoall:
+  args:
+    - '@role'
+    - roleid
+  desc: >-
+    Allows you to sync role perms that are in this channel to all channels and
+    categories.
+syncroletoallcategories:
+  args:
+    - '@role'
+  desc: >-
+    Syncs a roles permissions from the current channel to all categories,
+    channels excluded unless they are synced.
+syncroletoallcchannels:
+  args:
+    - '@role'
+  desc: >-
+    Syncs a roles permissions from the current channel to all channels,
+    categories excluded.
+syncroletoallchannels:
+  args:
+    - '@role'
+  desc: Syncs the selected roles permissions from this channel to all channels
+take:
+  args:
+    - 1 @Someone
+  desc: Takes a certain amount of currency from someone.
+testsite:
+  args:
+    - ''
+  desc: Tests whether a site is up. Very primitive.
+think:
+  args:
+    - '@user'
+  desc: Returns a think gif.
+thumbsup:
+  args:
+    - '@user'
+  desc: Returns a thumbsup gif.
+ticket:
+  args:
+    - ''
+  desc: 'Opens a ticket channel '
+ticketcategory:
+  args:
+    - CategoryName/ID
+  desc: 'Sets a category to use with the ticket command '
+tickle:
+  args:
+    - '@user'
+  desc: Returns a tickle gif.
+tictactoe:
+  args:
+    - ''
+  desc: >-
+    Starts a game of tic tac toe. Another user must run the command in the same
+    channel in order to accept the challenge. Use numbers 1-9 to play.
+time:
+  args:
+    - London, UK
+  desc: Shows the current time and timezone in the specified location.
+timedafk:
+  args:
+    - 2m Test
+  desc: >-
+    Allows you to set a timed afk that auto removes itself and pings you when it
+    does. Afktimeout ignores timed AFKs.
+timely:
+  args:
+    - ''
+  desc: >-
+    Use to claim your 'timely' currency. Bot owner has to specify the amount and
+    the period on how often you can claim your currency.
+timelyreset:
+  args:
+    - ''
+  desc: Resets all user timeouts on `{0}timely` command.
+timelyset:
+  args:
+    - '100'
+    - 50 12
+  desc: >-
+    Sets the 'timely' currency allowance amount for users. Second parameter is
+    period in hours, default is 24 hours.
+timeout:
+  args:
+    - 10d @user bad boi
+    - 28d @user
+  desc: >-
+    Times out a user using discords Timeout with an optional reason. Max is 28
+    days.
+timezone:
+  args:
+    - ''
+    - GMT Standard Time
+  desc: >-
+    Sets this guilds timezone. This affects bot's time output in this server
+    (logs, etc..)
+timezones:
+  args:
+    - ''
+  desc: Lists all timezones available on the system to be used with `{0}timezone`.
+tl:
+  args:
+    - ''
+  desc: Shows a current trivia leaderboard.
+togglexclsar:
+  args:
+    - ''
+  desc: >-
+    Toggles whether the self-assigned roles are exclusive. While enabled, users
+    can only have one self-assignable role per group.
+tq:
+  args:
+    - ''
+  desc: Quits current trivia after current question.
+translangs:
+  args:
+    - ''
+  desc: Lists the valid languages for translation.
+translate:
+  args:
+    - fr Hello
+  desc: >-
+    Translates from>to text. From the given language to the destination
+    language.
+trivia:
+  args:
+    - ''
+    - '--timeout 5 -p -w 3 -q 10'
+  desc: >-
+    Starts a game of trivia. You can add `nohint` to prevent hints. First player
+    to get to 10 points wins by default. You can specify a different number. 30
+    seconds per question.
+typeadd:
+  args:
+    - wordswords
+  desc: Adds a new article to the typing contest.
+typedel:
+  args:
+    - '3'
+  desc: Deletes a typing article given the ID.
+typelist:
+  args:
+    - ''
+    - '3'
+  desc: Lists added typing articles with their IDs. 15 per page.
+typestart:
+  args:
+    - ''
+  desc: Starts a typing contest.
+typestop:
+  args:
+    - ''
+  desc: Stops a typing contest on the current channel.
+unban:
+  args:
+    - Sylveon#0069
+    - '123123123'
+  desc: Unbans a user with the provided user#discrim or id.
+undeafen:
+  args:
+    - '"@Someguy"'
+    - '"@Someguy" "@Someguy"'
+  desc: Undeafens mentioned user or users.
+unlock:
+  args:
+    - ''
+    - '#channel'
+  desc: 'Unlocks the current or mentioned channel '
+unlockdown:
+  args:
+    - ''
+  desc: Ends a server lockdown.
+unmute:
+  args:
+    - '@Someone'
+  desc: Unmutes a mentioned user previously muted with `{0}mute` command.
+unmuteall:
+  args:
+    - ''
+    - ''
+  desc: Unmutes all users with an optional reason.
+unsetmusicchannel:
+  args:
+    - ''
+  desc: >-
+    Bot will output playing, finished, paused and removed songs to the channel
+    where the first song was queued in. Persistent server setting.
+unstfu:
+  args:
+    - '@user'
+  desc: Lets the user speak in the channel again.
+untimeout:
+  args:
+    - '@user goodboi'
+  desc: Removes a users timeout with an option reason
+up:
+  args:
+    - image/url
+    - uploaded file
+  desc: Upscales an image by up to 4x
+urbandict:
+  args:
+    - Pineapple
+  desc: Searches Urban Dictionary for a word.
+userblacklist:
+  args:
+    - add @SomeUser spam pinging
+    - rem 12312312313 applied for unban
+  desc: >-
+    Either [add]s or [rem]oves a user specified by a Mention or an ID from a
+    blacklist.
+userid:
+  args:
+    - ''
+    - '@Someone'
+  desc: Shows user ID.
+userinfo:
+  args:
+    - '@SomeUser'
+  desc: >-
+    Shows info about the user. If no user is supplied, it defaults a user
+    running the command.
+usrcmd:
+  args:
+    - '{0}command enable SomeUsername'
+  desc: Sets a command's permission at the user level.
+usrmdl:
+  args:
+    - ModuleName enable SomeUsername
+  desc: Sets a module's permission at the user level.
+vcheck:
+  args:
+    - https://discord.com
+  desc: Uses VirusTotal to check a url for viruses
+vcrole:
+  args:
+    - SomeRole
+    - SomeVoiceChannel SomeRole
+  desc: >-
+    Sets or resets a role which will be given to users who join the voice
+    channel you're in when you run this command. Provide no role name to
+    disable. You can run this command in a voice channel with just the role
+    paramater to assign it a role.
+vcrolelist:
+  args:
+    - ''
+  desc: Shows a list of currently set voice channel roles.
+vcrolerm:
+  args:
+    - '123123123123123'
+  desc: >-
+    Removes vcrole associated with the specified voice channel ID. This is
+    useful if your vcrole has been enabled on a VC which has been deleted.
+verbose:
+  args:
+    - ''
+    - 'true'
+  desc: Toggles or sets whether to show when a command/module is blocked.
+verboseerror:
+  args:
+    - ''
+    - 'false'
+  desc: >-
+    Toggles or sets whether the bot should print command errors when a command
+    is incorrectly used.
+vinfo:
+  args:
+    - ''
+    - id/name
+  desc: Shows info for your current (if any) or mentioned voice channel
+voicemute:
+  args:
+    - '@Someone'
+    - '@Someone stop talking'
+    - 15m @Someone
+    - 1h30m @Someone
+    - 1h @Someone silence
+  desc: >-
+    Prevents a mentioned user from speaking in voice channels. User has to be in
+    a voice channel in order for the command to have an effect. You can also
+    specify time string for how long the user should be muted. You can You can
+    optionally specify a reason.
+voiceunmute:
+  args:
+    - '@Someguy'
+  desc: Gives a previously voice-muted user a permission to speak.
+volume:
+  args:
+    - '50'
+  desc: >-
+    Sets the music playback volume (0-100%). Persistent server setting. Default
+    100
+vote:
+  args:
+    - ''
+  desc: Vote for Mewdeko!
+voteclaim:
+  args:
+    - ''
+  desc: Claims the vote currency for voting for Mewdeko
+waifuclaim:
+  args:
+    - 50 @Himesama
+  desc: >-
+    Claim a waifu for yourself by spending currency.  You must spend at least
+    10% more than her current value unless she set `{0}affinity` towards you.
+waifugift:
+  args:
+    - ''
+    - Rose @Himesama
+  desc: >-
+    Gift an item to someone. This will increase their waifu value by 50% of the
+    gifted item's value if you are not their waifu, or 95% if you are. Provide
+    no parameters to see a list of items that you can gift.
+waifuinfo:
+  args:
+    - '@MyCrush'
+    - ''
+  desc: >-
+    Shows waifu stats for a target person. Defaults to you if no user is
+    provided.
+waifulb:
+  args:
+    - ''
+    - '3'
+  desc: Shows top 9 waifus. You can specify another page to show other waifus.
+waifureset:
+  args:
+    - ''
+  desc: Resets your waifu stats, except current waifus.
+waifutransfer:
+  args:
+    - '@ExWaifu @NewOwner'
+  desc: >-
+    Transfer the ownership of one of your waifus to another user. You must pay
+    10%  of your waifu's value unless that waifu has affinity towards you, in
+    which case you must pay 60% fee. Transferred waifu's price will be reduced
+    by the fee amount.
+wait:
+  args:
+    - '3000'
+  desc: >-
+    Used only as a startup command. Waits a certain number of miliseconds before
+    continuing the execution of the following startup commands.
+warn:
+  args:
+    - '@Someone Very rude person'
+  desc: Warns a user.
+warnclear:
+  args:
+    - '@PoorDude 3'
+    - '@PoorDude'
+  desc: >-
+    Clears all warnings from a certain user. You can specify a number to clear a
+    specific one.
+warnexpire:
+  args:
+    - '3'
+    - 6 --delete
+  desc: >-
+    Sets the number of days after which the warnings will be cleared
+    automatically. This setting works retroactively. If you want to delete the
+    warnings instead of clearing them, you can set the `--delete` optional
+    parameter.
+warnlog:
+  args:
+    - '@Someone'
+  desc: See a list of warnings of a certain user.
+warnlogall:
+  args:
+    - ''
+    - '2'
+  desc: See a list of all warnings on the server. 15 users per page.
+warnpunish:
+  args:
+    - '3'
+    - 5 Ban
+    - 5 Mute 2d12h
+    - 4 AddRole toxic 1h
+  desc: >-
+    Sets a punishment for a certain number of warnings. You can specify a time
+    string after 'Ban' or *'Mute' punishments to make it a temporary mute/ban.
+    Provide no punishment to remove. Available punishments: Ban, Kick, Softban,
+    Mute, VoiceMute, ChatMute, AddRole, RemoveRoles, Timeout
+warnpunishlist:
+  args:
+    - ''
+  desc: Lists punishments for warnings.
+wave:
+  args:
+    - '@user'
+  desc: Returns a wave gif.
+weather:
+  args:
+    - Moscow, RU
+  desc: >-
+    Shows weather data for a specified city. You can also specify a country
+    after a comma.
+webhook:
+  args:
+    - '#channel name image pastebinlinks'
+    - '#channel name image file(s)'
+  desc: >-
+    sends a webhook to the channel you select with the name and image you set.
+    You can send multiple embeds at once using multiple files or pastebin links.
+wheeloffortune:
+  args:
+    - '10'
+  desc: >-
+    Bets a certain amount of currency on the wheel of fortune. Wheel can stop on
+    one of many different multipliers. Won amount is rounded down to the nearest
+    whole number.
+whosplaying:
+  args:
+    - Overwatch
+  desc: Shows a list of users who are playing the specified game.
+wiki:
+  args:
+    - query
+  desc: Gives you back a wikipedia link
+wikia:
+  args:
+    - mtg Vigilance
+    - mlp Dashy
+  desc: Gives you back a fandom link
+wink:
+  args:
+    - '@user'
+  desc: Returns a wink gif.
+wowjoke:
+  args:
+    - ''
+  desc: Get one of Kwoth's penultimate WoW jokes.
+xkcd:
+  args:
+    - ''
+    - '1400'
+    - latest
+  desc: >-
+    Shows a XKCD comic. Specify no parameters to retrieve a random one. Number
+    parameter will retrieve a specific comic, and "latest" will get the latest
+    one.
+xpadd:
+  args:
+    - 100 @Someone
+  desc: >-
+    Adds xp to a user on the server. This does not affect their global ranking.
+    You can use negative values.
+xpcurreward:
+  args:
+    - 3 50
+  desc: >-
+    Sets a currency reward on a specified level. Provide no amount in order to
+    remove the reward.
+xpexclude:
+  args:
+    - Role Excluded-Role
+    - Server
+  desc: Exclude a channel, role or current server from the xp system.
+xpexclusionlist:
+  args:
+    - ''
+  desc: >-
+    Shows the roles and channels excluded from the XP system on this server, as
+    well as whether the whole server is excluded.
+xpgleaderboard:
+  args:
+    - ''
+  desc: Shows the global xp leaderboard.
+xpleaderboard:
+  args:
+    - ''
+  desc: Shows current server's xp leaderboard.
+xplvluprewards:
+  args:
+    - ''
+  desc: Shows currently set level up rewards.
+xpnotify:
+  args:
+    - global dm
+    - server channel
+  desc: >-
+    Sets how the bot should notify you when you get a `server` or `global`
+    level. This is a personal setting and affects only how you receive Global or
+    Server level-up notifications. You can set `dm` (for the bot to send you a
+    direct message), `channel` (to get notified in the channel you sent the last
+    message in) or `none` to disable.
+xpreset:
+  args:
+    - '@Someone'
+    - ''
+  desc: >-
+    Resets specified user's XP, or the XP of all users in the server. You can't
+    reverse this action.
+xprolereward:
+  args:
+    - 3 Social
+  desc: >-
+    Sets a role reward on a specified level. Provide no role name in order to
+    remove the role reward.
+xpsetting:
+  args:
+    - ''
+    - xptextrate 4
+    - xptextrate
+  desc: >-
+    Allows you to change server xp settings. Provide no paramters to view
+    current settings. Provide no parameters on a setting to reset it to its
+    default.
+
+    Settings and what they do:
+
+
+    `xptextrate`: Alows you to set the xp per message rate.
+
+    `txtxptimeout`: Allows you to set after how many minutes xp is given so
+    users cant spam for xp.
+
+    `xpvoicerate`: Allows you to set how much xp a person gets in vc per minute.
+
+    `voiceminutestimeout`: Allows you to set the maximum time a user can remain
+    in vc while gaining xp.
+xptempreload:
+  args:
+    - ''
+  desc: >-
+    Reloads the xp template file. Xp template file allows you to customize the
+    position and color of elements on the `{0}xp` card.
+yandere:
+  args:
+    - tag1+tag2
+  desc: >-
+    Shows a random image from yandere with a given tag. Tag is optional but
+    preferred. (multiple tags are appended with +)
+yomama:
+  args:
+    - ''
+  desc: Shows a random joke from <https://api.yomomma.info/>
+youtube:
+  args:
+    - query
+  desc: Searches youtubes and shows the first result
+renamechannel:
+  args:
+    - \#general cute-cat-chat
+  desc: >-
+    Renames a channel.
+chattriggerscrosspostwebhook:
+  args:
+    - 1234 https://discord.com/...
+  desc: >-
+    Sends chat triggers messages to a webhook, in addition to the normal response
+    location. This will delete a crossposting channel set with `{0}ctcpsetchannel`
+chattriggerscrosspostchannel:
+  args:
+    - 1234 \#mod-logs
+  desc: >-
+    Sends chat triggers messages to a channel, in addition to the normal response
+    location. This will delete a crossposting webhook set with `{0}ctcpsetwebhook`
+setctintertype:
+  args:
+    - None
+    - Slash
+    - Message
+    - User
+  desc: >-
+    Sets the type of a chat triggers application commands, slash commands are shown when
+    a user types `/`, Message commands are shown when a user right-clicks or long-taps
+    a message, and user commands are when when a user right-clicks or long-taps a user.
+setctintername:
+  args:
+    - 1234 roles cat-lover
+    - 1234 meow
+    - 1234 cats are cute
+    - 1234 tag no-arch-btw
+  desc: >-
+    sets the name of a chat trigger application command.
+setctinterdesc:
+  args:
+    - 1234 Gives you the cat lover role.
+    - 1234 trrrr mrrrrrrrppp
+    - 1234 your a cool cat
+    - 1234 why the spam???? why????????
+  desc: >-
+    sets the description of a chat trigger application command.
+ctintererrors:
+  args:
+    - ' '
+  desc: >-
+    Shows common errors in chat trigger application commands.
+chattriggervalidtype:
+  args:
+    - 1234 Message true
+    - 1234 Interaction false
+    - 1234 Button true
+  desc: >-
+    Enables or disables triggers used in the specified context.
+ctinterephemeral:
+  args:
+    - 1234 true
+    - 1234 false
+  desc: >-
+    Makes chat triggers from buttons or application commands use an ephemeral message.
+votechannel:
+  args:
+    - ""
+  desc: "Set the channel where vote messages appear."
+votemessage:
+  args:
+    - "embedcode"
+  desc: "Set the vote embed, or view the current one, Set to `-` to set it to default."
+voteroleadd:
+  args:
+    - "role 2m5s"
+    - "role"
+  desc: "Add a role thats given when a user has voted along with the time its present. Set no time for it to be permanent."
+voteroleremove:
+  args:
+    - "role"
+  desc: "Removes a vote role"
+voterolesclear:
+  args:
+    - ""
+  desc: "Clears all vote roles with a confirmation"
+profile:
+  args:
+    - ""
+    - "@user"
+  desc: "Opens your or another user's customized profile, if it's not set to private."
+setzodiac:
+  args:
+    - "libra"
+  desc: "Set your zodiac for horoscopes in your custom profile"
+setprofilecolor:
+  args:
+    - "Yellow"
+    - "Hex, im not looking up a hex just for this command"
+  desc: "Opens your or another user's customized profile, if it's not set to private."
+setbirthday:
+  args:
+    - "10/04/2003"
+  desc: "Sets your birthday to be shown (depending on how its set), in your user profile, will be used with the birthday module."
+setbirthdayprivacy:
+  args:
+    - "MonthOnly"
+    - "MonthAndDateOnly"
+  desc: >-
+    Sets the way your birthday is disabled when someone views your profile.
+
+
+    `Default`: 10/04/2003
+
+    `MonthOnly`: October
+
+    `MonthAndDate`: October 4
+
+    `YearOnly`: 2003
+
+    `Disabled`: Private
+setprofileimage:
+  args:
+    - "imagelink"
+  desc: "A link to a direct image that will shows on your userprofile"
+setprivacy:
+  args:
+    - "Private"
+    - "Public"
+  desc: "Sets whether others can view your profile."
+setbio:
+  args:
+    - "Hi there, owner of Mewdeko!"
+  desc: "Sets what the description will show on your userprofile."
+voteroleslist:
+  args:
+    - ""
+  desc: "Lists all vote roles."
+voteroleedit:
+  args:
+    - "role 2m5s"
+  desc: "Edit an existing vote role. Set no time to make it permanent."
+votes:
+  args:
+    - ""
+    - "@user"
+  desc: "Gets your or another users vote stats."
+votesleaderboard:
+  args:
+    - "true"
+    - ""
+  desc: "Show the current votes leaderboard. Run with true as a parameter to show the monthly vote leaderboard."
+votepassword:
+  args:
+    - ""
+  desc: "Pops a modal up to set the password used to authenticate votes. ***Do not share with anyone, we are not responsible if you leak it.***"
+handhold:
+  args:
+    - "@user"
+  desc: "... Lewd."
+punch:
+  args:
+    - ""
+  desc: "... Violent!"