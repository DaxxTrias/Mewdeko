--- conflicted
+++ resolved
@@ -1,252 +1,248 @@
-using System.Diagnostics;
-using System.Globalization;
-using System.Net.Http;
-using System.Net.Http.Headers;
-using System.Reflection;
-using System.Threading;
-using Discord.Commands;
-using Humanizer;
-using Mewdeko.Modules.Utility.Services;
-using Serilog;
-using Swan.Formatters;
-
-namespace Mewdeko.Services.Impl;
-
-/// <summary>
-///     Service for collecting and posting statistics about the bot.
-/// </summary>
-public class StatsService : IStatsService, IDisposable
-{
-    /// <summary>
-    ///     The version of the bot. I should make this set from commits somehow idk
-    /// </summary>
-    public const string BotVersion = "7.6.8";
-
-    private readonly IDataCache cache;
-    private readonly DiscordShardedClient client;
-    private readonly IBotCredentials creds;
-    private readonly HttpClient http;
-<<<<<<< HEAD
-    public const string BotVersion = "7.2.7";
-=======
->>>>>>> c3aa1ea5
-
-    private readonly DateTime started;
-    private PeriodicTimer topGgTimer;
-
-    /// <summary>
-    ///     Initializes a new instance of the <see cref="StatsService" /> class.
-    /// </summary>
-    /// <param name="client">The discord client</param>
-    /// <param name="creds">The bots credentials</param>
-    /// <param name="cmdServ">The command service</param>
-    /// <param name="http">The http client</param>
-    /// <param name="cache">The caching service</param>
-    /// <exception cref="ArgumentNullException"></exception>
-    public StatsService(
-        DiscordShardedClient client, IBotCredentials creds, CommandService cmdServ,
-        HttpClient http, IDataCache cache)
-    {
-        this.client = client ?? throw new ArgumentNullException(nameof(client));
-        this.creds = creds ?? throw new ArgumentNullException(nameof(creds));
-        this.http = http ?? throw new ArgumentNullException(nameof(http));
-        this.cache = cache ?? throw new ArgumentNullException(nameof(cache));
-
-        started = DateTime.UtcNow;
-
-            _ = Task.Run(async () => await PostToTopGg());
-            _ = OnReadyAsync();
-        }
-
-    /// <summary>
-    /// Gets the version of the Discord.Net library.
-    /// </summary>
-    public string Library => $"Discord.Net {DllVersionChecker.GetDllVersion()} ";
-
-    /// <summary>
-    /// Delegate for getting versions of specified DLLs.
-    /// </summary>
-    /// <param name="dllNames">List of DLL names to get versions for.</param>
-    /// <returns>A dictionary with DLL names as keys and their versions as values.</returns>
-    public delegate Dictionary<string, string?> GetVersionsDelegate(List<string> dllNames);
-
-    /// <summary>
-    /// Provides information about the libraries used by the bot.
-    /// </summary>
-    public class LibraryInfo
-    {
-        private GetVersionsDelegate _versionChecker;
-
-        /// <summary>
-        /// Initializes a new instance of the <see cref="LibraryInfo"/> class.
-        /// </summary>
-        /// <param name="versionChecker">The delegate to get versions of specified DLLs.</param>
-        public LibraryInfo(GetVersionsDelegate versionChecker)
-        {
-            _versionChecker = versionChecker;
-        }
-
-        /// <summary>
-        /// Gets the version of the Discord.Net library.
-        /// </summary>
-        public string Library
-        {
-            get
-            {
-                var versions = _versionChecker.Invoke(new List<string> { "Discord.Net.WebSocket.dll" });
-                return $"Discord.Net {versions["Discord.Net.WebSocket.dll"] ?? "Version not found"}";
-            }
-        }
-
-        /// <summary>
-        /// Gets the version of the OpenAI_API library.
-        /// </summary>
-        public string OpenAILib
-        {
-            get
-            {
-                var versions = _versionChecker.Invoke(new List<string> { "OpenAI_API.dll" });
-                return $"OpenAI_API {versions["OpenAI_API.dll"] ?? "Version not found"}";
-            }
-        }
-
-        /// <summary>
-        /// Gets the target framework of the executing assembly.
-        /// </summary>
-        /// <returns>The target framework name.</returns>
-        public static string GetTargetFramework()
-        {
-            var attribute = Assembly.GetExecutingAssembly()
-                .GetCustomAttributes(typeof(System.Runtime.Versioning.TargetFrameworkAttribute), false)
-                .FirstOrDefault() as System.Runtime.Versioning.TargetFrameworkAttribute;
-
-            return attribute?.FrameworkName ?? "Unknown framework";
-        }
-    }
-
-    /// <summary>
-    ///     Disposes of the timers.
-    /// </summary>
-    public void Dispose()
-    {
-        topGgTimer?.Dispose();
-    }
-
-    /// <summary>
-    ///     Gets the memory usage of the bot.
-    /// </summary>
-    public string Heap
-    {
-        get
-        {
-            return ByteSize.FromBytes(Process.GetCurrentProcess().PrivateMemorySize64).Megabytes
-                .ToString(CultureInfo.InvariantCulture);
-        }
-    }
-
-    /// <summary>
-    ///     Gets the uptime of the bot as a human-readable string.
-    /// </summary>
-    /// <param name="separator">The separator</param>
-    /// <returns>A string used in .stats to display uptime</returns>
-    public string GetUptimeString(string separator = ", ")
-    {
-        return GetUptime().Humanize(2, minUnit: TimeUnit.Minute, collectionSeparator: separator);
-    }
-
-    /// <inheritdoc />
-    public Task OnReadyAsync()
-    {
-        _ = Task.Run(async () =>
-        {
-            var periodicTimer = new PeriodicTimer(TimeSpan.FromHours(12));
-
-            do
-            {
-                try
-                {
-                    Log.Information("Updating top guilds");
-                    var guilds = await client.Rest.GetGuildsAsync(true);
-                    var servers = guilds.OrderByDescending(x => x.ApproximateMemberCount.Value)
-                        .Where(x => !x.Name.Contains("botlist", StringComparison.CurrentCultureIgnoreCase)).Take(11)
-                        .Select(x =>
-                            new MewdekoPartialGuild
-                            {
-                                IconUrl = x.IconId.StartsWith("a_") ? x.IconUrl.Replace(".jpg", ".gif") : x.IconUrl,
-                                MemberCount = x.ApproximateMemberCount.Value,
-                                Name = x.Name
-                            });
-
-                    var serialied = Json.Serialize(servers);
-                    await cache.Redis.GetDatabase().StringSetAsync($"{client.CurrentUser.Id}_topguilds", serialied)
-                        .ConfigureAwait(false);
-                    Log.Information("Updated top guilds");
-                }
-                catch
-                {
-                    Log.Error("Failed to update top guilds: {0}");
-                    return;
-                }
-            } while (await periodicTimer.WaitForNextTickAsync());
-        });
-        return Task.CompletedTask;
-    }
-
-
-    private TimeSpan GetUptime()
-    {
-        return DateTime.UtcNow - started;
-    }
-
-
-    private async Task PostToTopGg()
-    {
-        if (string.IsNullOrEmpty(creds.VotesToken)) return;
-
-        topGgTimer = new PeriodicTimer(TimeSpan.FromSeconds(10));
-
-        while (await topGgTimer.WaitForNextTickAsync().ConfigureAwait(false))
-        {
-            var content = new FormUrlEncodedContent(new Dictionary<string, string>
-            {
-                {
-                    "shard_count", creds.TotalShards.ToString()
-                },
-                {
-                    "server_count", client.Guilds.Count.ToString()
-                }
-            });
-
-            http.DefaultRequestHeaders.Authorization =
-                new AuthenticationHeaderValue("Authorization", creds.VotesToken);
-            var response = await http
-                .PostAsync(new Uri($"https://top.gg/api/bots/{client.CurrentUser.Id}/stats"), content)
-                .ConfigureAwait(false);
-
-            if (response.IsSuccessStatusCode) continue;
-            Log.Error("Failed to post stats to Top.gg");
-            return;
-        }
-    }
-
-    /// <summary>
-    ///     Represents a partial guild information.
-    /// </summary>
-    private class MewdekoPartialGuild
-    {
-        /// <summary>
-        ///     Gets or sets the name of the guild.
-        /// </summary>
-        public string? Name { get; set; }
-
-        /// <summary>
-        ///     Gets or sets the URL of the guild's icon.
-        /// </summary>
-        public string? IconUrl { get; set; }
-
-        /// <summary>
-        ///     Gets or sets the number of members in the guild.
-        /// </summary>
-        public int MemberCount { get; set; }
-    }
+using System.Diagnostics;
+using System.Globalization;
+using System.Net.Http;
+using System.Net.Http.Headers;
+using System.Reflection;
+using System.Threading;
+using Discord.Commands;
+using Humanizer;
+using Mewdeko.Modules.Utility.Services;
+using Serilog;
+using Swan.Formatters;
+
+namespace Mewdeko.Services.Impl;
+
+/// <summary>
+///     Service for collecting and posting statistics about the bot.
+/// </summary>
+public class StatsService : IStatsService, IDisposable
+{
+    /// <summary>
+    ///     The version of the bot. I should make this set from commits somehow idk
+    /// </summary>
+    public const string BotVersion = "7.6.8";
+
+    private readonly IDataCache cache;
+    private readonly DiscordShardedClient client;
+    private readonly IBotCredentials creds;
+    private readonly HttpClient http;
+
+    private readonly DateTime started;
+    private PeriodicTimer topGgTimer;
+
+    /// <summary>
+    ///     Initializes a new instance of the <see cref="StatsService" /> class.
+    /// </summary>
+    /// <param name="client">The discord client</param>
+    /// <param name="creds">The bots credentials</param>
+    /// <param name="cmdServ">The command service</param>
+    /// <param name="http">The http client</param>
+    /// <param name="cache">The caching service</param>
+    /// <exception cref="ArgumentNullException"></exception>
+    public StatsService(
+        DiscordShardedClient client, IBotCredentials creds, CommandService cmdServ,
+        HttpClient http, IDataCache cache)
+    {
+        this.client = client ?? throw new ArgumentNullException(nameof(client));
+        this.creds = creds ?? throw new ArgumentNullException(nameof(creds));
+        this.http = http ?? throw new ArgumentNullException(nameof(http));
+        this.cache = cache ?? throw new ArgumentNullException(nameof(cache));
+
+        started = DateTime.UtcNow;
+
+            _ = Task.Run(async () => await PostToTopGg());
+            _ = OnReadyAsync();
+        }
+
+    /// <summary>
+    /// Gets the version of the Discord.Net library.
+    /// </summary>
+    public string Library => $"Discord.Net {DllVersionChecker.GetDllVersion()} ";
+
+    /// <summary>
+    /// Delegate for getting versions of specified DLLs.
+    /// </summary>
+    /// <param name="dllNames">List of DLL names to get versions for.</param>
+    /// <returns>A dictionary with DLL names as keys and their versions as values.</returns>
+    public delegate Dictionary<string, string?> GetVersionsDelegate(List<string> dllNames);
+
+    /// <summary>
+    /// Provides information about the libraries used by the bot.
+    /// </summary>
+    public class LibraryInfo
+    {
+        private GetVersionsDelegate _versionChecker;
+
+        /// <summary>
+        /// Initializes a new instance of the <see cref="LibraryInfo"/> class.
+        /// </summary>
+        /// <param name="versionChecker">The delegate to get versions of specified DLLs.</param>
+        public LibraryInfo(GetVersionsDelegate versionChecker)
+        {
+            _versionChecker = versionChecker;
+        }
+
+        /// <summary>
+        /// Gets the version of the Discord.Net library.
+        /// </summary>
+        public string Library
+        {
+            get
+            {
+                var versions = _versionChecker.Invoke(new List<string> { "Discord.Net.WebSocket.dll" });
+                return $"Discord.Net {versions["Discord.Net.WebSocket.dll"] ?? "Version not found"}";
+            }
+        }
+
+        /// <summary>
+        /// Gets the version of the OpenAI_API library.
+        /// </summary>
+        public string OpenAILib
+        {
+            get
+            {
+                var versions = _versionChecker.Invoke(new List<string> { "OpenAI_API.dll" });
+                return $"OpenAI_API {versions["OpenAI_API.dll"] ?? "Version not found"}";
+            }
+        }
+
+        /// <summary>
+        /// Gets the target framework of the executing assembly.
+        /// </summary>
+        /// <returns>The target framework name.</returns>
+        public static string GetTargetFramework()
+        {
+            var attribute = Assembly.GetExecutingAssembly()
+                .GetCustomAttributes(typeof(System.Runtime.Versioning.TargetFrameworkAttribute), false)
+                .FirstOrDefault() as System.Runtime.Versioning.TargetFrameworkAttribute;
+
+            return attribute?.FrameworkName ?? "Unknown framework";
+        }
+    }
+
+    /// <summary>
+    ///     Disposes of the timers.
+    /// </summary>
+    public void Dispose()
+    {
+        topGgTimer?.Dispose();
+    }
+
+    /// <summary>
+    ///     Gets the memory usage of the bot.
+    /// </summary>
+    public string Heap
+    {
+        get
+        {
+            return ByteSize.FromBytes(Process.GetCurrentProcess().PrivateMemorySize64).Megabytes
+                .ToString(CultureInfo.InvariantCulture);
+        }
+    }
+
+    /// <summary>
+    ///     Gets the uptime of the bot as a human-readable string.
+    /// </summary>
+    /// <param name="separator">The separator</param>
+    /// <returns>A string used in .stats to display uptime</returns>
+    public string GetUptimeString(string separator = ", ")
+    {
+        return GetUptime().Humanize(2, minUnit: TimeUnit.Minute, collectionSeparator: separator);
+    }
+
+    /// <inheritdoc />
+    public Task OnReadyAsync()
+    {
+        _ = Task.Run(async () =>
+        {
+            var periodicTimer = new PeriodicTimer(TimeSpan.FromHours(12));
+
+            do
+            {
+                try
+                {
+                    Log.Information("Updating top guilds");
+                    var guilds = await client.Rest.GetGuildsAsync(true);
+                    var servers = guilds.OrderByDescending(x => x.ApproximateMemberCount.Value)
+                        .Where(x => !x.Name.Contains("botlist", StringComparison.CurrentCultureIgnoreCase)).Take(11)
+                        .Select(x =>
+                            new MewdekoPartialGuild
+                            {
+                                IconUrl = x.IconId.StartsWith("a_") ? x.IconUrl.Replace(".jpg", ".gif") : x.IconUrl,
+                                MemberCount = x.ApproximateMemberCount.Value,
+                                Name = x.Name
+                            });
+
+                    var serialied = Json.Serialize(servers);
+                    await cache.Redis.GetDatabase().StringSetAsync($"{client.CurrentUser.Id}_topguilds", serialied)
+                        .ConfigureAwait(false);
+                    Log.Information("Updated top guilds");
+                }
+                catch
+                {
+                    Log.Error("Failed to update top guilds: {0}");
+                    return;
+                }
+            } while (await periodicTimer.WaitForNextTickAsync());
+        });
+        return Task.CompletedTask;
+    }
+
+
+    private TimeSpan GetUptime()
+    {
+        return DateTime.UtcNow - started;
+    }
+
+
+    private async Task PostToTopGg()
+    {
+        if (string.IsNullOrEmpty(creds.VotesToken)) return;
+
+        topGgTimer = new PeriodicTimer(TimeSpan.FromSeconds(10));
+
+        while (await topGgTimer.WaitForNextTickAsync().ConfigureAwait(false))
+        {
+            var content = new FormUrlEncodedContent(new Dictionary<string, string>
+            {
+                {
+                    "shard_count", creds.TotalShards.ToString()
+                },
+                {
+                    "server_count", client.Guilds.Count.ToString()
+                }
+            });
+
+            http.DefaultRequestHeaders.Authorization =
+                new AuthenticationHeaderValue("Authorization", creds.VotesToken);
+            var response = await http
+                .PostAsync(new Uri($"https://top.gg/api/bots/{client.CurrentUser.Id}/stats"), content)
+                .ConfigureAwait(false);
+
+            if (response.IsSuccessStatusCode) continue;
+            Log.Error("Failed to post stats to Top.gg");
+            return;
+        }
+    }
+
+    /// <summary>
+    ///     Represents a partial guild information.
+    /// </summary>
+    private class MewdekoPartialGuild
+    {
+        /// <summary>
+        ///     Gets or sets the name of the guild.
+        /// </summary>
+        public string? Name { get; set; }
+
+        /// <summary>
+        ///     Gets or sets the URL of the guild's icon.
+        /// </summary>
+        public string? IconUrl { get; set; }
+
+        /// <summary>
+        ///     Gets or sets the number of members in the guild.
+        /// </summary>
+        public int MemberCount { get; set; }
+    }
 }