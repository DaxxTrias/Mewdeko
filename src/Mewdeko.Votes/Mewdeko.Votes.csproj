<Project Sdk="Microsoft.NET.Sdk.Web">

    <PropertyGroup>
        <TargetFramework>net7.0</TargetFramework>
      <RuntimeIdentifiers>win-x86;win-x64;linux-x64;linux-arm;</RuntimeIdentifiers>
      <LangVersion>12</LangVersion>
    </PropertyGroup>

    <ItemGroup>
<<<<<<< HEAD
      <PackageReference Include="Newtonsoft.Json" Version="13.0.3" />
      <PackageReference Include="Serilog" Version="3.0.0-dev-01958" />
      <PackageReference Include="Serilog.Sinks.Console" Version="4.1.1-dev-00910" />
      <PackageReference Include="SixLabors.ImageSharp" Version="3.1.4" />
      <PackageReference Include="StackExchange.Redis" Version="2.6.104" />
      <PackageReference Include="Swashbuckle.AspNetCore" Version="6.5.0" />
=======
      <PackageReference Include="Newtonsoft.Json" Version="13.0.3"/>
      <PackageReference Include="Serilog" Version="3.0.2-dev-02056"/>
      <PackageReference Include="Serilog.Sinks.Console" Version="4.2.0-dev-00918"/>
      <PackageReference Include="StackExchange.Redis" Version="2.6.122"/>
      <PackageReference Include="Swashbuckle.AspNetCore" Version="6.5.0"/>
>>>>>>> c955b0ab
    </ItemGroup>

</Project>
<|MERGE_RESOLUTION|>--- conflicted
+++ resolved
@@ -1,26 +1,17 @@
-<Project Sdk="Microsoft.NET.Sdk.Web">
-
-    <PropertyGroup>
-        <TargetFramework>net7.0</TargetFramework>
-      <RuntimeIdentifiers>win-x86;win-x64;linux-x64;linux-arm;</RuntimeIdentifiers>
-      <LangVersion>12</LangVersion>
-    </PropertyGroup>
-
-    <ItemGroup>
-<<<<<<< HEAD
-      <PackageReference Include="Newtonsoft.Json" Version="13.0.3" />
-      <PackageReference Include="Serilog" Version="3.0.0-dev-01958" />
-      <PackageReference Include="Serilog.Sinks.Console" Version="4.1.1-dev-00910" />
-      <PackageReference Include="SixLabors.ImageSharp" Version="3.1.4" />
-      <PackageReference Include="StackExchange.Redis" Version="2.6.104" />
-      <PackageReference Include="Swashbuckle.AspNetCore" Version="6.5.0" />
-=======
-      <PackageReference Include="Newtonsoft.Json" Version="13.0.3"/>
-      <PackageReference Include="Serilog" Version="3.0.2-dev-02056"/>
-      <PackageReference Include="Serilog.Sinks.Console" Version="4.2.0-dev-00918"/>
-      <PackageReference Include="StackExchange.Redis" Version="2.6.122"/>
-      <PackageReference Include="Swashbuckle.AspNetCore" Version="6.5.0"/>
->>>>>>> c955b0ab
-    </ItemGroup>
-
-</Project>
+<Project Sdk="Microsoft.NET.Sdk.Web">
+
+    <PropertyGroup>
+        <TargetFramework>net7.0</TargetFramework>
+      <RuntimeIdentifiers>win-x86;win-x64;linux-x64;linux-arm;</RuntimeIdentifiers>
+      <LangVersion>12</LangVersion>
+    </PropertyGroup>
+
+    <ItemGroup>
+      <PackageReference Include="Newtonsoft.Json" Version="13.0.3"/>
+      <PackageReference Include="Serilog" Version="3.0.2-dev-02056"/>
+      <PackageReference Include="Serilog.Sinks.Console" Version="4.2.0-dev-00918"/>
+      <PackageReference Include="StackExchange.Redis" Version="2.6.122"/>
+      <PackageReference Include="Swashbuckle.AspNetCore" Version="6.5.0"/>
+    </ItemGroup>
+
+</Project>