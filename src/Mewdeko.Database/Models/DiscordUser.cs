--- conflicted
+++ resolved
@@ -1,105 +1,52 @@
-<<<<<<< HEAD
-﻿#nullable enable
-namespace Mewdeko.Database.Models;
-
-public class DiscordUser : DbEntity
-{
-    public ulong UserId { get; set; }
-    public string? Username { get; set; }
-    public string? Discriminator { get; set; }
-    public string? AvatarId { get; set; }
-
-    public ClubInfo? Club { get; set; }
-    public bool IsClubAdmin { get; set; }
-
-    public int TotalXp { get; set; }
-    public DateTime LastLevelUp { get; set; } = DateTime.UtcNow;
-    public DateTime LastXpGain { get; set; } = DateTime.MinValue;
-    public XpNotificationLocation NotifyOnLevelUp { get; set; }
-
-    public long CurrencyAmount { get; set; }
-
-    public override int GetHashCode() => UserId.GetHashCode();
-
-    public override string ToString() => $"{Username}#{Discriminator}";
-
-    public bool IsDragon { get; set; }
-    public string? Pronouns { get; set; }
-    public string? PronounsClearedReason { get; set; }
-    public bool PronounsDisabled { get; set; }
-    public string? Bio { get; set; }
-    public string? ProfileImageUrl { get; set; }
-    public string? ZodiacSign { get; set; }
-    public ProfilePrivacyEnum ProfilePrivacy { get; set; } = ProfilePrivacyEnum.Public;
-    public uint? ProfileColor { get; set; } = 0;
-    public DateTime? Birthday { get; set; }
-    public BirthdayDisplayModeEnum BirthdayDisplayMode { get; set; } = BirthdayDisplayModeEnum.Default;
-
-    public enum ProfilePrivacyEnum
-    {
-        Public = 0,
-        Private = 1
-    }
-
-    public enum BirthdayDisplayModeEnum
-    {
-        Default,
-        MonthOnly,
-        YearOnly,
-        MonthAndDate,
-        Disabled
-    }
-=======
-﻿#nullable enable
-namespace Mewdeko.Database.Models;
-
-public class DiscordUser : DbEntity
-{
-    public ulong UserId { get; set; }
-    public string? Username { get; set; }
-    public string? Discriminator { get; set; }
-    public string? AvatarId { get; set; }
-
-    public ClubInfo? Club { get; set; }
-    public bool IsClubAdmin { get; set; }
-
-    public int TotalXp { get; set; }
-    public DateTime LastLevelUp { get; set; } = DateTime.UtcNow;
-    public DateTime LastXpGain { get; set; } = DateTime.MinValue;
-    public XpNotificationLocation NotifyOnLevelUp { get; set; }
-
-    public long CurrencyAmount { get; set; }
-
-    public override int GetHashCode() => UserId.GetHashCode();
-
-    public override string ToString() => $"{Username}#{Discriminator}";
-
-    public bool IsDragon { get; set; }
-    public string? Pronouns { get; set; }
-    public string? PronounsClearedReason { get; set; }
-    public bool PronounsDisabled { get; set; }
-    public string? Bio { get; set; }
-    public string? ProfileImageUrl { get;  set; }
-    public string? ZodiacSign { get; set; }
-    public ProfilePrivacyEnum ProfilePrivacy { get; set; } = ProfilePrivacyEnum.Public;
-    public uint? ProfileColor { get; set; } = 0;
-    public DateTime? Birthday { get; set; }
-    public string? SwitchFriendCode { get; set; } = null;
-    public BirthdayDisplayModeEnum BirthdayDisplayMode { get; set; } = BirthdayDisplayModeEnum.Default;
-
-    public enum ProfilePrivacyEnum
-    {
-        Public = 0,
-        Private = 1
-    }
-
-    public enum BirthdayDisplayModeEnum
-    {
-        Default,
-        MonthOnly,
-        YearOnly,
-        MonthAndDate,
-        Disabled
-    }
->>>>>>> fe7af78b
-}+﻿#nullable enable
+namespace Mewdeko.Database.Models;
+
+public class DiscordUser : DbEntity
+{
+    public ulong UserId { get; set; }
+    public string? Username { get; set; }
+    public string? Discriminator { get; set; }
+    public string? AvatarId { get; set; }
+
+    public ClubInfo? Club { get; set; }
+    public bool IsClubAdmin { get; set; }
+
+    public int TotalXp { get; set; }
+    public DateTime LastLevelUp { get; set; } = DateTime.UtcNow;
+    public DateTime LastXpGain { get; set; } = DateTime.MinValue;
+    public XpNotificationLocation NotifyOnLevelUp { get; set; }
+
+    public long CurrencyAmount { get; set; }
+
+    public override int GetHashCode() => UserId.GetHashCode();
+
+    public override string ToString() => $"{Username}#{Discriminator}";
+
+    public bool IsDragon { get; set; }
+    public string? Pronouns { get; set; }
+    public string? PronounsClearedReason { get; set; }
+    public bool PronounsDisabled { get; set; }
+    public string? Bio { get; set; }
+    public string? ProfileImageUrl { get;  set; }
+    public string? ZodiacSign { get; set; }
+    public ProfilePrivacyEnum ProfilePrivacy { get; set; } = ProfilePrivacyEnum.Public;
+    public uint? ProfileColor { get; set; } = 0;
+    public DateTime? Birthday { get; set; }
+    public string? SwitchFriendCode { get; set; } = null;
+    public BirthdayDisplayModeEnum BirthdayDisplayMode { get; set; } = BirthdayDisplayModeEnum.Default;
+
+    public enum ProfilePrivacyEnum
+    {
+        Public = 0,
+        Private = 1
+    }
+
+    public enum BirthdayDisplayModeEnum
+    {
+        Default,
+        MonthOnly,
+        YearOnly,
+        MonthAndDate,
+        Disabled
+    }
+}